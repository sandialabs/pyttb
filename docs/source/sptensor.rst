Sparse Tensor (:class:`sptensor`)
---------------------------------
.. note::
    
     Classes and functions defined in ``sptensor.py`` have been promoted to the ``pyttb`` namespace.

.. autoclass:: pyttb.sptensor
    :members:
    :special-members:
<<<<<<< HEAD
    :exclude-members: __dict__, __weakref__, __slots__, __init__
    :show-inheritance:

.. autofunction:: pyttb.sptenrand
.. autofunction:: pyttb.sptendiag
=======
    :exclude-members: __dict__, __weakref__, __slots__
    :show-inheritance:
>>>>>>> 580d1a41
<|MERGE_RESOLUTION|>--- conflicted
+++ resolved
@@ -7,13 +7,8 @@
 .. autoclass:: pyttb.sptensor
     :members:
     :special-members:
-<<<<<<< HEAD
-    :exclude-members: __dict__, __weakref__, __slots__, __init__
+    :exclude-members: __dict__, __weakref__, __slots__
     :show-inheritance:
 
 .. autofunction:: pyttb.sptenrand
-.. autofunction:: pyttb.sptendiag
-=======
-    :exclude-members: __dict__, __weakref__, __slots__
-    :show-inheritance:
->>>>>>> 580d1a41
+.. autofunction:: pyttb.sptendiag