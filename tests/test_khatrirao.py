--- conflicted
+++ resolved
@@ -24,13 +24,8 @@
             [64, 125, 216],
         ]
     )
-<<<<<<< HEAD
-    assert (ttb.khatrirao([A, A, A]) == answer).all()
-    assert (ttb.khatrirao([A, A, A], reverse=True) == answer).all()
-=======
     assert (ttb.khatrirao(*[A, A, A]) == answer).all()
     assert (ttb.khatrirao(*[A, A, A], reverse=True) == answer).all()
->>>>>>> d70a1023
     assert (ttb.khatrirao(A, A, A) == answer).all()
 
     # Test case where inputs are column vectors
@@ -45,31 +40,15 @@
             a_2[3, 0] * np.ones((16, 1)),
         )
     )
-<<<<<<< HEAD
-    assert (ttb.khatrirao([a_2, a_1, a_1]) == result).all()
-    assert (ttb.khatrirao(a_2, a_1, a_1) == result).all()
-
-    with pytest.raises(AssertionError) as excinfo:
-        ttb.khatrirao([a_2, a_1, a_1], a_2)
-    assert "Khatri Rao Acts on multiple Array arguments or a list of Arrays" in str(
-        excinfo
-    )
-
-    with pytest.raises(AssertionError) as excinfo:
-=======
     assert (ttb.khatrirao(*[a_2, a_1, a_1]) == result).all()
     assert (ttb.khatrirao(a_2, a_1, a_1) == result).all()
 
     with pytest.raises(AssertionError) as excinfo:
->>>>>>> d70a1023
         ttb.khatrirao(a_2, a_1, np.ones((2, 2, 2)))
     assert "Each argument must be a matrix" in str(excinfo)
 
     with pytest.raises(AssertionError) as excinfo:
         ttb.khatrirao(a_2, a_1, a_3)
-<<<<<<< HEAD
-    assert "All matrices must have the same number of columns." in str(excinfo)
-=======
     assert "All matrices must have the same number of columns." in str(excinfo)
 
     # Check old interface error
@@ -77,5 +56,4 @@
         ttb.khatrirao([a_1, a_1, a_1])
 
     with pytest.raises(ValueError):
-        ttb.khatrirao(a_1, a_1, reverse="cat")
->>>>>>> d70a1023
+        ttb.khatrirao(a_1, a_1, reverse="cat")