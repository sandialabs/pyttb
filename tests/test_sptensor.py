--- conflicted
+++ resolved
@@ -1379,11 +1379,7 @@
     # This is a multiway multiplication yielding a sparse tensor, yielding a dense tensor relies on tensor.ttm
     matrix = sparse.coo_matrix(np.eye(4))
     list_of_matrices = [matrix, matrix, matrix]
-    assert sptensorInstance.ttm(list_of_matrices, dims=np.array([0, 1, 2])).isequal(sptensorInstance)
-<<<<<<< HEAD
     assert sptensorInstance.ttm(list_of_matrices, dims=[0, 1, 2]).isequal(sptensorInstance)
-=======
->>>>>>> eb996347
 
     with pytest.raises(AssertionError) as excinfo:
         sptensorInstance.ttm(sparse.coo_matrix(np.ones((5, 5))), dims=0)
