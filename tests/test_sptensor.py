# Copyright 2022 National Technology & Engineering Solutions of Sandia,
# LLC (NTESS). Under the terms of Contract DE-NA0003525 with NTESS, the
# U.S. Government retains certain rights in this software.

import copy
import logging

import numpy as np
import pytest
import scipy.sparse as sparse

import pyttb as ttb
from pyttb.sptensor import tt_from_sparse_matrix, tt_to_sparse_matrix


@pytest.fixture()
def sample_sptensor():
    subs = np.array([[1, 1, 1], [1, 1, 3], [2, 2, 2], [3, 3, 3]])
    vals = np.array([[0.5], [1.5], [2.5], [3.5]])
    shape = (4, 4, 4)
    data = {"subs": subs, "vals": vals, "shape": shape}
    sptensorInstance = ttb.sptensor(subs, vals, shape)
    return data, sptensorInstance


def test_sptensor_initialization_empty():
    empty = np.array([], ndmin=2, dtype=int)

    # No args
    sptensorInstance = ttb.sptensor()
    assert np.array_equal(sptensorInstance.subs, empty)
    assert np.array_equal(sptensorInstance.vals, empty)
    assert sptensorInstance.shape == ()

    # With shape
    sptensorInstance = ttb.sptensor(shape=(2, 2))
    assert np.array_equal(sptensorInstance.subs, empty)
    assert np.array_equal(sptensorInstance.vals, empty)
    assert sptensorInstance.shape == (2, 2)

    with pytest.raises(ValueError):
        ttb.sptensor(shape=[(2, 2)])


def test_sptensor_initialization_from_data(sample_sptensor):
    (data, sptensorInstance) = sample_sptensor
    assert np.array_equal(sptensorInstance.subs, data["subs"])
    assert np.array_equal(sptensorInstance.vals, data["vals"])
    assert sptensorInstance.shape == data["shape"]

    # Infer shape from data
    another_sptensor = ttb.sptensor(data["subs"], data["vals"])
    assert another_sptensor.isequal(sptensorInstance)
<<<<<<< HEAD
=======

    # Subs XOR vals
    with pytest.raises(ValueError):
        ttb.sptensor(subs=data["subs"])
    with pytest.raises(ValueError):
        ttb.sptensor(vals=data["vals"])
>>>>>>> 102c36c2

    with pytest.raises(AssertionError):
        shape = (3, 3, 1)
        invalid_subs = np.array([[1, 1, 1], [1, 3, 2], [2, 2, 2]])
        vals = np.array([[1], [22], [3]])
        ttb.sptensor(invalid_subs, vals, shape)
    with pytest.raises(AssertionError):
        shape = (3, 3)
        invalid_subs = np.array([[1], [2], [3]])
        vals = np.array([[1], [22], [3]])
        ttb.sptensor(invalid_subs, vals, shape)


def test_sptensor_initialization_from_function():
    # Random Tensor Success
    def function_handle(*args):
        return np.array([[0.5], [1.5], [2.5], [3.5], [4.5], [5.5]])

    np.random.seed(123)
    shape = (4, 4, 4)
    nz = 6
    sptensorInstance = ttb.sptensor.from_function(function_handle, shape, nz)
    assert np.array_equal(sptensorInstance.vals, function_handle())
    assert sptensorInstance.shape == shape
    assert len(sptensorInstance.subs) == nz

    # NZ as a propotion in [0,1)
    nz = 0.09375
    sptensorInstance = ttb.sptensor.from_function(function_handle, shape, nz)
    assert np.array_equal(sptensorInstance.vals, function_handle())
    assert sptensorInstance.shape == shape
    assert len(sptensorInstance.subs) == int(nz * np.prod(shape))

    # Random Tensor exception for negative non-zeros
    nz = -1
    with pytest.raises(AssertionError) as excinfo:
        ttb.sptensor.from_function(function_handle, shape, nz)
    assert (
        "Requested number of non-zeros must be positive and less than the total size"
        in str(excinfo)
    )

    # Random Tensor exception for negative non-zeros
    nz = np.prod(shape) + 1
    with pytest.raises(AssertionError) as excinfo:
        ttb.sptensor.from_function(function_handle, shape, nz)
    assert (
        "Requested number of non-zeros must be positive and less than the total size"
        in str(excinfo)
    )


def test_sptensor_initialization_from_aggregator(sample_sptensor):
    subs = np.array([[1, 1, 1], [1, 1, 3], [2, 2, 2], [3, 3, 3], [1, 1, 1], [1, 1, 1]])
    vals = np.array([[0.5], [1.5], [2.5], [3.5], [4.5], [5.5]])
    shape = (4, 4, 4)
    a = ttb.sptensor.from_aggregator(subs, vals, shape)
    assert np.array_equal(
        a.subs, np.array([[1, 1, 1], [1, 1, 3], [2, 2, 2], [3, 3, 3]])
    )
    assert np.array_equal(a.vals, np.array([[10.5], [1.5], [2.5], [3.5]]))
    assert a.shape == shape

    a = ttb.sptensor.from_aggregator(subs, vals)
    assert np.array_equal(
        a.subs, np.array([[1, 1, 1], [1, 1, 3], [2, 2, 2], [3, 3, 3]])
    )
    assert np.array_equal(a.vals, np.array([[10.5], [1.5], [2.5], [3.5]]))
    assert a.shape == shape

    a = ttb.sptensor.from_aggregator(np.array([]), vals, shape)
    assert a.isequal(ttb.sptensor(np.array([]), np.array([]), shape))

    with pytest.raises(AssertionError) as excinfo:
        ttb.sptensor.from_aggregator(subs, np.concatenate((vals, np.array([[1.0]]))))
    assert "Number of subscripts and values must be equal" in str(excinfo)

    with pytest.raises(AssertionError) as excinfo:
        ttb.sptensor.from_aggregator(
            np.concatenate((subs, np.ones((6, 1))), axis=1), vals, shape
        )
    assert "More subscripts than specified by shape" in str(excinfo)

    badSubs = subs.copy()
    badSubs[0, 0] = 11
    with pytest.raises(AssertionError) as excinfo:
        ttb.sptensor.from_aggregator(badSubs, vals, shape)
    assert "Subscript exceeds sptensor shape" in str(excinfo)


def test_sptensor_copy():
    first = ttb.sptensor(shape=(2, 2))
    copy_tensor = first.copy()
    assert copy_tensor.isequal(first)

    # make sure it is a deep copy
    copy_tensor[0, 0] = 1
    assert copy_tensor[0, 0] != first[0, 0]


def test_sptensor__deepcopy__():
    first = ttb.sptensor(shape=(2, 2))
    copy_tensor = copy.deepcopy(first)
    assert copy_tensor.isequal(first)

    # make sure it is a deep copy
    copy_tensor[0, 0] = 1
    assert copy_tensor[0, 0] != first[0, 0]


def test_sptensor_and_scalar(sample_sptensor):
    (data, sptensorInstance) = sample_sptensor

    b = sptensorInstance.logical_and(0)
    assert b.subs.size == 0
    assert b.vals.size == 0
    assert b.shape == data["shape"]

    b = sptensorInstance.logical_and(0.5)
    assert np.array_equal(b.subs, data["subs"])
    assert np.array_equal(b.vals, np.array([[True], [False], [False], [False]]))
    assert b.shape == data["shape"]


def test_sptensor_and_sptensor(sample_sptensor):
    (data, sptensorInstance) = sample_sptensor
    b = sptensorInstance.logical_and(sptensorInstance)

    assert np.array_equal(b.subs, data["subs"])
    assert np.array_equal(b.vals, np.array([[True], [True], [True], [True]]))
    assert b.shape == data["shape"]

    with pytest.raises(AssertionError) as excinfo:
        sptensorInstance.logical_and(
            ttb.sptensor(data["subs"], data["vals"], (5, 5, 5))
        )
    assert "Must be tensors of the same shape" in str(excinfo)

    with pytest.raises(AssertionError) as excinfo:
        sptensorInstance.logical_and(np.ones(data["shape"]))
    assert "The arguments must be two sptensors or an sptensor and a scalar." in str(
        excinfo
    )


def test_sptensor_and_tensor(sample_sptensor):
    (data, sptensorInstance) = sample_sptensor
    b = sptensorInstance.logical_and(sptensorInstance.to_tensor())
    assert np.array_equal(b.subs, data["subs"])
    assert np.array_equal(b.vals, np.ones(data["vals"].shape))


def test_sptensor_full(sample_sptensor):
    (data, sptensorInstance) = sample_sptensor
    densetensor = sptensorInstance.full()
    denseData = np.zeros(sptensorInstance.shape)
    actualIdx = tuple(data["subs"].transpose())
    denseData[actualIdx] = data["vals"].transpose()[0]

    assert np.array_equal(densetensor.data, denseData)
    assert densetensor.shape == data["shape"]

    # Empty, no shape tensor conversion
    emptySptensor = ttb.sptensor()
    emptyTensor = ttb.tensor()
    assert emptyTensor.isequal(emptySptensor.full())

    # Empty, no non-zeros tensor conversion
    emptySptensor = ttb.sptensor(np.array([]), np.array([]), data["shape"])
    assert np.array_equal(emptySptensor.full().data, np.zeros(data["shape"]))


def test_sptensor_subdims(sample_sptensor):
    (data, sptensorInstance) = sample_sptensor

    assert np.array_equal(
        sptensorInstance.subdims([[1], [1], [1, 3]]), np.array([0, 1])
    )
    assert np.array_equal(
        sptensorInstance.subdims((1, 1, slice(None, None, None))), np.array([0, 1])
    )

    with pytest.raises(AssertionError) as excinfo:
        sptensorInstance.subdims([[1], [1, 3]])
    assert "Number of subdimensions must equal number of dimensions" in str(excinfo)

    with pytest.raises(ValueError):
        sptensorInstance.subdims(("bad", "region", "types"))


def test_sptensor_ndims(sample_sptensor):
    (data, sptensorInstance) = sample_sptensor

    assert sptensorInstance.ndims == 3


def test_sptensor_extract(sample_sptensor, capsys):
    (data, sptensorInstance) = sample_sptensor

    # Out of range subs case
    # Too large
    with pytest.raises(AssertionError) as excinfo:
        sptensorInstance.extract(np.array([[4, 4, 4], [1, 1, 1]]))
    assert "Invalid subscripts" in str(excinfo)
    capsys.readouterr()
    # Negative #TODO, would we like to support reverse indexing which is pythonic
    with pytest.raises(AssertionError) as excinfo:
        sptensorInstance.extract(np.array([[-1, -1, -1], [1, 1, 1]]))
    assert "Invalid subscripts" in str(excinfo)
    capsys.readouterr()

    # List of subs case
    assert np.array_equal(
        sptensorInstance.extract(np.array([[1, 1, 1], [1, 1, 3]])), [[0.5], [1.5]]
    )

    # Single sub case
    # TODO if you pass a single sub should you get a list of vals with one entry or just a single val
    assert np.array_equal(sptensorInstance.extract(np.array([1, 1, 1])), [[0.5]])


class TestGetItem:
    def test_linear(self, sample_sptensor):
        (data, sptensorInstance) = sample_sptensor
        dense_data = sptensorInstance.full().data

        # Single index variants
        assert sptensorInstance[np.array([0])] == dense_data[0, 0, 0]
        assert sptensorInstance[0] == dense_data[0, 0, 0]
        assert sptensorInstance[0:1] == dense_data[0, 0, 0]

        # Multi-index slice and negative index
        empty_sptensor = ttb.sptensor(shape=(4, 3))
        assert np.array_equal(
            empty_sptensor[:], np.zeros((np.prod(empty_sptensor.shape), 1))
        )
        empty_sptensor[4, 3] = 123
        assert empty_sptensor[-1] == 123

        # Some negative tests
        non_row_idx = np.ones((3, 1))
        with pytest.raises(AssertionError) as excinfo:
            sptensorInstance[non_row_idx]
        assert "Expecting a row index" in str(excinfo)
        with pytest.raises(AssertionError) as excinfo:
            sptensorInstance["string"]
        assert "Invalid indexing" in str(excinfo)

    def test_subtensor(self, sample_sptensor):
        (data, sptensorInstance) = sample_sptensor
        dense_data = sptensorInstance.full().data
        # Empty value slice
        idx = (0, 0, 0)
        assert sptensorInstance[idx] == dense_data[idx]
        assert dense_data[idx] == 0
        # Full value slice
        idx = (1, 1, 1)
        assert sptensorInstance[idx] == dense_data[idx]
        assert dense_data[idx] != 0

        # Empty subtensor result
        emptyResult = sptensorInstance[0:1, 0:1, 0:1]
        assert isinstance(emptyResult, ttb.sptensor)
        assert emptyResult.isequal(ttb.sptensor(shape=(1, 1, 1)))
        # Entire sptensor as subtensor
        idx = []
        for dim_shape in sptensorInstance.shape:
            idx.append(list(range(dim_shape)))
        idx = tuple(idx)
        assert isinstance(sptensorInstance[:, :, :], ttb.sptensor)
        assert isinstance(sptensorInstance[idx], ttb.sptensor)
        assert sptensorInstance[:, :, :].isequal(sptensorInstance[idx])

        # Confirm indexing an entirely empty sptensor
        X = ttb.sptensor(shape=(40, 30, 20))
        assert X[0, 0, 0] == 0
        assert X[0, 0, :].isequal(X[0, 0, :])

        # Confirm Negative subtensor indices
        Y = ttb.sptenrand((10, 10, 10), nonzeros=10)
        X[110:120, 110:120, 110:120] = Y
        # Negative values in slice
        assert X[110:, 110:, 115:].isequal(X[-10:, -10:, -5:])
        X[119, 119, 119] = 123
        # Direct negative index
        assert X[119, 119, 119] == X[-1, -1, -1]

    def test_subscripts(self, sample_sptensor):
        (data, sptensorInstance) = sample_sptensor
        dense_data = sptensorInstance.full().data
        assert sptensorInstance[np.array([[1, 2, 1]])] == dense_data[1, 2, 1]
        subs = np.array([[1, 2, 1], [1, 3, 1]])
        subscript_values = sptensorInstance[subs]
        assert np.array_equal(
            subscript_values, dense_data[([1, 1], [2, 3], [1, 1])][:, None]
        )
        # Make sure they are self consistent with subtensor
        one_by_one_values = []
        for one_sub in subs:
            one_by_one_values.append(sptensorInstance[tuple(one_sub)])
        one_by_one_values = np.array(one_by_one_values)[:, None]
        # TODO: Sptensor currently returns column when tensor returns row
        assert np.array_equal(subscript_values, one_by_one_values)


class TestSetItem:
    def test_subscripts_invalid(self, sample_sptensor):
        """Check improperly formed edge cases"""
        (data, sptensorInstance) = sample_sptensor

        # Too few modes in setitem key
        with pytest.raises(AssertionError) as excinfo:
            sptensorInstance[np.array([[1, 1]]).astype(int)] = 999.0
        assert "Invalid subscripts" in str(excinfo)

        # Too few keys in setitem for number of assignment values
        with pytest.raises(AssertionError) as excinfo:
            sptensorInstance[np.array([[1, 1, 1]])] = np.array([[999.0], [888.0]])
        assert "Number of subscripts and number of values do not match!" in str(excinfo)

        # Warning for duplicates and dropping duplicates
        with pytest.warns(Warning) as record:
            sptensorInstance[np.array([[1, 1, 1], [1, 1, 1]]).astype(int)] = np.array(
                [[999.0], [999.0]]
            )
        assert "Duplicate assignments discarded" in str(record[0].message)

    def test_subscripts_growth(
        self,
    ):
        """Check situations where insertions grow tensor"""
        arbitrary_value = 4

        # Insert to fully empty tensor
        empty_tensor = ttb.sptensor()
        subs = np.array([[0, 1], [2, 2]])
        empty_tensor[subs] = arbitrary_value
        assert np.all(empty_tensor[subs] == arbitrary_value)

        # Single entry, for single sub that doesn't exist
        sub = np.array([[1, 1]])
        empty_tensor[sub] = arbitrary_value + 1
        assert empty_tensor[sub] == arbitrary_value + 1

        # Single entry, for single sub that doesn't exist, expand dimensions
        sub = np.array([[1, 1, 1]])
        empty_tensor[sub] = arbitrary_value + 2
        assert empty_tensor[sub] == arbitrary_value + 2

    def test_subscripts_clear(
        self,
    ):
        """Check situations where setting subscript value to zero prunes tensor"""
        arbitrary_value = 4

        # Set and unset single subscript
        empty_tensor = ttb.sptensor()
        sub = np.array([[0, 0]])
        empty_tensor[sub] = arbitrary_value
        assert empty_tensor.nnz > 0
        empty_tensor[sub] = 0
        assert empty_tensor.nnz == 0

        # Set and unset multiple subscripts
        empty_tensor = ttb.sptensor()
        subs = np.array([[0, 0], [1, 1]])
        empty_tensor[subs] = arbitrary_value
        assert empty_tensor.nnz > 0
        empty_tensor[subs] = 0
        assert empty_tensor.nnz == 0

    def test_subscripts_assign(self, sample_sptensor):
        """Test assigning values by subscripts"""
        (data, sptensorInstance) = sample_sptensor
        dense_data = sptensorInstance.full().data
        arbitrary_value = 4

        # Single key, single value
        sub = np.array([[1, 1, 1]])
        sptensorInstance[sub] = arbitrary_value
        dense_data[tuple(sub.flatten())] = arbitrary_value
        assert np.array_equal(sptensorInstance.full().data, dense_data)

        # Multiple keys, single value
        subs = np.array([[1, 1, 1], [1, 1, 3]])
        sptensorInstance[subs] = arbitrary_value + 1
        dense_data[tuple(subs.transpose())] = arbitrary_value + 1
        assert np.array_equal(sptensorInstance.full().data, dense_data)

        # Multiple keys, multiple values
        subs = np.array([[1, 1, 1], [1, 1, 3]])
        vals = np.array([[arbitrary_value + 2], [arbitrary_value + 3]])
        sptensorInstance[subs] = vals
        dense_data[tuple(subs.transpose())] = vals.flatten()
        assert np.array_equal(sptensorInstance.full().data, dense_data)

    def test_subtensor_invalid(
        self,
    ):
        """Subtensor indexing negative tests"""
        empty_tensor = ttb.sptensor(shape=(2, 2, 2, 2))
        smaller_tensor = ttb.sptensor(shape=(1, 1, 1, 1))
        with pytest.raises(AssertionError) as excinfo:
            empty_tensor[[0, 1], [0, 1], [0, 1], [0, 1]] = smaller_tensor
        assert "RHS does not match range size" in str(excinfo)

        with pytest.raises(AssertionError) as excinfo:
            empty_tensor[
                np.array([0, 1]), np.array([0, 1]), np.array([0, 1]), np.array([0, 1])
            ] = smaller_tensor
        assert "RHS does not match range size" in str(excinfo)

        with pytest.raises(AssertionError) as excinfo:
            empty_tensor[1, 1, 1, 1, 1:] = 0
        assert (
            "Must have well defined slice when expanding sptensor shape with setitem"
            in str(excinfo)
        )

        with pytest.raises(AssertionError) as excinfo:
            empty_tensor[1, 1, 1, 1] = "String"
        assert "Invalid assignment value" in str(excinfo)

    def test_subtensor_growth(self, sample_sptensor):
        """Check situations where insertions grow tensor"""
        (data, sptensorInstance) = sample_sptensor

        # Set empty tensor with sptensor via ambiguous slice
        emptyTensor = ttb.sptensor()
        # TODO revist this after setitem cleanup. Probably won't support arbitrary slice on empty tensor
        emptyTensor[:, :, :] = sptensorInstance
        assert emptyTensor.isequal(sptensorInstance)

        # Set empty tensor with sptensor via explicit slice
        emptyTensor = ttb.sptensor()
        emptyTensor[0:4, 0:4, 0:4] = sptensorInstance
        assert emptyTensor.isequal(sptensorInstance)

        # Set empty tensor with shape via open slice
        emptyTensor = ttb.sptensor(shape=(4, 4, 4))
        emptyTensor[:, :, :] = sptensorInstance
        assert emptyTensor.isequal(sptensorInstance)

        # Grow with constant insertion (ints)
        emptyTensor = ttb.sptensor(shape=(4, 4, 4))
        emptyTensor[4, 4, 4] = 1
        assert emptyTensor[4, 4, 4] == 1
        assert emptyTensor.shape == (5, 5, 5)

        # Grow with constant insertion (slice)
        emptyTensor = ttb.sptensor(shape=(4, 4, 4))
        emptyTensor[4, 4, 4:5] = 1
        assert emptyTensor[4, 4, 4] == 1
        assert emptyTensor.shape == (5, 5, 5)

        # Grow dim with constant insertion (ints)
        emptyTensor = ttb.sptensor(shape=(4, 4, 4))
        emptyTensor[4, 4, 4] = 1
        emptyTensor[4, 4, 4, 1] = 2
        assert emptyTensor[4, 4, 4, 0] == 1
        assert emptyTensor[4, 4, 4, 1] == 2
        assert emptyTensor.shape == (5, 5, 5, 2)

        # Grow dim with constant insertion (slice)
        emptyTensor = ttb.sptensor(shape=(4, 4, 4))
        emptyTensor[4, 4, 4] = 1
        emptyTensor[4, 4, 4, 1:2] = 2
        assert emptyTensor[4, 4, 4, 0] == 1
        assert emptyTensor[4, 4, 4, 1] == 2
        assert emptyTensor.shape == (5, 5, 5, 2)

        # Grow even if vals not inserted
        emptyTensor = ttb.sptensor()
        emptyTensor[0, 0, 0] = 0
        assert emptyTensor.nnz == 0
        assert emptyTensor.shape == (1, 1, 1)

        # Grow with larger sptensor
        emptyTensor = ttb.sptensor(shape=(4, 4, 4, 4))
        sptensorCopy = sptensorInstance.copy()
        sptensorCopy[:4, :4, :4, :4] = emptyTensor
        assert np.array_equal(sptensorCopy.subs, emptyTensor.subs)
        assert np.array_equal(sptensorCopy.vals, emptyTensor.vals)
        assert sptensorCopy.shape == emptyTensor.shape

    def test_subtensor_clear(
        self,
    ):
        """Check situations where setting subtensor value to zero prunes tensor"""
        # Clear with smaller tensor
        emptyTensor = ttb.sptensor(shape=(4, 4, 4))
        rand_tensor = ttb.sptenrand((5, 5, 5), 0.1)
        rand_tensor[:4, :4, :4] = emptyTensor
        assert rand_tensor[:4, :4, :4].nnz == 0
        assert rand_tensor.shape == (5, 5, 5)

        # Clear individual entry
        emptyTensor = ttb.sptensor()
        emptyTensor[0, 0, 0] = 1
        emptyTensor[0, 0, 0] = 0
        assert emptyTensor.nnz == 0

        # Clear slice
        emptyTensor = ttb.sptensor(shape=(2, 2))
        emptyTensor[:, :] = 2
        assert emptyTensor.nnz > 0
        emptyTensor[:, :] = 0
        assert emptyTensor.nnz == 0

    def test_subtensor_assign(
        self,
    ):
        """Test assigning values by subscripts"""
        # Empty sptensor assigned with nothing
        emptyTensor = ttb.sptensor()
        emptyTensor[:, :, :] = []
        assert emptyTensor.nnz == 0
        emptyTensor[:, :, :] = np.array([])
        assert emptyTensor.nnz == 0

        # Set with scalar, iterable index, empty sptensor
        someTensor = ttb.sptensor()
        someTensor[[0, 1], 0] = 1
        assert someTensor[0, 0] == 1
        assert someTensor[1, 0] == 1
        assert np.all(someTensor[[0, 1], 0].vals == 1)
        # Set with scalar, iterable index, non-empty sptensor
        someTensor[[0, 1], 1] = 2
        assert someTensor[0, 1] == 2
        assert someTensor[1, 1] == 2
        assert np.all(someTensor[[0, 1], 1].vals == 2)

        # Set slice with tensor
        someTensor = ttb.sptenrand((5, 5, 5), 0.1)
        smallerTensor = ttb.sptenrand((4, 4, 4), 0.1)
        someTensor[:4, :4, :4] = smallerTensor
        assert someTensor[:4, :4, :4].isequal(smallerTensor)

        # Set slice with scalar
        emptyTensor = ttb.sptensor(shape=(1, 1, 1))
        emptyTensor[0:1, 0, 0] = 1
        assert emptyTensor[0, 0, 0] == 1

        # Don't insert zeros
        emptyTensor = ttb.sptensor(shape=(1, 1, 1))
        emptyTensor[0, 0, 0] = 0
        assert emptyTensor.nnz == 0

        # Set value with negative indices/slice
        emptyTensor = ttb.sptensor(shape=(2, 2, 2))
        emptyTensor[-1, -1, -1] = 55
        assert emptyTensor[1, 1, 1] == 55
        emptyTensor[-1:, -1:, -1:] = 56
        assert emptyTensor[1, 1, 1] == 56

    def test_subtensor_assign_oddity(
        self,
    ):
        """
        This is mostly to maintain our test coverage but I don't understand it
        TODO: Catch error when subtensor assignment sizes are weird
        (MATLAB behavior, which we are consistent with)
        >> empty = sptensor([2 2 2]);
        >> other = sptensor([2 2 2]);
        >> other(1,1,1) = 1
        other is a sparse tensor of size 2 x 2 x 2 with 1 nonzeros
            (1,1,1)     1
        >> empty(1, 1, 1) = other
        empty is a sparse tensor of size 2 x 2 x 2 with 1 nonzeros
        (1,1,1,1,1,1)     1
        """
        emptyTensor = ttb.sptensor(np.array([]), np.array([]), (1, 1, 1))
        sptensorCopy = emptyTensor.copy()
        sptensorCopy[0, 0, 0] = 1
        emptyTensor[0, 0, 0] = sptensorCopy
        assert sptensorCopy.subs.shape != emptyTensor.subs.shape
        assert sptensorCopy.vals == emptyTensor.vals
        assert sptensorCopy.shape == emptyTensor.shape

        # Set empty with same size sptensor
        emptyTensor = ttb.sptensor(np.array([]), np.array([]), (1, 1, 1))
        sptensorCopy = ttb.sptensor(np.array([]), np.array([]), (1, 1, 1, 1))
        sptensorCopy[0, 0, 0, 0] = 1
        emptyTensor[0, 0, 0, 0] = sptensorCopy
        assert sptensorCopy.subs.shape != emptyTensor.subs.shape
        assert sptensorCopy.vals == emptyTensor.vals
        # Since we do a single index set item the size is only set large enough for that element
        assert sptensorCopy.shape == emptyTensor.shape

        # Set empty with same size sptensor
        emptyTensor = ttb.sptensor(np.array([]), np.array([]), (2, 2, 2))
        sptensorCopy = ttb.sptensor(np.array([]), np.array([]), (2, 2, 2, 2))
        sptensorCopy[0, 0, 0, 0] = 1
        sptensorCopy[1, 1, 1, 1] = 1
        emptyTensor[[0, 1], [0, 1], [0, 1], [0, 1]] = sptensorCopy
        assert np.array_equal(sptensorCopy.subs, emptyTensor.subs)
        assert np.array_equal(sptensorCopy.vals, emptyTensor.vals)
        assert sptensorCopy.shape == emptyTensor.shape


def test_sptensor_norm(sample_sptensor):
    (data, sptensorInstance) = sample_sptensor
    assert sptensorInstance.norm() == np.linalg.norm(data["vals"])


def test_sptensor_allsubs(sample_sptensor):
    (data, sptensorInstance) = sample_sptensor
    result = []
    for i in range(0, data["shape"][0]):
        for j in range(0, data["shape"][1]):
            for k in range(0, data["shape"][2]):
                result.append([i, j, k])
    assert np.array_equal(sptensorInstance.allsubs(), np.array(result))


def test_sptensor_logical_not(sample_sptensor):
    (data, sptensorInstance) = sample_sptensor
    result = []
    data_subs = data["subs"].tolist()
    for i in range(0, data["shape"][0]):
        for j in range(0, data["shape"][1]):
            for k in range(0, data["shape"][2]):
                if [i, j, k] not in data_subs:
                    result.append([i, j, k])
    notSptensorInstance = sptensorInstance.logical_not()
    assert all(notSptensorInstance.vals == 1)
    assert np.array_equal(notSptensorInstance.subs, np.array(result))
    assert notSptensorInstance.shape == data["shape"]


def test_sptensor_logical_or(sample_sptensor):
    (data, sptensorInstance) = sample_sptensor

    # Sptensor logical or with another sptensor
    sptensorOr = sptensorInstance.logical_or(sptensorInstance)
    assert sptensorOr.shape == data["shape"]
    assert np.array_equal(sptensorOr.subs, data["subs"])
    assert np.array_equal(sptensorOr.vals, np.ones((data["vals"].shape[0], 1)))

    # Sptensor logical or with tensor
    sptensorOr = sptensorInstance.logical_or(sptensorInstance.to_tensor())
    nonZeroMatrix = np.zeros(data["shape"])
    nonZeroMatrix[tuple(data["subs"].transpose())] = 1
    assert np.array_equal(sptensorOr.data, nonZeroMatrix)

    # Sptensor logical or with scalar, 0
    sptensorOr = sptensorInstance.logical_or(0)
    assert np.array_equal(sptensorOr.data, nonZeroMatrix)

    # Sptensor logical or with scalar, not 0
    sptensorOr = sptensorInstance.logical_or(1)
    assert np.array_equal(sptensorOr.data, np.ones(data["shape"]))

    # Sptensor logical or with wrong shape sptensor
    with pytest.raises(AssertionError) as excinfo:
        sptensorInstance.logical_or(ttb.sptensor(data["subs"], data["vals"], (5, 5, 5)))
    assert "Logical Or requires tensors of the same size" in str(excinfo)

    # Sptensor logical or with not scalar or tensor
    with pytest.raises(AssertionError) as excinfo:
        sptensorInstance.logical_or(np.ones(data["shape"]))
    assert "Sptensor Logical Or argument must be scalar or sptensor" in str(excinfo)


def test_sptensor__eq__(sample_sptensor):
    # TODO fix == against empty sptensor
    (data, sptensorInstance) = sample_sptensor

    eqSptensor = sptensorInstance == 0.0
    assert np.array_equal(eqSptensor.subs, sptensorInstance.logical_not().subs)

    eqSptensor = sptensorInstance == 0.5
    assert np.array_equal(eqSptensor.subs.squeeze(), data["subs"][0])

    eqSptensor = sptensorInstance == sptensorInstance
    assert np.array_equal(
        eqSptensor.subs, np.vstack((sptensorInstance.logical_not().subs, data["subs"]))
    )

    denseTensor = sptensorInstance.to_tensor()
    eqSptensor = sptensorInstance == denseTensor
    logging.debug(f"\ndenseTensor = {denseTensor}")
    logging.debug(f"\nsptensorInstance = {sptensorInstance}")
    logging.debug(f"\ntype(eqSptensor.subs) = \n{type(eqSptensor.subs)}")
    for i in range(eqSptensor.subs.shape[0]):
        logging.debug(f"{i}\t{eqSptensor.subs[i,:]}")
    logging.debug(f"\neqSptensor.subs = \n{eqSptensor.subs}")
    logging.debug(f"\neqSptensor.subs.shape[0] = {eqSptensor.subs.shape[0]}")
    logging.debug(f"\nsptensorInstance.shape = {sptensorInstance.shape}")
    logging.debug(
        f"\nnp.prod(sptensorInstance.shape) = {np.prod(sptensorInstance.shape)}"
    )
    assert eqSptensor.subs.shape[0] == np.prod(sptensorInstance.shape)

    denseTensor = ttb.tensor(np.ones((5, 5, 5)))
    with pytest.raises(AssertionError) as excinfo:
        sptensorInstance == denseTensor
    assert "Size mismatch in sptensor equality" in str(excinfo)

    with pytest.raises(AssertionError) as excinfo:
        sptensorInstance == np.ones((4, 4, 4))
    assert "Sptensor == argument must be scalar or sptensor" in str(excinfo)


def test_sptensor__ne__(sample_sptensor):
    (data, sptensorInstance) = sample_sptensor

    X = ttb.sptensor(np.array([[0, 0], [1, 1]]), np.array([[2], [2]]), (2, 2))
    Y = ttb.sptensor(np.array([[0, 0], [0, 1]]), np.array([[3], [3]]), (2, 2))
    assert (X != Y).isequal(
        ttb.sptensor(
            np.array([[1, 1], [0, 1], [0, 0]]),
            np.array([True, True, True])[:, None],
            (2, 2),
        )
    )

    eqSptensor = sptensorInstance != 0.0
    assert np.array_equal(eqSptensor.vals, 0 * sptensorInstance.vals + 1)

    eqSptensor = sptensorInstance != 0.5
    assert np.array_equal(
        eqSptensor.subs,
        np.vstack((data["subs"][1:], sptensorInstance.logical_not().subs)),
    )

    eqSptensor = sptensorInstance != sptensorInstance
    assert eqSptensor.vals.size == 0

    denseTensor = sptensorInstance.to_tensor()
    eqSptensor = sptensorInstance != denseTensor
    assert eqSptensor.vals.size == 0

    denseTensor = sptensorInstance.to_tensor()
    denseTensor[1, 1, 2] = 1
    eqSptensor = sptensorInstance != denseTensor
    assert np.array_equal(eqSptensor.subs.squeeze(), np.array([1, 1, 2]))

    denseTensor = ttb.tensor(np.ones((5, 5, 5)))
    with pytest.raises(AssertionError) as excinfo:
        sptensorInstance != denseTensor
    assert "Size mismatch" in str(excinfo)

    with pytest.raises(AssertionError) as excinfo:
        sptensorInstance != np.ones((4, 4, 4))
    assert "The arguments must be two sptensors or an sptensor and a scalar." in str(
        excinfo
    )


def test_sptensor__find(sample_sptensor):
    (data, sptensorInstance) = sample_sptensor
    subs, vals = sptensorInstance.find()
    assert np.array_equal(subs, data["subs"])
    assert np.array_equal(vals, data["vals"])


def test_sptensor__sub__(sample_sptensor):
    (data, sptensorInstance) = sample_sptensor

    # Sptensor - sptensor
    subSptensor = sptensorInstance - sptensorInstance
    assert subSptensor.vals.size == 0

    # Sptensor - sptensor of wrong size
    with pytest.raises(AssertionError) as excinfo:
        sptensorInstance - ttb.sptensor(np.array([]), np.array([]), (6, 6, 6))
    assert "Must be two sparse tensors of the same shape" in str(excinfo)

    # Sptensor - tensor
    subSptensor = sptensorInstance - sptensorInstance.to_tensor()
    assert np.array_equal(subSptensor.data, np.zeros(data["shape"]))

    # Sptensor - scalar
    subSptensor = sptensorInstance - 0
    assert np.array_equal(subSptensor.data, sptensorInstance.to_tensor().data)


def test_sptensor__add__(sample_sptensor):
    (data, sptensorInstance) = sample_sptensor

    # Sptensor + sptensor
    subSptensor = sptensorInstance + sptensorInstance
    assert np.array_equal(subSptensor.vals, 2 * data["vals"])

    # Sptensor + sptensor of wrong size
    with pytest.raises(AssertionError) as excinfo:
        sptensorInstance + ttb.sptensor(np.array([]), np.array([]), (6, 6, 6))
    assert "Must be two sparse tensors of the same shape" in str(excinfo)

    # Sptensor + tensor
    subSptensor = sptensorInstance + sptensorInstance.to_tensor()
    results = sptensorInstance.to_tensor().data * 2
    assert np.array_equal(subSptensor.data, results)

    # Sptensor + scalar
    subSptensor = sptensorInstance + 0
    assert np.array_equal(subSptensor.data, sptensorInstance.to_tensor().data)


def test_sptensor_isequal(sample_sptensor):
    (data, sptensorInstance) = sample_sptensor

    # Wrong shape sptensor
    assert not sptensorInstance.isequal(
        ttb.sptensor(np.array([]), np.array([]), (6, 6, 6))
    )

    # Sptensor is equal to itself
    assert sptensorInstance.isequal(sptensorInstance)

    # Sptensor equality with tensor
    assert sptensorInstance.isequal(sptensorInstance.to_tensor())

    # Sptensor equality with not sptensor or tensor
    assert not sptensorInstance.isequal(np.ones(data["shape"]))


def test_sptensor__pos__(sample_sptensor):
    (data, sptensorInstance) = sample_sptensor
    sptensorInstance2 = +sptensorInstance

    assert sptensorInstance.isequal(sptensorInstance2)


def test_sptensor__neg__(sample_sptensor):
    (data, sptensorInstance) = sample_sptensor
    sptensorInstance2 = -sptensorInstance
    sptensorInstance3 = -sptensorInstance2

    assert not sptensorInstance.isequal(sptensorInstance2)
    assert sptensorInstance.isequal(sptensorInstance3)


def test_sptensor__mul__(sample_sptensor):
    (data, sptensorInstance) = sample_sptensor

    # Test mul with int
    assert np.array_equal((sptensorInstance * 2).vals, 2 * data["vals"])
    # Test mul with float
    assert np.array_equal((sptensorInstance * 2.0).vals, 2 * data["vals"])
    # Test mul with sptensor
    assert np.array_equal(
        (sptensorInstance * sptensorInstance).vals, data["vals"] * data["vals"]
    )
    # Test mul with tensor
    assert np.array_equal(
        (sptensorInstance * sptensorInstance.to_tensor()).vals,
        data["vals"] * data["vals"],
    )
    # Test mul with ktensor
    weights = np.array([1.0, 2.0])
    fm0 = np.array([[1.0, 2.0], [3.0, 4.0]])
    fm1 = np.array([[5.0, 6.0], [7.0, 8.0]])
    factor_matrices = [fm0, fm1]
    K = ttb.ktensor(factor_matrices, weights)
    subs = np.array([[0, 0], [0, 1], [1, 1]])
    vals = np.array([[0.5], [1.0], [1.5]])
    shape = (2, 2)
    S = ttb.sptensor(subs, vals, shape)
    assert (S * K).full().isequal(K.full() * S)

    # Test mul with wrong shape
    with pytest.raises(AssertionError) as excinfo:
        sptensorInstance * ttb.sptensor(np.array([]), np.array([]), (5, 5, 5))
    assert "Sptensor Multiply requires two tensors of the same shape." in str(excinfo)

    # Test mul with wrong type
    with pytest.raises(AssertionError) as excinfo:
        sptensorInstance * "string"
    assert "Sptensor cannot be multiplied by that type of object" in str(excinfo)


def test_sptensor__rmul__(sample_sptensor):
    (data, sptensorInstance) = sample_sptensor

    # Test mul with int
    assert np.array_equal((2 * sptensorInstance).vals, 2 * data["vals"])
    # Test mul with float
    assert np.array_equal((2.0 * sptensorInstance).vals, 2 * data["vals"])
    # Test mul with ktensor
    weights = np.array([1.0, 2.0])
    fm0 = np.array([[1.0, 2.0], [3.0, 4.0]])
    fm1 = np.array([[5.0, 6.0], [7.0, 8.0]])
    factor_matrices = [fm0, fm1]
    K = ttb.ktensor(factor_matrices, weights)
    subs = np.array([[0, 0], [0, 1], [1, 1]])
    vals = np.array([[0.5], [1.0], [1.5]])
    shape = (2, 2)
    S = ttb.sptensor(subs, vals, shape)
    assert (S * K).full().isequal(S * K.full())

    # Test mul with wrong type
    with pytest.raises(AssertionError) as excinfo:
        "string" * sptensorInstance
    assert "This object cannot be multiplied by sptensor" in str(excinfo)


def test_sptensor_ones(sample_sptensor):
    (data, sptensorInstance) = sample_sptensor

    assert np.array_equal(sptensorInstance.ones().vals, (0.0 * data["vals"] + 1))


def test_sptensor_double(sample_sptensor):
    (data, sptensorInstance) = sample_sptensor
    denseData = np.zeros(sptensorInstance.shape)
    actualIdx = tuple(data["subs"].transpose())
    denseData[actualIdx] = data["vals"].transpose()[0]

    assert np.array_equal(sptensorInstance.double(), denseData)
    assert sptensorInstance.double().shape == data["shape"]


def test_sptensor__le__(sample_sptensor):
    (data, sptensorInstance) = sample_sptensor

    # Test comparison to negative scalar
    assert np.array_equal((-sptensorInstance <= -0.1).vals, 0 * data["vals"] + 1)
    # Test comparison to positive scalar
    assert np.array_equal(
        (sptensorInstance <= 0.1).vals, sptensorInstance.logical_not().vals
    )

    # Test comparison to tensor
    assert np.array_equal(
        (sptensorInstance <= sptensorInstance.full()).vals,
        np.ones((np.prod(data["shape"]), 1)),
    )

    # Test comparison to sptensor
    assert np.array_equal(
        (sptensorInstance <= sptensorInstance).vals,
        np.ones((np.prod(data["shape"]), 1)),
    )

    # Test comparison of empty tensor with sptensor, both ways
    emptySptensor = ttb.sptensor(np.array([]), np.array([]), data["shape"])
    assert np.array_equal(
        (emptySptensor <= sptensorInstance).vals, np.ones((np.prod(data["shape"]), 1))
    )
    assert np.array_equal(
        (sptensorInstance <= emptySptensor).vals, sptensorInstance.logical_not().vals
    )

    # Test comparison with different size
    with pytest.raises(AssertionError) as excinfo:
        sptensorInstance <= ttb.sptensor(np.array([]), np.array([]), (5, 5, 5))
    assert "Size mismatch" in str(excinfo)

    # Test comparison with incorrect type
    with pytest.raises(AssertionError) as excinfo:
        sptensorInstance <= "string"
    assert "Cannot compare sptensor with that type" in str(excinfo)


def test_sptensor__ge__(sample_sptensor):
    (data, sptensorInstance) = sample_sptensor

    # Test comparison to positive scalar
    assert np.array_equal((sptensorInstance >= 0.1).vals, 0 * data["vals"] + 1)
    # Test comparison to negative scalar
    assert np.array_equal(
        (sptensorInstance >= -0.1).vals, np.ones((np.prod(data["shape"]), 1))
    )

    # Test comparison to tensor
    assert np.array_equal(
        (sptensorInstance >= sptensorInstance.full()).vals,
        np.ones((np.prod(data["shape"]), 1)),
    )

    # Test comparison to sptensor
    assert np.array_equal(
        (sptensorInstance >= sptensorInstance).vals,
        np.ones((np.prod(data["shape"]), 1)),
    )

    # Test comparison with different size
    with pytest.raises(AssertionError) as excinfo:
        sptensorInstance >= ttb.sptensor(np.array([]), np.array([]), (5, 5, 5))
    assert "Size mismatch" in str(excinfo)

    # Test comparison with incorrect type
    with pytest.raises(AssertionError) as excinfo:
        sptensorInstance >= "string"
    assert "Cannot compare sptensor with that type" in str(excinfo)


def test_sptensor__gt__(sample_sptensor):
    (data, sptensorInstance) = sample_sptensor

    # Test comparison to positive scalar
    assert np.array_equal((sptensorInstance > 0.1).vals, 0 * data["vals"] + 1)
    # Test comparison to negative scalar
    assert np.array_equal(
        (sptensorInstance > -0.1).vals, np.ones((np.prod(data["shape"]), 1))
    )

    # Test comparison to tensor
    assert (sptensorInstance > sptensorInstance.full()).vals.size == 0

    # Test comparison to tensor of different sparsity patter
    denseTensor = sptensorInstance.full()
    denseTensor[1, 1, 2] = -1
    assert np.array_equal(
        (sptensorInstance > denseTensor).subs.squeeze(), np.array([1, 1, 2])
    )

    # Test comparison to sptensor
    assert (sptensorInstance > sptensorInstance).vals.size == 0

    # Test comparison with different size
    with pytest.raises(AssertionError) as excinfo:
        sptensorInstance > ttb.sptensor(np.array([]), np.array([]), (5, 5, 5))
    assert "Size mismatch" in str(excinfo)

    # Test comparison with incorrect type
    with pytest.raises(AssertionError) as excinfo:
        sptensorInstance > "string"
    assert "Cannot compare sptensor with that type" in str(excinfo)


def test_sptensor__lt__(sample_sptensor):
    (data, sptensorInstance) = sample_sptensor

    # Test comparison to negative scalar
    assert np.array_equal((-sptensorInstance < -0.1).vals, 0 * data["vals"] + 1)
    # Test comparison to positive scalar
    assert np.array_equal(
        (sptensorInstance < 0.1).vals, sptensorInstance.logical_not().vals
    )

    # Test comparison to tensor
    assert (sptensorInstance < sptensorInstance.full()).vals.size == 0

    # Test comparison to sptensor
    assert (sptensorInstance < sptensorInstance).vals.size == 0

    # Test comparison of empty tensor with sptensor, both ways
    emptySptensor = ttb.sptensor(np.array([]), np.array([]), data["shape"])
    assert np.array_equal((emptySptensor < sptensorInstance).subs, data["subs"])
    assert (sptensorInstance < emptySptensor).vals.size == 0

    # Test comparison with different size
    with pytest.raises(AssertionError) as excinfo:
        sptensorInstance < ttb.sptensor(np.array([]), np.array([]), (5, 5, 5))
    assert "Size mismatch" in str(excinfo)

    # Test comparison with incorrect type
    with pytest.raises(AssertionError) as excinfo:
        sptensorInstance < "string"
    assert "Cannot compare sptensor with that type" in str(excinfo)


def test_sptensor_innerprod(sample_sptensor):
    (data, sptensorInstance) = sample_sptensor

    # Empty sptensor innerproduct
    emptySptensor = ttb.sptensor(np.array([]), np.array([]), data["shape"])
    assert sptensorInstance.innerprod(emptySptensor) == 0
    assert emptySptensor.innerprod(sptensorInstance) == 0

    # Sptensor innerproduct
    assert np.array_equal(
        sptensorInstance.innerprod(sptensorInstance),
        data["vals"].squeeze().dot(data["vals"].squeeze()),
    )

    # Sptensor innerproduct, other has more elements
    sptensorCopy = sptensorInstance.copy()
    sptensorCopy[0, 0, 0] = 1
    assert np.array_equal(
        sptensorInstance.innerprod(sptensorCopy),
        data["vals"].squeeze().dot(data["vals"].squeeze()),
    )

    # Wrong shape sptensor
    emptySptensor = ttb.sptensor(np.array([]), np.array([]), (1, 1))
    with pytest.raises(AssertionError) as excinfo:
        sptensorInstance.innerprod(emptySptensor)
    assert "Sptensors must be same shape for innerproduct" in str(excinfo)

    # Tensor innerproduct
    assert np.array_equal(
        sptensorInstance.innerprod(sptensorInstance.to_tensor()),
        data["vals"].squeeze().dot(data["vals"].squeeze()),
    )

    # Wrong shape tensor
    with pytest.raises(AssertionError) as excinfo:
        sptensorInstance.innerprod(ttb.tensor(np.array([1])))
    assert "Sptensor and tensor must be same shape for innerproduct" in str(excinfo)

    # Wrong type for innerprod
    with pytest.raises(AssertionError) as excinfo:
        sptensorInstance.innerprod(5)
    assert f"Inner product between sptensor and {type(5)} not supported" in str(excinfo)


def test_sptensor_logical_xor(sample_sptensor):
    (data, sptensorInstance) = sample_sptensor
    nonZeroMatrix = np.zeros(data["shape"])
    nonZeroMatrix[tuple(data["subs"].transpose())] = 1

    # Sptensor logical xor with scalar, 0
    sptensorXor = sptensorInstance.logical_xor(0)
    assert np.array_equal(sptensorXor.data, nonZeroMatrix)

    # Sptensor logical xor with scalar, not 0
    sptensorXor = sptensorInstance.logical_xor(1)
    assert np.array_equal(sptensorXor.data, sptensorInstance.logical_not().full().data)

    # Sptensor logical xor with another sptensor
    sptensorXor = sptensorInstance.logical_xor(sptensorInstance)
    assert sptensorXor.shape == data["shape"]
    assert sptensorXor.vals.size == 0

    # Sptensor logical xor with tensor
    sptensorXor = sptensorInstance.logical_xor(sptensorInstance.to_tensor())
    assert np.array_equal(sptensorXor.data, np.zeros(data["shape"], dtype=bool))

    # Sptensor logical xor with wrong shape sptensor
    with pytest.raises(AssertionError) as excinfo:
        sptensorInstance.logical_xor(
            ttb.sptensor(data["subs"], data["vals"], (5, 5, 5))
        )
    assert "Logical XOR requires tensors of the same size" in str(excinfo)

    # Sptensor logical xor with not scalar or tensor
    with pytest.raises(AssertionError) as excinfo:
        sptensorInstance.logical_xor(np.ones(data["shape"]))
    assert "The argument must be an sptensor, tensor or scalar" in str(excinfo)


def test_sptensor_squeeze(sample_sptensor):
    (data, sptensorInstance) = sample_sptensor

    # No singleton dimensions
    assert np.array_equal(sptensorInstance.squeeze().vals, data["vals"])
    assert np.array_equal(sptensorInstance.squeeze().subs, data["subs"])

    # All singleton dimensions
    assert ttb.sptensor(np.array([[0, 0, 0]]), np.array([4]), (1, 1, 1)).squeeze() == 4

    # A singleton dimension
    assert np.array_equal(
        ttb.sptensor(np.array([[0, 0, 0]]), np.array([4]), (2, 2, 1)).squeeze().subs,
        np.array([[0, 0]]),
    )
    assert np.array_equal(
        ttb.sptensor(np.array([[0, 0, 0]]), np.array([4]), (2, 2, 1)).squeeze().vals,
        np.array([4]),
    )

    # Singleton dimension with empty sptensor
    assert ttb.sptensor(np.array([]), np.array([]), (2, 2, 1)).squeeze().shape == (2, 2)


def test_sptensor_scale(sample_sptensor):
    (data, sptensorInstance) = sample_sptensor

    # Scale with np array
    assert np.array_equal(
        sptensorInstance.scale(np.array([4, 4, 4, 4]), 1).vals, 4 * data["vals"]
    )

    # Scale with sptensor
    assert np.array_equal(
        sptensorInstance.scale(sptensorInstance, np.arange(0, 3)).vals,
        data["vals"] ** 2,
    )

    # Scale with tensor
    assert np.array_equal(
        sptensorInstance.scale(sptensorInstance.to_tensor(), np.arange(0, 3)).vals,
        data["vals"] ** 2,
    )

    # Incorrect shape np array, sptensor and tensor
    with pytest.raises(AssertionError) as excinfo:
        sptensorInstance.scale(np.array([4, 4, 4, 4, 4]), 1)
    assert "Size mismatch in scale" in str(excinfo)
    with pytest.raises(AssertionError) as excinfo:
        sptensorInstance.scale(
            ttb.sptensor(np.array([]), np.array([]), (1, 1, 1, 1, 1)),
            np.arange(0, 3),
        )
    assert "Size mismatch in scale" in str(excinfo)
    with pytest.raises(AssertionError) as excinfo:
        sptensorInstance.scale(ttb.tensor(np.ones((1, 1, 1, 1, 1))), np.arange(0, 3))
    assert "Size mismatch in scale" in str(excinfo)

    # Scale with non nparray, sptensor or tensor
    with pytest.raises(AssertionError) as excinfo:
        sptensorInstance.scale(1, 1)
    assert "Invalid scaling factor" in str(excinfo)


def test_sptensor_reshape(sample_sptensor):
    (data, sptensorInstance) = sample_sptensor

    # Standard reshape
    assert sptensorInstance.reshape((16, 4, 1)).shape == (16, 4, 1)

    # Reshape first and last modes, leave middle alone
    assert sptensorInstance.reshape((16, 1), np.array([0, 2])).shape == (4, 16, 1)

    # Reshape empty sptensor
    assert ttb.sptensor(np.array([]), np.array([]), (4, 4, 4)).reshape(
        (16, 4, 1)
    ).shape == (16, 4, 1)

    # Improper reshape
    with pytest.raises(AssertionError) as excinfo:
        assert sptensorInstance.reshape((16, 1), np.array([0])).shape == (4, 16, 1)
    assert "Reshape must maintain tensor size" in str(excinfo)


def test_sptensor_mask(sample_sptensor):
    (data, sptensorInstance) = sample_sptensor

    # Mask captures all non-zero entries
    assert np.array_equal(sptensorInstance.mask(sptensorInstance), data["vals"])

    # Mask too large
    with pytest.raises(AssertionError) as excinfo:
        sptensorInstance.mask(ttb.sptensor(np.array([]), np.array([]), (3, 3, 5)))
    assert "Mask cannot be bigger than the data tensor" in str(excinfo)


def test_sptensor_permute(sample_sptensor):
    (data, sptensorInstance) = sample_sptensor

    emptySptensor = ttb.sptensor(np.array([]), np.array([]), (4, 4, 4))
    assert emptySptensor.permute(np.arange(0, 3)).isequal(emptySptensor)

    assert sptensorInstance.permute(np.arange(0, 3)).isequal(sptensorInstance)

    # Permute with too many dimensions
    with pytest.raises(AssertionError) as excinfo:
        sptensorInstance.permute(np.arange(0, 4))
    assert "Invalid permutation order" in str(excinfo)

    # Permute that doesn't consider each dimension
    with pytest.raises(AssertionError) as excinfo:
        sptensorInstance.permute(np.array([0, 0, 0]))
    assert "Invalid permutation order" in str(excinfo)


def test_sptensor__rtruediv__(sample_sptensor):
    (data, sptensorInstance) = sample_sptensor

    # Scalar / Spensor yields tensor, only resolves when left object doesn't have appropriate __truediv__
    # We ignore the divide by zero errors because np.inf/np.nan is an appropriate representation
    with np.errstate(divide="ignore", invalid="ignore"):
        assert np.array_equal(
            (2 / sptensorInstance).data, (2 / sptensorInstance.full().data)
        )

    # Tensor / Spensor yields tensor should be calling tensor.__truediv__
    # We ignore the divide by zero errors because np.inf/np.nan is an appropriate representation
    with np.errstate(divide="ignore", invalid="ignore"):
        np.testing.assert_array_equal(
            (sptensorInstance.full() / sptensorInstance).data,
            (sptensorInstance.full().data / sptensorInstance.full().data),
        )

    # Non-Scalar / Spensor yields tensor, only resolves when left object doesn't have appropriate __truediv__
    with pytest.raises(AssertionError) as excinfo:
        (("string" / sptensorInstance).data == (2 / sptensorInstance.full().data))
    assert "Dividing that object by an sptensor is not supported" in str(excinfo)


def test_sptensor__truediv__(sample_sptensor):
    (data, sptensorInstance) = sample_sptensor

    emptySptensor = ttb.sptensor(np.array([]), np.array([]), (4, 4, 4))

    # Sptensor/ non-zero scalar
    assert np.array_equal((sptensorInstance / 5).vals, data["vals"] / 5)

    # Sptensor/zero scalar
    np.testing.assert_array_equal(
        (sptensorInstance / 0).vals,
        np.vstack(
            (
                np.inf * np.ones((data["subs"].shape[0], 1)),
                np.nan * np.ones((np.prod(data["shape"]) - data["subs"].shape[0], 1)),
            )
        ),
    )

    # Sptensor/sptensor
    np.testing.assert_array_equal(
        (sptensorInstance / sptensorInstance).vals,
        np.vstack(
            (
                data["vals"] / data["vals"],
                np.nan * np.ones((np.prod(data["shape"]) - data["subs"].shape[0], 1)),
            )
        ),
    )

    # Sptensor/ empty tensor
    np.testing.assert_array_equal(
        (sptensorInstance / emptySptensor).vals,
        np.nan * np.ones((np.prod(data["shape"]), 1)),
    )

    # empty tensor/Sptensor
    np.testing.assert_array_equal(
        (emptySptensor / sptensorInstance).vals,
        np.vstack(
            (
                np.zeros((data["subs"].shape[0], 1)),
                np.nan * np.ones((np.prod(data["shape"]) - data["subs"].shape[0], 1)),
            )
        ),
    )

    # Sptensor/tensor
    assert np.array_equal(
        (sptensorInstance / sptensorInstance.full()).vals, data["vals"] / data["vals"]
    )

    # Sptensor/ktensor
    weights = np.array([1.0, 2.0])
    fm0 = np.array([[1.0, 2.0], [3.0, 4.0]])
    fm1 = np.array([[5.0, 6.0], [7.0, 8.0]])
    factor_matrices = [fm0, fm1]
    K = ttb.ktensor(factor_matrices, weights)
    subs = np.array([[0, 0], [0, 1], [1, 1]])
    vals = np.array([[0.5], [1.0], [1.5]])
    shape = (2, 2)
    S = ttb.sptensor(subs, vals, shape)
    assert (S / K).full().isequal(S.full() / K.full())

    # Sptensor/ invalid
    with pytest.raises(AssertionError) as excinfo:
        (sptensorInstance / "string")
    assert "Invalid arguments for sptensor division" in str(excinfo)

    with pytest.raises(AssertionError) as excinfo:
        emptySptensor.shape = (5, 5, 5)
        (sptensorInstance / emptySptensor)
    assert "Sptensor division requires tensors of the same shape" in str(excinfo)


def test_sptensor_collapse(sample_sptensor):
    (data, sptensorInstance) = sample_sptensor
    emptySptensor = ttb.sptensor(np.array([]), np.array([]), (4, 4, 4))

    # Test with no arguments
    assert sptensorInstance.collapse() == np.sum(data["vals"])

    # Test with custom function
    assert sptensorInstance.collapse(fun=sum) == np.sum(data["vals"])

    # Test partial collapse, output vector
    assert np.array_equal(
        sptensorInstance.collapse(dims=np.array([0, 1])), np.array([0, 0.5, 2.5, 5])
    )
    assert np.array_equal(
        emptySptensor.collapse(dims=np.array([0, 1])), np.array([0, 0, 0, 0])
    )

    # Test partial collapse, output sptensor
    collapseSptensor = sptensorInstance.collapse(dims=np.array([0]))
    assert np.array_equal(collapseSptensor.vals, data["vals"])
    assert collapseSptensor.shape == (4, 4)
    assert np.array_equal(collapseSptensor.subs, data["subs"][:, 1:3])
    emptySptensorSmaller = emptySptensor.copy()
    emptySptensorSmaller.shape = (4, 4)
    assert emptySptensor.collapse(dims=np.array([0])).isequal(emptySptensorSmaller)


def test_sptensor_contract(sample_sptensor):
    (data, sptensorInstance) = sample_sptensor
    emptySptensor = ttb.sptensor(np.array([]), np.array([]), (5, 4, 4))

    with pytest.raises(AssertionError) as excinfo:
        emptySptensor.contract(0, 1)
    assert "Must contract along equally sized dimensions" in str(excinfo)

    with pytest.raises(AssertionError) as excinfo:
        emptySptensor.contract(0, 0)
    assert "Must contract along two different dimensions" in str(excinfo)

    contractableSptensor = sptensorInstance.copy()
    contractableSptensor = contractableSptensor.collapse(np.array([0]))
    assert contractableSptensor.contract(0, 1) == 6.5

    contractableSptensor = sptensorInstance.copy()
    assert np.array_equal(
        contractableSptensor.contract(0, 1).data, np.array([0, 0.5, 2.5, 5])
    )

    contractableSptensor = sptensorInstance.copy()
    contractableSptensor[3, 3, 3, 3] = 1
    assert contractableSptensor.contract(0, 1).shape == (4, 4)


def test_sptensor_elemfun(sample_sptensor):
    (data, sptensorInstance) = sample_sptensor

    def plus1(y):
        return y + 1

    assert np.array_equal(sptensorInstance.elemfun(plus1).vals, 1 + data["vals"])
    assert np.array_equal(sptensorInstance.elemfun(plus1).subs, data["subs"])

    emptySptensor = ttb.sptensor(np.array([]), np.array([]), (4, 4, 4))
    assert emptySptensor.elemfun(plus1).vals.size == 0


def test_sptensor_spmatrix(sample_sptensor):
    (data, sptensorInstance) = sample_sptensor

    with pytest.raises(AssertionError) as excinfo:
        sptensorInstance.spmatrix()
    assert "Sparse tensor must be two dimensional" in str(excinfo)

    # Test empty sptensor to empty sparse matrix
    emptySptensor = ttb.sptensor(np.array([]), np.array([]), (4, 4))
    a = emptySptensor.spmatrix()

    assert a.data.size == 0
    assert a.shape == emptySptensor.shape

    NonEmptySptensor = ttb.sptensor(np.array([[0, 0]]), np.array([[1]]), (4, 4))
    fullData = np.zeros(NonEmptySptensor.shape)
    fullData[0, 0] = 1
    b = NonEmptySptensor.spmatrix()
    assert np.array_equal(b.toarray(), fullData)

    NonEmptySptensor = ttb.sptensor(
        np.array([[0, 1], [1, 0]]), np.array([[1], [2]]), (4, 4)
    )
    fullData = np.zeros(NonEmptySptensor.shape)
    fullData[0, 1] = 1
    fullData[1, 0] = 2
    b = NonEmptySptensor.spmatrix()
    assert np.array_equal(b.toarray(), fullData)

    NonEmptySptensor = ttb.sptensor(
        np.array([[0, 1], [2, 3]]), np.array([[1], [2]]), (4, 4)
    )
    fullData = np.zeros(NonEmptySptensor.shape)
    fullData[0, 1] = 1
    fullData[2, 3] = 2
    b = NonEmptySptensor.spmatrix()
    assert np.array_equal(b.toarray(), fullData)


def test_sptensor_ttv(sample_sptensor):
    (data, sptensorInstance) = sample_sptensor

    # Returns single value
    onesSptensor = ttb.tensor(np.ones((4, 4))).to_sptensor()
    vector = np.array([1, 1, 1, 1])
    assert onesSptensor.ttv(np.array([vector, vector])) == 16

    # Wrong shape vector
    with pytest.raises(AssertionError) as excinfo:
        onesSptensor.ttv([vector, np.array([1, 2])])
    assert "Multiplicand is wrong size" in str(excinfo)

    # Returns vector shaped object
    emptySptensor = ttb.sptensor(np.array([]), np.array([]), (4, 4))
    onesSptensor = ttb.tensor(np.ones((4, 4))).to_sptensor()

    assert emptySptensor.ttv(vector, 0).isequal(
        ttb.sptensor(np.array([]), np.array([]), (4,))
    )
    assert onesSptensor.ttv(vector, 0).isequal(ttb.tensor(np.array([4, 4, 4, 4])))
    emptySptensor[0, 0] = 1
    assert np.array_equal(
        emptySptensor.ttv(vector, 0).full().data, np.array([1, 0, 0, 0])
    )

    # Returns tensor shaped object
    emptySptensor = ttb.sptensor(np.array([]), np.array([]), (4, 4, 4))
    onesSptensor = ttb.tensor(np.ones((4, 4, 4))).to_sptensor()
    assert emptySptensor.ttv(vector, 0).isequal(
        ttb.sptensor(np.array([]), np.array([]), (4, 4))
    )
    assert onesSptensor.ttv(vector, 0).isequal(ttb.tensor(4 * np.ones((4, 4))))


def test_sptensor_mttkrp(sample_sptensor):
    (data, sptensorInstance) = sample_sptensor

    # MTTKRP with array of matrices
    # Note this is more of a regression test against the output of MATLAB TTB
    matrix = np.ones((4, 4))
    assert np.array_equal(
        sptensorInstance.mttkrp(np.array([matrix, matrix, matrix]), 0),
        np.array(
            [[0, 0, 0, 0], [2, 2, 2, 2], [2.5, 2.5, 2.5, 2.5], [3.5, 3.5, 3.5, 3.5]]
        ),
    )
    assert np.array_equal(
        sptensorInstance.mttkrp(np.array([matrix, matrix, matrix]), 1),
        sptensorInstance.mttkrp(np.array([matrix, matrix, matrix]), 0),
    )
    assert np.array_equal(
        sptensorInstance.mttkrp(np.array([matrix, matrix, matrix]), 2),
        np.array(
            [[0, 0, 0, 0], [0.5, 0.5, 0.5, 0.5], [2.5, 2.5, 2.5, 2.5], [5, 5, 5, 5]]
        ),
    )

    # MTTKRP with factor matrices from ktensor
    K = ttb.ktensor([matrix, matrix, matrix])
    assert np.array_equal(
        sptensorInstance.mttkrp(np.array([matrix, matrix, matrix]), 0),
        sptensorInstance.mttkrp(K, 0),
    )
    assert np.array_equal(
        sptensorInstance.mttkrp(np.array([matrix, matrix, matrix]), 1),
        sptensorInstance.mttkrp(K, 1),
    )
    assert np.array_equal(
        sptensorInstance.mttkrp(np.array([matrix, matrix, matrix]), 2),
        sptensorInstance.mttkrp(K, 2),
    )

    # Wrong length input
    with pytest.raises(AssertionError) as excinfo:
        sptensorInstance.mttkrp(np.array([matrix, matrix, matrix, matrix]), 0)
    assert "List is the wrong length" in str(excinfo)

    with pytest.raises(AssertionError) as excinfo:
        sptensorInstance.mttkrp("string", 0)
    assert "Second argument must be ktensor or array" in str(excinfo)


def test_sptensor_nvecs(sample_sptensor):
    (data, sptensorInstance) = sample_sptensor

    # Test for one eigenvector
    assert np.allclose((sptensorInstance.nvecs(1, 1)), np.array([0, 0, 0, 1])[:, None])
    assert np.allclose(
        (sptensorInstance.nvecs(1, 2)),
        np.array([[0, 0, 0, 1], [0, 0, 1, 0]]).transpose(),
    )

    # Test for r >= N-1, requires cast to dense
    ans = np.zeros((4, 3))
    ans[3, 0] = 1
    ans[2, 1] = 1
    ans[1, 2] = 1
    assert np.allclose((sptensorInstance.nvecs(1, 3)), ans)

    # Negative test, check for only singleton dims
    with pytest.raises(ValueError):
        single_val_sptensor = ttb.sptensor(
            np.array([[0, 0]]), np.array([1]), shape=(1, 1)
        )
        single_val_sptensor.nvecs(0, 0)


def test_sptensor_ttm(sample_sptensor):
    (data, sptensorInstance) = sample_sptensor
    result = np.zeros((4, 4, 4))
    result[:, 1, 1] = 0.5
    result[:, 1, 3] = 1.5
    result[:, 2, 2] = 2.5
    result[:, 3, 3] = 3.5
    result = ttb.tensor(result)
    result = result.to_sptensor()
    assert sptensorInstance.ttm(sparse.coo_matrix(np.ones((4, 4))), dims=0).isequal(
        result
    )
    assert sptensorInstance.ttm(
        sparse.coo_matrix(np.ones((4, 4))), dims=0, transpose=True
    ).isequal(result)

    # This is a multiway multiplication yielding a sparse tensor, yielding a dense tensor relies on tensor.ttm
    matrix = sparse.coo_matrix(np.eye(4))
    list_of_matrices = [matrix, matrix, matrix]
    assert sptensorInstance.ttm(list_of_matrices, dims=[0, 1, 2]).isequal(
        sptensorInstance
    )
    assert sptensorInstance.ttm(list_of_matrices, exclude_dims=2).isequal(
        sptensorInstance.ttm(list_of_matrices[0:-1], dims=[0, 1])
    )

    with pytest.raises(AssertionError) as excinfo:
        sptensorInstance.ttm(sparse.coo_matrix(np.ones((5, 5))), dims=0)
    assert "Matrix shape doesn't match tensor shape" in str(excinfo)

    with pytest.raises(AssertionError) as excinfo:
        sptensorInstance.ttm(np.array([1, 2, 3, 4]), dims=0)
    assert "Sptensor.ttm: second argument must be a matrix" in str(excinfo)

    with pytest.raises(AssertionError) as excinfo:
        sptensorInstance.ttm(sparse.coo_matrix(np.ones((4, 4))), dims=4)
    assert "dims must contain values in [0,self.dims)" in str(excinfo)

    sptensorInstance[0, :, :] = 1
    sptensorInstance[3, :, :] = 1
    result = np.zeros((4, 4, 4))
    result[0, :, :] = 4.0
    result[3, :, :] = 4.0
    result[1, :, 1] = 0.5
    result[1, :, 3] = 1.5
    result[2, :, 2] = 2.5

    # TODO: Ensure mode mappings are consistent between matlab and numpy
    # MATLAB is opposite orientation so the mapping from matlab to numpy is
    # {3:0, 2:2, 1:1}
    assert sptensorInstance.ttm(sparse.coo_matrix(np.ones((4, 4))), dims=1).isequal(
        ttb.tensor(result)
    )

    result = 2 * np.ones((4, 4, 4))
    result[:, 1, 1] = 2.5
    result[:, 1, 3] = 3.5
    result[:, 2, 2] = 4.5
    assert sptensorInstance.ttm(sparse.coo_matrix(np.ones((4, 4))), dims=0).isequal(
        ttb.tensor(result)
    )

    result = np.zeros((4, 4, 4))
    result[0, :, :] = 4.0
    result[3, :, :] = 4.0
    result[1, 1, :] = 2
    result[2, 2, :] = 2.5
    assert sptensorInstance.ttm(sparse.coo_matrix(np.ones((4, 4))), dims=2).isequal(
        ttb.tensor(result)
    )

    # Confirm reshape for non-square matrix
    assert sptensorInstance.ttm(sparse.coo_matrix(np.ones((1, 4))), dims=2).shape == (
        4,
        4,
        1,
    )


def test_sptensor_to_sparse_matrix():
    subs = np.array([[1, 1, 1], [1, 1, 3], [2, 2, 2], [3, 3, 3]])
    vals = np.array([[0.5], [1.5], [2.5], [3.5]])
    shape = (4, 4, 4)
    mode0 = sparse.coo_matrix(([0.5, 1.5, 2.5, 3.5], ([5, 13, 10, 15], [1, 1, 2, 3])))
    mode1 = sparse.coo_matrix(([0.5, 1.5, 2.5, 3.5], ([5, 13, 10, 15], [1, 1, 2, 3])))
    mode2 = sparse.coo_matrix(([0.5, 1.5, 2.5, 3.5], ([5, 5, 10, 15], [1, 3, 2, 3])))
    Ynt = [mode0, mode1, mode2]
    sptensorInstance = ttb.sptensor(subs, vals, shape)

    for mode in range(sptensorInstance.ndims):
        Xnt = tt_to_sparse_matrix(sptensorInstance, mode, True)
        assert (Xnt != Ynt[mode]).nnz == 0
        assert Xnt.shape == Ynt[mode].shape


def test_sptensor_from_sparse_matrix():
    subs = np.array([[1, 1, 1], [1, 1, 3], [2, 2, 2], [3, 3, 3]])
    vals = np.array([[0.5], [1.5], [2.5], [3.5]])
    shape = (4, 4, 4)
    sptensorInstance = ttb.sptensor(subs, vals, shape)
    for mode in range(sptensorInstance.ndims):
        sptensorCopy = sptensorInstance.copy()
        Xnt = tt_to_sparse_matrix(sptensorCopy, mode, True)
        Ynt = tt_from_sparse_matrix(Xnt, sptensorCopy.shape, mode, 0)
        assert sptensorCopy.isequal(Ynt)

    for mode in range(sptensorInstance.ndims):
        sptensorCopy = sptensorInstance.copy()
        Xnt = tt_to_sparse_matrix(sptensorCopy, mode, False)
        Ynt = tt_from_sparse_matrix(Xnt, sptensorCopy.shape, mode, 1)
        assert sptensorCopy.isequal(Ynt)


def test_sptensor_squash():
    # Without inverse
    subs = np.array([[1, 1, 1], [3, 3, 3], [5, 5, 5]], dtype=int)
    vals = np.array([[1], [3], [5]])
    shape = (6, 6, 6)
    X = ttb.sptensor(subs, vals, shape)
    Y = X.squash()
    assert Y[0, 0, 0] == 1
    assert Y[1, 1, 1] == 3
    assert Y[2, 2, 2] == 5

    # With inverse
    Y, inverse = X.squash(True)
    assert Y[0, 0, 0] == 1
    assert Y[1, 1, 1] == 3
    assert Y[2, 2, 2] == 5
    for i in range(X.ndims):
        assert np.array_equal(X.subs[:, i], inverse[i][Y.subs[:, i]])


def test_sptendiag():
    N = 4
    elements = np.arange(0, N)
    exact_shape = [N] * N

    # Inferred shape
    X = ttb.sptendiag(elements)
    for i in range(N):
        diag_index = (i,) * N
        assert (
            X[diag_index] == i
        ), f"Idx: {diag_index} expected: {i} got: {X[diag_index]}"

    # Exact shape
    X = ttb.sptendiag(elements, tuple(exact_shape))
    for i in range(N):
        diag_index = (i,) * N
        assert X[diag_index] == i

    # Larger shape
    larger_shape = exact_shape.copy()
    larger_shape[0] += 1
    X = ttb.sptendiag(elements, tuple(larger_shape))
    for i in range(N):
        diag_index = (i,) * N
        assert X[diag_index] == i

    # Smaller Shape
    smaller_shape = exact_shape.copy()
    smaller_shape[0] -= 1
    X = ttb.sptendiag(elements, tuple(smaller_shape))
    for i in range(N):
        diag_index = (i,) * N
        assert X[diag_index] == i


def test_sptenrand():
    arbitrary_shape = (3, 3, 3)
    rand_tensor = ttb.sptenrand(arbitrary_shape, nonzeros=1)
    in_unit_interval = np.all(0 <= rand_tensor.vals <= 1)
    assert (
        in_unit_interval
        and rand_tensor.shape == arbitrary_shape
        and rand_tensor.nnz == 1
    )

    rand_tensor = ttb.sptenrand(arbitrary_shape, density=1 / np.prod(arbitrary_shape))
    in_unit_interval = np.all(0 <= rand_tensor.vals <= 1)
    assert (
        in_unit_interval
        and rand_tensor.shape == arbitrary_shape
        and rand_tensor.nnz == 1
    )

    # Negative tests
    # Bad density
    with pytest.raises(ValueError):
        ttb.sptenrand(arbitrary_shape, density=-1)
        ttb.sptenrand(arbitrary_shape, density=2)

    # Missing args
    # Bad density
    with pytest.raises(ValueError):
        ttb.sptenrand(arbitrary_shape)

    # Redundant/contradicting args
    # Bad density
    with pytest.raises(ValueError):
        ttb.sptenrand(arbitrary_shape, density=0.5, nonzeros=2)<|MERGE_RESOLUTION|>--- conflicted
+++ resolved
@@ -51,15 +51,12 @@
     # Infer shape from data
     another_sptensor = ttb.sptensor(data["subs"], data["vals"])
     assert another_sptensor.isequal(sptensorInstance)
-<<<<<<< HEAD
-=======
 
     # Subs XOR vals
     with pytest.raises(ValueError):
         ttb.sptensor(subs=data["subs"])
     with pytest.raises(ValueError):
         ttb.sptensor(vals=data["vals"])
->>>>>>> 102c36c2
 
     with pytest.raises(AssertionError):
         shape = (3, 3, 1)
