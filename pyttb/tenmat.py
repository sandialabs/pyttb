--- conflicted
+++ resolved
@@ -84,12 +84,7 @@
                [[4., 5.],
                 [6., 7.]]])
         """
-<<<<<<< HEAD
-        # Case 0a: Empty Contructor
-=======
-
         # Case 0a: Empty Constructor
->>>>>>> 396fa7f7
         # data is empty, return empty tenmat unless rdims, cdims, or tshape are
         # not empty
         if data is None or (isinstance(data, np.ndarray) and data.size == 0):
