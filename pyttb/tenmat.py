"""Matricized Tensor Representation"""

# Copyright 2022 National Technology & Engineering Solutions of Sandia,
# LLC (NTESS). Under the terms of Contract DE-NA0003525 with NTESS, the
# U.S. Government retains certain rights in this software.
from __future__ import annotations

from typing import Optional, Tuple, Union

import numpy as np

import pyttb as ttb
from pyttb.pyttb_utils import gather_wrap_dims


class tenmat:
    """
    TENMAT Store tensor as a matrix.

    """

    __slots__ = ("tshape", "rindices", "cindices", "data")

<<<<<<< HEAD
    def __init__(  # noqa: PLR0912, PLR0913
=======
    def __init__(  # noqa: PLR0912
>>>>>>> ebd5069e
        self,
        data: Optional[np.ndarray] = None,
        rdims: Optional[np.ndarray] = None,
        cdims: Optional[np.ndarray] = None,
        tshape: Optional[Tuple[int, ...]] = None,
<<<<<<< HEAD
        copy: bool = True,
=======
>>>>>>> ebd5069e
    ):
        """
        Construct a :class:`pyttb.tenmat` from explicit components.
        If you already have a tensor see :method:`pyttb.tensor.to_tenmat`.

        Parameters
        ----------
        data:
            Flattened tensor data.
        rdims:
            Which dimensions of original tensor map to rows.
        cdims:
            Which dimensions of original tensor map to columns.
        tshape:
            Original tensor shape.
<<<<<<< HEAD
        copy:
            Whether to make a copy of provided data or just reference it.
=======
>>>>>>> ebd5069e

        Examples
        --------
        Create an empty :class:`pyttb.tenmat`.

        >>> ttb.tenmat() # doctest: +NORMALIZE_WHITESPACE
        matrix corresponding to a tensor of shape ()
        rindices = [  ] (modes of tensor corresponding to rows)
        cindices = [  ] (modes of tensor corresponding to columns)
        data = []

        Create tensor shaped data.
<<<<<<< HEAD

        >>> tshape = (2, 2, 2)
        >>> data = np.reshape(np.arange(np.prod(tshape), dtype=np.double), tshape)
        >>> data # doctest: +NORMALIZE_WHITESPACE
        array([[[0., 1.],
                [2., 3.]],
               [[4., 5.],
                [6., 7.]]])

        Manually matrize the tensor.

        >>> flat_data = np.reshape(data, (2,4), order="F")
        >>> flat_data # doctest: +NORMALIZE_WHITESPACE
        array([[0., 2., 1., 3.],
               [4., 6., 5., 7.]])

        Encode matrication into :class:`pyttb.tenmat`.

        >>> tm = ttb.tenmat(flat_data, rdims=np.array([0]), tshape=tshape)

        Extract original tensor shaped data.

        >>> tm.to_tensor().double() # doctest: +NORMALIZE_WHITESPACE
        array([[[0., 1.],
                [2., 3.]],
               [[4., 5.],
                [6., 7.]]])
        """

=======

        >>> tshape = (2, 2, 2)
        >>> data = np.reshape(np.arange(np.prod(tshape), dtype=np.double), tshape)
        >>> data # doctest: +NORMALIZE_WHITESPACE
        array([[[0., 1.],
                [2., 3.]],
               [[4., 5.],
                [6., 7.]]])

        Manually matrize the tensor.

        >>> flat_data = np.reshape(data, (2,4), order="F")
        >>> flat_data # doctest: +NORMALIZE_WHITESPACE
        array([[0., 2., 1., 3.],
               [4., 6., 5., 7.]])

        Encode matrication into :class:`pyttb.tenmat`.

        >>> tm = ttb.tenmat(flat_data, rdims=np.array([0]), tshape=tshape)

        Extract original tensor shaped data.

        >>> tm.to_tensor().double() # doctest: +NORMALIZE_WHITESPACE
        array([[[0., 1.],
                [2., 3.]],
               [[4., 5.],
                [6., 7.]]])
        """

>>>>>>> ebd5069e
        # Case 0a: Empty Contructor
        # data is empty, return empty tenmat unless rdims, cdims, or tshape are
        # not empty
        if data is None or (isinstance(data, np.ndarray) and data.size == 0):
            cdims_empty = cdims is None or cdims.size == 0
            rdims_empty = rdims is None or rdims.size == 0
            tshape_empty = tshape is None or tshape == ()
            assert (
                rdims_empty and cdims_empty and tshape_empty
            ), "When data is empty, rdims, cdims, and tshape must also be empty."

            self.tshape: Union[Tuple[()], Tuple[int, ...]] = ()
            self.rindices = np.array([])
            self.cindices = np.array([])
            self.data = np.array([], ndmin=2, order="F")
            return

        # Verify that data is a numeric numpy.ndarray
        assert isinstance(data, np.ndarray) and issubclass(
            data.dtype.type, np.number
        ), "First argument must be a numeric numpy.ndarray."

        # data is 1d array, must convert to 2d array for tenmat
        if len(data.shape) == 1:
            if tshape is None:
                assert False, "tshape must be specified when data is 1d array."
            else:
                # make data a 2d array with shape (1, data.shape[0]), i.e., a row vector
                data = np.reshape(data.copy(), (1, data.shape[0]), order="F")

        if len(data.shape) != 2:
            raise ValueError(
                f"Data must be a matrix or vector but had {len(data.shape)} dimensions"
            )

        # use data.shape for tshape if not provided
        if tshape is None:
            tshape = data.shape
        elif not isinstance(tshape, tuple):
            assert False, "tshape must be a tuple."

        # check that data.shape and tshape agree
        if np.prod(data.shape) != np.prod(tshape):
            assert False, (
                "Incorrect dimensions specified: products of data.shape and tuple do "
                "not match"
            )

        n = len(tshape)
        alldims = np.array([range(n)])
        rdims, cdims = gather_wrap_dims(n, rdims, cdims)

        # check that data.shape and product of dimensions agree
        if not np.prod(np.array(tshape)[rdims]) * np.prod(
            np.array(tshape)[cdims]
        ) == np.prod(data.shape):
            assert (
                False
            ), "data.shape does not match shape specified by rdims, cdims, and tshape."

        # if rdims or cdims is empty, hstack will output an array of float not int
        if rdims.size == 0:
            dims = cdims.copy()
        elif cdims.size == 0:
            dims = rdims.copy()
        else:
            dims = np.hstack([rdims, cdims])
        if not len(dims) == n or not (alldims == np.sort(dims)).all():
            assert False, (
                "Incorrect specification of dimensions, the sorted concatenation "
                "of rdims and cdims must be range(source.ndims)."
            )

        self.tshape = tshape
        self.rindices = rdims.copy()
        self.cindices = cdims.copy()
<<<<<<< HEAD
        if copy:
            self.data = data.copy()
        else:
            self.data = data
        return

    def copy(self) -> tenmat:
        """
        Return a deep copy of the :class:`pyttb.tenmat`.

        Examples
        --------
        Create a :class:`pyttb.tenmat` (TM1) and make a deep copy. Verify
        the deep copy (TM3) is not just a reference (like TM2) to the original.

        >>> T1 = ttb.tensor(np.ones((3,2)))
        >>> TM1 = T1.to_tenmat(np.array([0]))
        >>> TM2 = TM1
        >>> TM3 = TM1.copy()
        >>> TM1[0,0] = 3
        >>> TM1[0,0] == TM2[0,0]
        True
        >>> TM1[0,0] == TM3[0,0]
        False
        """
        # Create tenmat
        return ttb.tenmat(
            self.data, self.rindices, self.cindices, self.tshape, copy=True
        )

    def __deepcopy__(self, memo):
        return self.copy()

    def to_tensor(self, copy: bool = True) -> ttb.tensor:
        """
        Return :class:`pyttb.tenmat` data as a :class:`pyttb.tensor`.

        Parameters
        ----------
        copy:
            Whether to make a copy of provided data or just reference it.

        Examples
        --------
        Create tensor shaped data.

        >>> tshape = (2, 2, 2)
        >>> data = np.reshape(np.arange(np.prod(tshape), dtype=np.double), tshape)
        >>> data # doctest: +NORMALIZE_WHITESPACE
        array([[[0., 1.],
                [2., 3.]],
               [[4., 5.],
                [6., 7.]]])

        Manually matrize the tensor.

        >>> flat_data = np.reshape(data, (2,4), order="F")
        >>> flat_data # doctest: +NORMALIZE_WHITESPACE
        array([[0., 2., 1., 3.],
               [4., 6., 5., 7.]])

        Encode matrication into :class:`pyttb.tenmat`.

=======
        self.data = np.asfortranarray(data.copy())
        return

    def copy(self) -> tenmat:
        """
        Return a deep copy of the :class:`pyttb.tenmat`.

        Examples
        --------
        Create a :class:`pyttb.tenmat` (TM1) and make a deep copy. Verify
        the deep copy (TM3) is not just a reference (like TM2) to the original.

        >>> T1 = ttb.tensor(np.ones((3,2)))
        >>> TM1 = T1.to_tenmat(np.array([0]))
        >>> TM2 = TM1
        >>> TM3 = TM1.copy()
        >>> TM1[0,0] = 3
        >>> TM1[0,0] == TM2[0,0]
        True
        >>> TM1[0,0] == TM3[0,0]
        False
        """
        # Create tenmat
        tenmatInstance = tenmat()
        tenmatInstance.tshape = self.tshape
        tenmatInstance.rindices = self.rindices.copy()
        tenmatInstance.cindices = self.cindices.copy()
        tenmatInstance.data = self.data.copy()
        return tenmatInstance

    def __deepcopy__(self, memo):
        return self.copy()

    def to_tensor(self) -> ttb.tensor:
        """
        Return copy of tenmat data as a tensor.

        Examples
        --------
        Create tensor shaped data.

        >>> tshape = (2, 2, 2)
        >>> data = np.reshape(np.arange(np.prod(tshape), dtype=np.double), tshape)
        >>> data # doctest: +NORMALIZE_WHITESPACE
        array([[[0., 1.],
                [2., 3.]],
               [[4., 5.],
                [6., 7.]]])

        Manually matrize the tensor.

        >>> flat_data = np.reshape(data, (2,4), order="F")
        >>> flat_data # doctest: +NORMALIZE_WHITESPACE
        array([[0., 2., 1., 3.],
               [4., 6., 5., 7.]])

        Encode matrication into :class:`pyttb.tenmat`.

>>>>>>> ebd5069e
        >>> tm = ttb.tenmat(flat_data, rdims=np.array([0]), tshape=tshape)

        Extract original tensor shaped data.

        >>> tm.to_tensor() # doctest: +NORMALIZE_WHITESPACE
        tensor of shape (2, 2, 2)
        data[0, :, :] =
        [[0. 1.]
         [2. 3.]]
        data[1, :, :] =
        [[4. 5.]
         [6. 7.]]
        """
        # RESHAPE TENSOR-AS-MATRIX
        # Here we just reverse what was done in the tenmat constructor.
        # First we reshape the data to be an MDA, then we un-permute
        # it using ipermute.
        shape = self.tshape
        order = np.hstack([self.rindices, self.cindices])
        data = self.data
        if copy:
            data = self.data.copy()
        data = np.reshape(data, np.array(shape)[order], order="F")
        if order.size > 1:
            data = np.transpose(data, np.argsort(order))
        return ttb.tensor(data, shape, copy=False)

    def ctranspose(self) -> tenmat:
        """
<<<<<<< HEAD
        Complex conjugate transpose for :class:`pyttb.tenmat`.
=======
        Complex conjugate transpose for tenmat.
>>>>>>> ebd5069e

        Examples
        --------
        Create :class:`pyttb.tensor` then convert to :class:`pyttb.tenmat`.

        >>> T = ttb.tenones((2,2,2))
        >>> TM = T.to_tenmat(rdims=np.array([0]))
        >>> TM # doctest: +NORMALIZE_WHITESPACE
        matrix corresponding to a tensor of shape (2, 2, 2)
        rindices = [ 0 ] (modes of tensor corresponding to rows)
        cindices = [ 1, 2 ] (modes of tensor corresponding to columns)
        data[:, :] =
        [[1. 1. 1. 1.]
         [1. 1. 1. 1.]]
        >>> TM.ctranspose() # doctest: +NORMALIZE_WHITESPACE
        matrix corresponding to a tensor of shape (2, 2, 2)
        rindices = [ 1, 2 ] (modes of tensor corresponding to rows)
        cindices = [ 0 ] (modes of tensor corresponding to columns)
        data[:, :] =
        [[1. 1.]
         [1. 1.]
         [1. 1.]
         [1. 1.]]
        """
<<<<<<< HEAD
        return tenmat(
            self.data.conj().T,
            self.cindices,
            self.rindices,
            self.tshape,
            copy=True,
        )
=======
        tenmatInstance = tenmat()
        tenmatInstance.rindices = self.cindices.copy()
        tenmatInstance.cindices = self.rindices.copy()
        tenmatInstance.tshape = self.tshape
        tenmatInstance.data = self.data.conj().T.copy()
        return tenmatInstance
>>>>>>> ebd5069e

    def double(self) -> np.ndarray:
        """
        Convert a :class:`pyttb.tenmat` to an array of doubles.

        Examples
        --------
        >>> T = ttb.tenones((2,2,2))
        >>> TM = T.to_tenmat(rdims=np.array([0]))
        >>> TM # doctest: +NORMALIZE_WHITESPACE
        matrix corresponding to a tensor of shape (2, 2, 2)
        rindices = [ 0 ] (modes of tensor corresponding to rows)
        cindices = [ 1, 2 ] (modes of tensor corresponding to columns)
        data[:, :] =
        [[1. 1. 1. 1.]
         [1. 1. 1. 1.]]
        >>> TM.double() # doctest: +NORMALIZE_WHITESPACE
        array([[1., 1., 1., 1.],
               [1., 1., 1., 1.]])

        Examples
        --------
        >>> T = ttb.tenones((2,2,2))
        >>> TM = T.to_tenmat(rdims=np.array([0]))
        >>> TM # doctest: +NORMALIZE_WHITESPACE
        matrix corresponding to a tensor of shape (2, 2, 2)
        rindices = [ 0 ] (modes of tensor corresponding to rows)
        cindices = [ 1, 2 ] (modes of tensor corresponding to columns)
        data[:, :] =
        [[1. 1. 1. 1.]
         [1. 1. 1. 1.]]
        >>> TM.double() # doctest: +NORMALIZE_WHITESPACE
        array([[1., 1., 1., 1.],
               [1., 1., 1., 1.]])

        Returns
        -------
        Copy of tenmat data.
        """
        return self.data.astype(np.float64).copy()

    @property
    def ndims(self) -> int:
        """Return the number of dimensions of a :class:`pyttb.tenmat`.

        Examples
        --------
        >>> TM = ttb.tenmat() # empty tenmat
        >>> TM.ndims
        0

        >>> TM = ttb.tenones((2,2,2)).to_tenmat(np.array([0]))
        >>> TM.ndims
        2
        """
        return len(self.shape)

    def norm(self) -> float:
        """
<<<<<<< HEAD
        Frobenius norm of a :class:`pyttb.tenmat`.
=======
        Frobenius norm of a tenmat.
>>>>>>> ebd5069e

        Examples
        --------
        >>> T = ttb.tenones((2,2,2))
        >>> TM = T.to_tenmat(rdims=np.array([0]))
        >>> TM # doctest: +NORMALIZE_WHITESPACE
        matrix corresponding to a tensor of shape (2, 2, 2)
        rindices = [ 0 ] (modes of tensor corresponding to rows)
        cindices = [ 1, 2 ] (modes of tensor corresponding to columns)
        data[:, :] =
        [[1. 1. 1. 1.]
         [1. 1. 1. 1.]]
        >>> TM.norm() # doctest: +ELLIPSIS
        2.82...
        """
        # default of np.linalg.norm is to vectorize the data and compute the vector
        # norm, which is equivalent to the Frobenius norm for multidimensional arrays.
        # However, the argument 'fro' only works for 1-D and 2-D
        # arrays currently.
        return float(np.linalg.norm(self.data))

    @property
    def shape(self) -> Tuple[int, ...]:
<<<<<<< HEAD
        """Return the shape of a :class:`pyttb.tenmat`.

        Examples
        --------
        >>> TM = ttb.tenmat() # empty tenmat
        >>> TM.shape
        ()

        >>> TM = ttb.tenones((2,2,2)).to_tenmat(np.array([0]))
        >>> TM.shape
        (2, 4)
        """
=======
        """Return the shape of a tenmat"""
>>>>>>> ebd5069e
        if self.data.size == 0:
            return ()
        return self.data.shape

    def isequal(self, other: tenmat) -> bool:
        """
<<<<<<< HEAD
        Exact equality for :class:`pyttb.tenmat`.

        Examples
        --------
        >>> TM1 = ttb.tenmat() # empty tenmat
        >>> TM2 = ttb.tenones((2,2,2)).to_tenmat(np.array([0]))
        >>> TM1.isequal(TM2)
        False
        >>> TM1.isequal(TM1)
        True
=======
        Exact equality for :class:`pyttb.tenmat`
>>>>>>> ebd5069e
        """
        if not isinstance(other, ttb.tenmat):
            raise ValueError(
                f"Can only compares against other tenmat but received: {type(other)}"
            )
        return (
            np.array_equal(self.data, other.data)
            and self.tshape == other.tshape
            and np.array_equal(self.rindices, other.rindices)
            and np.array_equal(self.cindices, other.cindices)
        )

    def __setitem__(self, key, value):
        """
        Subscripted assignment for a :class:`pyttb.tenmat`.

        Examples
        --------
        >>> TM = ttb.tenones((2,2,2)).to_tenmat(np.array([0]))
        >>> TM # doctest: +NORMALIZE_WHITESPACE
        matrix corresponding to a tensor of shape (2, 2, 2)
        rindices = [ 0 ] (modes of tensor corresponding to rows)
        cindices = [ 1, 2 ] (modes of tensor corresponding to columns)
        data[:, :] =
        [[1. 1. 1. 1.]
         [1. 1. 1. 1.]]
        >>> TM[0, 0] = 2.
        >>> TM # doctest: +NORMALIZE_WHITESPACE
        matrix corresponding to a tensor of shape (2, 2, 2)
        rindices = [ 0 ] (modes of tensor corresponding to rows)
        cindices = [ 1, 2 ] (modes of tensor corresponding to columns)
        data[:, :] =
        [[2. 1. 1. 1.]
         [1. 1. 1. 1.]]
        """
        self.data[key] = value

    def __getitem__(self, item):
        """
        Subscripted reference for :class:`pyttb.tenmat`.

        Examples
        --------
        >>> TM = ttb.tenones((2,2,2)).to_tenmat(np.array([0]))
        >>> TM[0, 0]
        1.0

        Returns
        -------
        :class:`numpy.ndarray`, float, int
        """
        return self.data[item]

    def __mul__(self, other):
        """
        Multiplies two :class:`pyttb.tenmat` objects.

        Parameters
        ----------
        other: :class:`pyttb.tenmat`

        Examples
        --------
        >>> TM = ttb.tenones((2,2)).to_tenmat(np.array([0]))
        >>> TM * TM # doctest: +NORMALIZE_WHITESPACE
        matrix corresponding to a tensor of shape (2, 2)
        rindices = [ 0 ] (modes of tensor corresponding to rows)
        cindices = [ 1 ] (modes of tensor corresponding to columns)
        data[:, :] =
        [[2. 2.]
         [2. 2.]]

        Returns
        -------
        :class:`pyttb.tenmat`
        """
        # One argument is a scalar
        if np.isscalar(other):
            Z = self.copy()
            Z.data = Z.data * other
            return Z
        if isinstance(other, tenmat):
            # Check that data shapes are compatible
            if not self.shape[1] == other.shape[0]:
                assert False, (
                    "tenmat shape mismatch: number or columns of left operand must "
                    "match number of rows of right operand."
                )

            tshape = tuple(
                np.hstack(
                    (
                        np.array(self.tshape)[self.rindices],
                        np.array(other.tshape)[other.cindices],
                    )
                )
            )

            if not tshape:
                return (self.data @ other.data)[0, 0]
            tenmatInstance = tenmat(
                self.data @ other.data,
                np.arange(len(self.rindices)),
                np.arange(len(other.cindices)) + len(self.rindices),
                tshape,
                copy=False,
            )
            return tenmatInstance
        assert False, "tenmat multiplication only valid with scalar or tenmat objects."

    def __rmul__(self, other):
        """
        Multiplies two :class:`pyttb.tenmat` objects.

        Parameters
        ----------
        other: :class:`pyttb.tenmat`

        Examples
        --------
        >>> TM = ttb.tenones((2,2)).to_tenmat(np.array([0]))
        >>> TM * TM # doctest: +NORMALIZE_WHITESPACE
        matrix corresponding to a tensor of shape (2, 2)
        rindices = [ 0 ] (modes of tensor corresponding to rows)
        cindices = [ 1 ] (modes of tensor corresponding to columns)
        data[:, :] =
        [[2. 2.]
         [2. 2.]]

        Returns
        -------
        :class:`pyttb.tenmat`
        """
        return self.__mul__(other)

    def __add__(self, other):
        """
        Binary addition (+) for :class:`pyttb.tenmat`.

        Parameters
        ----------
        other: :class:`pyttb.tenmat`, float, int

        Examples
        --------
        >>> TM = ttb.tenones((2,2)).to_tenmat(np.array([0]))
        >>> TM + TM # doctest: +NORMALIZE_WHITESPACE
        matrix corresponding to a tensor of shape (2, 2)
        rindices = [ 0 ] (modes of tensor corresponding to rows)
        cindices = [ 1 ] (modes of tensor corresponding to columns)
        data[:, :] =
        [[2. 2.]
         [2. 2.]]
        >>> TM + 1.0 # doctest: +NORMALIZE_WHITESPACE
        matrix corresponding to a tensor of shape (2, 2)
        rindices = [ 0 ] (modes of tensor corresponding to rows)
        cindices = [ 1 ] (modes of tensor corresponding to columns)
        data[:, :] =
        [[2. 2.]
         [2. 2.]]

        Returns
        -------
        :class:`pyttb.tenmat`
        """

        # One argument is a scalar
        if np.isscalar(other):
            Z = self.copy()
            Z.data = Z.data + other
            return Z
        if isinstance(other, tenmat):
            # Check that data shapes agree
            if not self.shape == other.shape:
                assert False, "tenmat shape mismatch."

            Z = self.copy()
            Z.data = Z.data + other.data
            return Z
        assert False, "tenmat addition only valid with scalar or tenmat objects."

    def __radd__(self, other):
        """
        Right binary addition (+) for :class:`pyttb.tenmat`.

        Parameters
        ----------
        other: :class:`pyttb.tenmat`, float, int

        Examples
        --------
        >>> TM = ttb.tenones((2,2)).to_tenmat(np.array([0]))
        >>> 1.0 + TM # doctest: +NORMALIZE_WHITESPACE
        matrix corresponding to a tensor of shape (2, 2)
        rindices = [ 0 ] (modes of tensor corresponding to rows)
        cindices = [ 1 ] (modes of tensor corresponding to columns)
        data[:, :] =
        [[2. 2.]
         [2. 2.]]

        Returns
        -------
        :class:`pyttb.tenmat`
        """
        return self.__add__(other)

    def __sub__(self, other):
        """
        Binary subtraction (-) for :class:`pyttb.tenmat`.

        Parameters
        ----------
        other: :class:`pyttb.tenmat`, float, int

        Examples
        --------
        >>> TM = ttb.tenones((2,2)).to_tenmat(np.array([0]))
        >>> TM - TM # doctest: +NORMALIZE_WHITESPACE
        matrix corresponding to a tensor of shape (2, 2)
        rindices = [ 0 ] (modes of tensor corresponding to rows)
        cindices = [ 1 ] (modes of tensor corresponding to columns)
        data[:, :] =
        [[0. 0.]
         [0. 0.]]
        >>> TM - 1.0 # doctest: +NORMALIZE_WHITESPACE
        matrix corresponding to a tensor of shape (2, 2)
        rindices = [ 0 ] (modes of tensor corresponding to rows)
        cindices = [ 1 ] (modes of tensor corresponding to columns)
        data[:, :] =
        [[0. 0.]
         [0. 0.]]

        Returns
        -------
        :class:`pyttb.tenmat`
        """

        # One argument is a scalar
        if np.isscalar(other):
            Z = self.copy()
            Z.data = Z.data - other
            return Z
        if isinstance(other, tenmat):
            # Check that data shapes agree
            if not self.shape == other.shape:
                assert False, "tenmat shape mismatch."

            Z = self.copy()
            Z.data = Z.data - other.data
            return Z
        assert False, "tenmat subtraction only valid with scalar or tenmat objects."

    def __rsub__(self, other):
        """
        Right binary subtraction (-) for :class:`pyttb.tenmat`.

        Parameters
        ----------
        other: :class:`pyttb.tenmat`, float, int

        Examples
        --------
        >>> TM = ttb.tenones((2,2)).to_tenmat(np.array([0]))
        >>> 1.0 - TM # doctest: +NORMALIZE_WHITESPACE
        matrix corresponding to a tensor of shape (2, 2)
        rindices = [ 0 ] (modes of tensor corresponding to rows)
        cindices = [ 1 ] (modes of tensor corresponding to columns)
        data[:, :] =
        [[0. 0.]
         [0. 0.]]

        Returns
        -------
        :class:`pyttb.tenmat`
        """

        # One argument is a scalar
        if np.isscalar(other):
            Z = self.copy()
            Z.data = other - Z.data
            return Z
        if isinstance(other, tenmat):
            # Check that data shapes agree
            if not self.shape == other.shape:
                assert False, "tenmat shape mismatch."

            Z = self.copy()
            Z.data = other.data - Z.data
            return Z
        assert False, "tenmat subtraction only valid with scalar or tenmat objects."

    def __pos__(self):
        """
        Unary plus (+) for :class:`pyttb.tenmat`.

        Examples
        --------
        >>> TM = ttb.tenones((2,2)).to_tenmat(np.array([0]))
        >>> +TM # doctest: +NORMALIZE_WHITESPACE
        matrix corresponding to a tensor of shape (2, 2)
        rindices = [ 0 ] (modes of tensor corresponding to rows)
        cindices = [ 1 ] (modes of tensor corresponding to columns)
        data[:, :] =
        [[1. 1.]
         [1. 1.]]

        Returns
        -------
        :class:`pyttb.tenmat`
            copy of tenmat
        """

        T = self.copy()

        return T

    def __neg__(self):
        """
        Unary minus (-) for :class:`pyttb.tenmat`.

        Examples
        --------
        >>> TM = ttb.tenones((2,2)).to_tenmat(np.array([0]))
        >>> -TM # doctest: +NORMALIZE_WHITESPACE
        matrix corresponding to a tensor of shape (2, 2)
        rindices = [ 0 ] (modes of tensor corresponding to rows)
        cindices = [ 1 ] (modes of tensor corresponding to columns)
        data[:, :] =
        [[-1. -1.]
         [-1. -1.]]

        Returns
        -------
        :class:`pyttb.tenmat`
            Copy of original tenmat with negated data.
        """

        T = self.copy()
        T.data = -1 * T.data

        return T

    def __repr__(self):
        """
        String representation of a :class:`pyttb.tenmat`.

        Examples
        --------
        Print an empty :class:`pyttb.tenmat`.

        >>> ttb.tenmat() # doctest: +NORMALIZE_WHITESPACE
        matrix corresponding to a tensor of shape ()
        rindices = [  ] (modes of tensor corresponding to rows)
        cindices = [  ] (modes of tensor corresponding to columns)
        data = []

        Print a non-empty :class:`pyttb.tenmat`.

        >>> TM = ttb.tenones((2,2)).to_tenmat(np.array([0]))
        >>> TM # doctest: +NORMALIZE_WHITESPACE
        matrix corresponding to a tensor of shape (2, 2)
        rindices = [ 0 ] (modes of tensor corresponding to rows)
        cindices = [ 1 ] (modes of tensor corresponding to columns)
        data[:, :] =
        [[1. 1.]
         [1. 1.]]

        Returns
        -------
        str
            Contains the shape, row indices (rindices), column indices (cindices) and
            data as strings on different lines.
        """
        s = ""
        s += "matrix corresponding to a tensor of shape "
        s += str(self.tshape)
        s += "\n"

        s += "rindices = "
        s += "[ " + (", ").join([str(int(d)) for d in self.rindices]) + " ] "
        s += "(modes of tensor corresponding to rows)\n"

        s += "cindices = "
        s += "[ " + (", ").join([str(int(d)) for d in self.cindices]) + " ] "
        s += "(modes of tensor corresponding to columns)\n"

        if self.data.size == 0:
            s += "data = []\n"
        else:
            s += "data[:, :] = \n"
            s += str(self.data)
            s += "\n"

        return s

    __str__ = __repr__<|MERGE_RESOLUTION|>--- conflicted
+++ resolved
@@ -21,20 +21,13 @@
 
     __slots__ = ("tshape", "rindices", "cindices", "data")
 
-<<<<<<< HEAD
     def __init__(  # noqa: PLR0912, PLR0913
-=======
-    def __init__(  # noqa: PLR0912
->>>>>>> ebd5069e
         self,
         data: Optional[np.ndarray] = None,
         rdims: Optional[np.ndarray] = None,
         cdims: Optional[np.ndarray] = None,
         tshape: Optional[Tuple[int, ...]] = None,
-<<<<<<< HEAD
         copy: bool = True,
-=======
->>>>>>> ebd5069e
     ):
         """
         Construct a :class:`pyttb.tenmat` from explicit components.
@@ -50,11 +43,8 @@
             Which dimensions of original tensor map to columns.
         tshape:
             Original tensor shape.
-<<<<<<< HEAD
         copy:
             Whether to make a copy of provided data or just reference it.
-=======
->>>>>>> ebd5069e
 
         Examples
         --------
@@ -67,7 +57,6 @@
         data = []
 
         Create tensor shaped data.
-<<<<<<< HEAD
 
         >>> tshape = (2, 2, 2)
         >>> data = np.reshape(np.arange(np.prod(tshape), dtype=np.double), tshape)
@@ -97,37 +86,6 @@
                 [6., 7.]]])
         """
 
-=======
-
-        >>> tshape = (2, 2, 2)
-        >>> data = np.reshape(np.arange(np.prod(tshape), dtype=np.double), tshape)
-        >>> data # doctest: +NORMALIZE_WHITESPACE
-        array([[[0., 1.],
-                [2., 3.]],
-               [[4., 5.],
-                [6., 7.]]])
-
-        Manually matrize the tensor.
-
-        >>> flat_data = np.reshape(data, (2,4), order="F")
-        >>> flat_data # doctest: +NORMALIZE_WHITESPACE
-        array([[0., 2., 1., 3.],
-               [4., 6., 5., 7.]])
-
-        Encode matrication into :class:`pyttb.tenmat`.
-
-        >>> tm = ttb.tenmat(flat_data, rdims=np.array([0]), tshape=tshape)
-
-        Extract original tensor shaped data.
-
-        >>> tm.to_tensor().double() # doctest: +NORMALIZE_WHITESPACE
-        array([[[0., 1.],
-                [2., 3.]],
-               [[4., 5.],
-                [6., 7.]]])
-        """
-
->>>>>>> ebd5069e
         # Case 0a: Empty Contructor
         # data is empty, return empty tenmat unless rdims, cdims, or tshape are
         # not empty
@@ -204,7 +162,6 @@
         self.tshape = tshape
         self.rindices = rdims.copy()
         self.cindices = cdims.copy()
-<<<<<<< HEAD
         if copy:
             self.data = data.copy()
         else:
@@ -268,66 +225,6 @@
 
         Encode matrication into :class:`pyttb.tenmat`.
 
-=======
-        self.data = np.asfortranarray(data.copy())
-        return
-
-    def copy(self) -> tenmat:
-        """
-        Return a deep copy of the :class:`pyttb.tenmat`.
-
-        Examples
-        --------
-        Create a :class:`pyttb.tenmat` (TM1) and make a deep copy. Verify
-        the deep copy (TM3) is not just a reference (like TM2) to the original.
-
-        >>> T1 = ttb.tensor(np.ones((3,2)))
-        >>> TM1 = T1.to_tenmat(np.array([0]))
-        >>> TM2 = TM1
-        >>> TM3 = TM1.copy()
-        >>> TM1[0,0] = 3
-        >>> TM1[0,0] == TM2[0,0]
-        True
-        >>> TM1[0,0] == TM3[0,0]
-        False
-        """
-        # Create tenmat
-        tenmatInstance = tenmat()
-        tenmatInstance.tshape = self.tshape
-        tenmatInstance.rindices = self.rindices.copy()
-        tenmatInstance.cindices = self.cindices.copy()
-        tenmatInstance.data = self.data.copy()
-        return tenmatInstance
-
-    def __deepcopy__(self, memo):
-        return self.copy()
-
-    def to_tensor(self) -> ttb.tensor:
-        """
-        Return copy of tenmat data as a tensor.
-
-        Examples
-        --------
-        Create tensor shaped data.
-
-        >>> tshape = (2, 2, 2)
-        >>> data = np.reshape(np.arange(np.prod(tshape), dtype=np.double), tshape)
-        >>> data # doctest: +NORMALIZE_WHITESPACE
-        array([[[0., 1.],
-                [2., 3.]],
-               [[4., 5.],
-                [6., 7.]]])
-
-        Manually matrize the tensor.
-
-        >>> flat_data = np.reshape(data, (2,4), order="F")
-        >>> flat_data # doctest: +NORMALIZE_WHITESPACE
-        array([[0., 2., 1., 3.],
-               [4., 6., 5., 7.]])
-
-        Encode matrication into :class:`pyttb.tenmat`.
-
->>>>>>> ebd5069e
         >>> tm = ttb.tenmat(flat_data, rdims=np.array([0]), tshape=tshape)
 
         Extract original tensor shaped data.
@@ -357,11 +254,7 @@
 
     def ctranspose(self) -> tenmat:
         """
-<<<<<<< HEAD
         Complex conjugate transpose for :class:`pyttb.tenmat`.
-=======
-        Complex conjugate transpose for tenmat.
->>>>>>> ebd5069e
 
         Examples
         --------
@@ -386,7 +279,6 @@
          [1. 1.]
          [1. 1.]]
         """
-<<<<<<< HEAD
         return tenmat(
             self.data.conj().T,
             self.cindices,
@@ -394,14 +286,6 @@
             self.tshape,
             copy=True,
         )
-=======
-        tenmatInstance = tenmat()
-        tenmatInstance.rindices = self.cindices.copy()
-        tenmatInstance.cindices = self.rindices.copy()
-        tenmatInstance.tshape = self.tshape
-        tenmatInstance.data = self.data.conj().T.copy()
-        return tenmatInstance
->>>>>>> ebd5069e
 
     def double(self) -> np.ndarray:
         """
@@ -422,21 +306,6 @@
         array([[1., 1., 1., 1.],
                [1., 1., 1., 1.]])
 
-        Examples
-        --------
-        >>> T = ttb.tenones((2,2,2))
-        >>> TM = T.to_tenmat(rdims=np.array([0]))
-        >>> TM # doctest: +NORMALIZE_WHITESPACE
-        matrix corresponding to a tensor of shape (2, 2, 2)
-        rindices = [ 0 ] (modes of tensor corresponding to rows)
-        cindices = [ 1, 2 ] (modes of tensor corresponding to columns)
-        data[:, :] =
-        [[1. 1. 1. 1.]
-         [1. 1. 1. 1.]]
-        >>> TM.double() # doctest: +NORMALIZE_WHITESPACE
-        array([[1., 1., 1., 1.],
-               [1., 1., 1., 1.]])
-
         Returns
         -------
         Copy of tenmat data.
@@ -461,11 +330,7 @@
 
     def norm(self) -> float:
         """
-<<<<<<< HEAD
         Frobenius norm of a :class:`pyttb.tenmat`.
-=======
-        Frobenius norm of a tenmat.
->>>>>>> ebd5069e
 
         Examples
         --------
@@ -489,7 +354,6 @@
 
     @property
     def shape(self) -> Tuple[int, ...]:
-<<<<<<< HEAD
         """Return the shape of a :class:`pyttb.tenmat`.
 
         Examples
@@ -502,16 +366,12 @@
         >>> TM.shape
         (2, 4)
         """
-=======
-        """Return the shape of a tenmat"""
->>>>>>> ebd5069e
         if self.data.size == 0:
             return ()
         return self.data.shape
 
     def isequal(self, other: tenmat) -> bool:
         """
-<<<<<<< HEAD
         Exact equality for :class:`pyttb.tenmat`.
 
         Examples
@@ -522,9 +382,6 @@
         False
         >>> TM1.isequal(TM1)
         True
-=======
-        Exact equality for :class:`pyttb.tenmat`
->>>>>>> ebd5069e
         """
         if not isinstance(other, ttb.tenmat):
             raise ValueError(
