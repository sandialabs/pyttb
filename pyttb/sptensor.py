--- conflicted
+++ resolved
@@ -671,21 +671,11 @@
             if not self.shape == B.shape:
                 assert False, "Must be tensors of the same shape"
 
-<<<<<<< HEAD
-=======
-            def is_length_2(x):
-                return len(x) == 2
-
->>>>>>> d70a1023
             C = sptensor.from_aggregator(
                 np.vstack((self.subs, B.subs)),
                 np.vstack((self.vals, B.vals)),
                 self.shape,
-<<<<<<< HEAD
                 lambda x: len(x) == 2,
-=======
-                is_length_2,
->>>>>>> d70a1023
             )
 
             return C
@@ -742,22 +732,11 @@
             assert False, "Logical Or requires tensors of the same size"
 
         if isinstance(B, ttb.sptensor):
-
-<<<<<<< HEAD
-=======
-            def is_length_ge_1(x):
-                return len(x) >= 1
-
->>>>>>> d70a1023
             return sptensor.from_aggregator(
                 np.vstack((self.subs, B.subs)),
                 np.ones((self.subs.shape[0] + B.subs.shape[0], 1)),
                 self.shape,
-<<<<<<< HEAD
                 lambda x: len(x) >= 1,
-=======
-                is_length_ge_1,
->>>>>>> d70a1023
             )
 
         assert False, "Sptensor Logical Or argument must be scalar or sptensor"
@@ -794,18 +773,9 @@
             if self.shape != other.shape:
                 assert False, "Logical XOR requires tensors of the same size"
 
-<<<<<<< HEAD
             subs = np.vstack((self.subs, other.subs))
             return ttb.sptensor.from_aggregator(
                 subs, np.ones((len(subs), 1)), self.shape, lambda x: len(x) == 1
-=======
-            def length1(x):
-                return len(x) == 1
-
-            subs = np.vstack((self.subs, other.subs))
-            return ttb.sptensor.from_aggregator(
-                subs, np.ones((len(subs), 1)), self.shape, length1
->>>>>>> d70a1023
             )
 
         assert False, "The argument must be an sptensor, tensor or scalar"
@@ -1743,11 +1713,7 @@
                     i[n] = np.array(keyCopy[n])[:, None]
                 else:
                     i[n] = np.array(keyCopy[n], ndmin=2)
-<<<<<<< HEAD
-                addsubs[:, n] = ttb.khatrirao(i).transpose()[:]
-=======
                 addsubs[:, n] = ttb.khatrirao(*i).transpose()[:]
->>>>>>> d70a1023
 
             if self.subs.size > 0:
                 # Replace existing values
