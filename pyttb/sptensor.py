--- conflicted
+++ resolved
@@ -182,10 +182,8 @@
         >>> S
         empty sparse tensor of shape (4, 4, 4)
 
-<<<<<<< HEAD
         Create a :class:`pyttb.sptensor` from indices and values:
-=======
->>>>>>> f6e33bb3
+
         >>> subs = np.array([[1, 2, 1], [1, 3, 1]])
         >>> vals = np.array([[6], [7]])
         >>> S = ttb.sptensor(subs,vals, shape)
