--- conflicted
+++ resolved
@@ -392,8 +392,6 @@
         """Return the data layout of the underlying storage."""
         return "F"
 
-<<<<<<< HEAD
-=======
     def _matches_order(self, array: np.ndarray) -> bool:
         """Check if provided array matches tensor memory layout."""
         if array.flags["C_CONTIGUOUS"] and self.order == "C":
@@ -402,7 +400,6 @@
             return True
         return False
 
->>>>>>> a508707b
     def __deepcopy__(self, memo):
         """Return deep copy of this sptensor."""
         return self.copy()
