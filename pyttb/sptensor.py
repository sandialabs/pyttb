"""Classes and functions for working with sparse tensors."""

# Copyright 2024 National Technology & Engineering Solutions of Sandia,
# LLC (NTESS). Under the terms of Contract DE-NA0003525 with NTESS, the
# U.S. Government retains certain rights in this software.

from __future__ import annotations

import logging
import warnings
from collections.abc import Iterable, Sequence
from math import prod
from operator import ge, gt, le, lt
from typing import (
    Any,
    Callable,
    Dict,
    Literal,
    Optional,
    Tuple,
    Union,
    cast,
    overload,
)

import numpy as np
import scipy.sparse.linalg
from numpy_groupies import aggregate as accumarray
from scipy import sparse

import pyttb as ttb
from pyttb.pyttb_utils import (
    IndexVariant,
    OneDArray,
    Shape,
    gather_wrap_dims,
    get_index_variant,
    get_mttkrp_factors,
    np_to_python,
    parse_one_d,
    parse_shape,
    tt_dimscheck,
    tt_ind2sub,
    tt_intersect_rows,
    tt_irenumber,
    tt_ismember_rows,
    tt_renumber,
    tt_setdiff_rows,
    tt_sizecheck,
    tt_sub2ind,
    tt_subscheck,
    tt_subsubsref,
    tt_union_rows,
    tt_valscheck,
)


class sptensor:
    """
    SPTENSOR Class for sparse tensors.

    Contains the following data members:

    ``subs``: subscripts of the nonzero values in the sparse tensor.
    Row `k` specifies the subscripts of the `k`-th value in `vals`.

    ``vals``: data elements of the sparese tensor.

    ``shape``: sizes of the dimensions of the sparse tensor.

    Instances of :class:`pyttb.sptensor` can be created using :meth:`__init__` or
    the following methods:

      * :meth:`from_function`
      * :meth:`from_aggregator`

    Examples
    --------
    For all examples listed below, the following module imports are assumed:

    >>> import pyttb as ttb
    >>> import numpy as np
    """

    __slots__ = ("subs", "vals", "shape")

    def __init__(
        self,
        subs: Optional[np.ndarray] = None,
        vals: Optional[np.ndarray] = None,
        shape: Optional[Shape] = None,
        copy: bool = True,
    ):
        """Construct a :class:`pyttb.sptensor`.

         Constructed from a set of `subs` (subscripts),
        `vals` (values), and `shape`. No validation is performed. For
        initializer with error checking see :meth:`from_aggregator`.

        Parameters
        ----------
        subs:
            Subscripts of nonzero entries.
        vals:
            Values for nonzero entries.
        shape:
            Shape of sparse tensor.
        copy:
            Whether to make a copy of provided data or just reference it.

        Examples
        --------
        Create an empty :class:`pyttb.sptensor`:

        >>> shape = (4, 4, 4)
        >>> S = ttb.sptensor(shape=shape)
        >>> S
        empty sparse tensor of shape (4, 4, 4)

        Create a :class:`pyttb.sptensor` from subscripts and values:

        >>> subs = np.array([[1, 2, 1], [1, 3, 1]])
        >>> vals = np.array([[6], [7]])
        >>> S = ttb.sptensor(subs, vals, shape)
        >>> S
        sparse tensor of shape (4, 4, 4) with 2 nonzeros
        [1, 2, 1] = 6
        [1, 3, 1] = 7
        """
        if subs is None and vals is None:
            # Empty constructor
            self.subs = np.array([], ndmin=2, dtype=int)
            self.vals = np.array([], ndmin=2)
            self.shape: Union[Tuple[()], Tuple[int, ...]] = ()
            if shape is not None:
                shape = parse_shape(shape)
                # TODO do we need sizecheck or should that wrap in our share parser?
                if not tt_sizecheck(shape):
                    raise ValueError(f"Invalid shape provided: {shape}")
                self.shape = tuple(shape)
            return
        if subs is None or vals is None:
            raise ValueError("If subs or vals are provided they must both be provided.")

        if shape is None:
            shape = parse_shape(np.max(subs, axis=0) + 1)
        else:
            shape = parse_shape(shape)

        if subs.size > 0:
            assert subs.shape[1] == len(shape) and np.all(
                (np.max(subs, axis=0) + 1) <= shape
            ), (
                f"Shape provided was incorrect to fit all subscripts; "
                f"max subscripts are "
                f"{tuple(np.max(subs, axis=0) + 1)}"
            )
        else:
            # In case user provides an empty array in weird format
            subs = np.array([], ndmin=2, dtype=int)

        if vals.size == 0:
            # In case user provides an empty array in weird format
            vals = np.array([], dtype=vals.dtype, ndmin=2)

        if copy:
            self.subs = subs.copy()
            self.vals = vals.copy()
            self.shape = shape
            return
        self.subs = subs
        self.vals = vals
        self.shape = shape
        return

    @classmethod
    def from_function(
        cls,
        function_handle: Callable[[Tuple[int, ...]], np.ndarray],
        shape: Shape,
        nonzeros: float,
    ) -> sptensor:
        """Construct a :class:`pyttb.sptensor`.

        Constructed with nonzeros set using a
        function. The subscripts of the nonzero elements of the sparse tensor
        are generated randomly using `numpy`, so calling `numpy.random.seed()`
        before using this method will provide reproducible results.

        Parameters
        ----------
        function_handle:
            A function that can accept a shape (i.e., :class:`tuple` of
            dimension sizes) and return a :class:`numpy.ndarray` of that shape.
            Example functions include `numpy.random.random_sample`,
            `numpy.zeros`, and `numpy.ones`.
        shape:
            Shape of generated sparse tensor.
        nonzeros:
            Number of nonzeros in generated sparse tensor.

        Examples
        --------
        Create a :class:`pyttb.sptensor` with entries taken from a uniform
        random distribution:

        >>> np.random.seed(1)
        >>> S = ttb.sptensor.from_function(np.random.random_sample, (2, 3, 4), 5)
        >>> print(S)  # doctest: +ELLIPSIS
        sparse tensor of shape (2, 3, 4) with 5 nonzeros
        [0, 1, 3] = 0.4478...
        [0, 2, 0] = 0.9085...
        [1, 2, 0] = 0.2936...
        [1, 2, 1] = 0.2877...
        [1, 2, 2] = 0.1300...

        Create a :class:`pyttb.sptensor` with entries equal to 1:

        >>> np.random.seed(1)
        >>> S = ttb.sptensor.from_function(np.ones, (2, 3, 4), 5)
        >>> print(S)
        sparse tensor of shape (2, 3, 4) with 5 nonzeros
        [0, 1, 3] = 1.0
        [0, 2, 0] = 1.0
        [1, 2, 0] = 1.0
        [1, 2, 1] = 1.0
        [1, 2, 2] = 1.0
        """
        assert callable(function_handle), "function_handle must be callable"

        shape = parse_shape(shape)
        if (nonzeros < 0) or (nonzeros >= prod(shape)):
            assert False, (
                "Requested number of nonzeros must be positive "
                "and less than the total size"
            )
        elif nonzeros < 1:
            nonzeros = int(np.ceil(prod(shape) * nonzeros))
        else:
            nonzeros = int(np.floor(nonzeros))
        nonzeros = int(nonzeros)

        # Keep iterating until we find enough unique nonzeros or we give up
        subs = np.array([])
        cnt = 0
        while (len(subs) < nonzeros) and (cnt < 10):
            subs = (
                np.random.uniform(size=[nonzeros, len(shape)]).dot(np.diag(shape))
            ).astype(int)
            subs = np.unique(subs, axis=0)
            cnt += 1

        nonzeros = int(min(nonzeros, subs.shape[0]))
        subs = subs[0:nonzeros, :]
        vals = function_handle((nonzeros, 1))

        # Store everything
        return cls(subs, vals, shape, copy=False)

    @classmethod
    def from_aggregator(
        cls,
        subs: np.ndarray,
        vals: np.ndarray,
        shape: Optional[Shape] = None,
        function_handle: Union[str, Callable[[Any], Union[float, np.ndarray]]] = "sum",
    ) -> sptensor:
        """Construct a :class:`pyttb.sptensor`.

         Constructed from a set of `subs` (subscripts),
        `vals` (values), and `shape` after an aggregation function is applied
        to the values.

        Parameters
        ----------
        subs:
            Subscripts of nonzero entries.
        vals:
            Values for nonzero entries.
        shape:
            Shape of sparse tensor.
        function_handle:
            Aggregation function, or name of supported
            aggregation function from :class:`numpy_groupies`.

        Examples
        --------
        Create a :class:`pyttb.sptensor` with some duplicate subscripts and use
        an aggregator function. The default aggregator is `sum`. The shape of the
        sparse tensor is inferred from the subscripts.

        >>> subs = np.array([[1, 2], [1, 3], [1, 3]])
        >>> vals = np.array([[6], [7], [8]])
        >>> shape = (4, 4)
        >>> S = ttb.sptensor.from_aggregator(subs, vals)
        >>> print(S)
        sparse tensor of shape (2, 4) with 2 nonzeros
        [1, 2] = 6
        [1, 3] = 15

        Create another :class:`pyttb.sptensor` but specify the shape
        explicitly.

        >>> S = ttb.sptensor.from_aggregator(subs, vals, shape)
        >>> print(S)
        sparse tensor of shape (4, 4) with 2 nonzeros
        [1, 2] = 6
        [1, 3] = 15

        Create another :class:`pyttb.sptensor` but aggregate using the mean of
        values corresponding to duplicate subscripts.

        >>> S3 = ttb.sptensor.from_aggregator(
        ...     subs, vals, shape, function_handle=np.mean
        ... )
        >>> print(S3)
        sparse tensor of shape (4, 4) with 2 nonzeros
        [1, 2] = 6.0
        [1, 3] = 7.5
        """
        tt_subscheck(subs, False)
        tt_valscheck(vals, False)
        if subs.size > 1 and vals.shape[0] != subs.shape[0]:
            assert False, "Number of subscripts and values must be equal"

        # Extract the shape
        if shape is not None:
            shape = parse_shape(shape)
            tt_sizecheck(shape, False)
        else:
            shape = parse_shape(np.max(subs, axis=0) + 1)

        # Check for wrong input
        if subs.size > 0 and subs.shape[1] > len(shape):
            assert False, "More subscripts than specified by shape"

        # Check for subscripts out of range
        for j, dim in enumerate(shape):
            if subs.size > 0 and np.max(subs[:, j]) >= dim:
                assert False, "Subscript exceeds sptensor shape"

        if subs.size == 0:
            newsubs = np.array([])
            newvals = np.array([])
        else:
            # Identify only the unique indices
            newsubs, loc = np.unique(subs, axis=0, return_inverse=True)
            # Sum the corresponding values
            # Squeeze to convert from column vector to row vector
            newvals = accumarray(
                loc.flatten(),
                np.squeeze(vals),
                size=newsubs.shape[0],
                func=function_handle,
            )

        # Find the nonzero indices of the new values
        nzidx = np.nonzero(newvals)
        newsubs = newsubs[nzidx]
        # None index to convert from row back to column vector
        newvals = newvals[nzidx]
        if newvals.size > 0:
            newvals = newvals[:, None]

        # Store everything
        return cls(newsubs, newvals, shape, copy=False)

    def copy(self) -> sptensor:
        """
        Return a deep copy of the :class:`pyttb.sptensor`.

        Examples
        --------
        Create a :class:`pyttb.sptensor` (S1) and make a deep copy. Verify
        the deep copy (S3) is not just a reference (like S2) to the original.

        >>> S1 = ttb.sptensor(shape=(2, 2))
        >>> S1[0, 0] = 1
        >>> S2 = S1
        >>> S3 = S1.copy()
        >>> S1[0, 0] = 3
        >>> S1[0, 0] == S2[0, 0]
        True
        >>> S1[0, 0] == S3[0, 0]
        False
        """
        return ttb.sptensor(self.subs, self.vals, self.shape, copy=True)

    def __deepcopy__(self, memo):
        """Return deep copy of this sptensor."""
        return self.copy()

    def allsubs(self) -> np.ndarray:
        """
        Generate all possible subscripts for the :class:`pyttb.sptensor`.

        Examples
        --------
        Create an empty :class:`pyttb.sptensor` and generate all subscripts:

        >>> S = ttb.sptensor(shape=(2, 2))
        >>> S.allsubs()
        array([[0, 0],
               [0, 1],
               [1, 0],
               [1, 1]])
        """
        # Preallocate (discover any memory issues here!)
        if len(self.shape) == 0:
            return np.empty(shape=(1, 0), dtype=int)

        s = np.zeros(shape=(prod(self.shape), self.ndims))

        # Generate appropriately sized ones vectors
        o = []
        for n in range(0, self.ndims):
            o.append(np.ones((self.shape[n], 1)))

        # Generate each column of the subscripts in turn
        for n in range(0, self.ndims):
            i: list[np.ndarray] = o.copy()
            i[n] = np.expand_dims(np.arange(0, self.shape[n]), axis=1)
            s[:, n] = np.squeeze(ttb.khatrirao(*i))

        return s.astype(int)

    def collapse(
        self,
        dims: Optional[OneDArray] = None,
        function_handle: Callable[[np.ndarray], Union[float, np.ndarray]] = sum,
    ) -> Union[float, np.ndarray, sptensor]:
        """
        Collapse the :class:`pyttb.sptensor` along specified dimensions.

        Parameters
        ----------
        dims:
            Dimensions to collapse.
        function_handle:
            Function used to collapse dimensions.

        Examples
        --------
        Create a :class:`pyttb.sptensor` with two elements:

        >>> subs = np.array([[0, 0, 0], [0, 1, 0]])
        >>> vals = np.array([[6.0], [7.0]])
        >>> shape = (1, 2, 1)
        >>> S = ttb.sptensor(subs, vals, shape)

        Collapse across all dimensions, resulting in a scalar value:

        >>> S.collapse()
        13.0

        Collapse across a single dimension, resulting in a
        :class:`pyttb.sptensor`:

        >>> S.collapse(dims=np.array([0]))
        sparse tensor of shape (2, 1) with 2 nonzeros
        [0, 0] = 6.0
        [1, 0] = 7.0

        Collapse across all but one dimension, resulting in a
        :class:`numpy.ndarray`:

        >>> S.collapse(dims=np.array([0, 2]))
        array([6., 7.])
        """
        dims, _ = tt_dimscheck(self.ndims, dims=dims)
        remdims = np.setdiff1d(np.arange(0, self.ndims), dims)

        # Check for the case where we accumulate over *all* dimensions
        if remdims.size == 0:
            result = function_handle(self.vals.transpose()[0])
            if isinstance(result, np.generic):
                result = result.item()
            return result

        # Calculate the size of the result
        newsize = np.array(self.shape)[remdims]

        # Check for the case where the result is just a dense vector
        if remdims.size == 1:
            if self.subs.size > 0:
                return accumarray(
                    self.subs[:, remdims].transpose()[0],
                    self.vals.transpose()[0],
                    size=newsize[0],
                    func=function_handle,
                )
            return np.zeros((newsize[0],))

        # Create Result
        if self.subs.size > 0:
            return ttb.sptensor.from_aggregator(
                self.subs[:, remdims], self.vals, tuple(newsize), function_handle
            )
        return ttb.sptensor(np.array([]), np.array([]), tuple(newsize), copy=False)

    def contract(self, i_0: int, i_1: int) -> Union[np.ndarray, sptensor, ttb.tensor]:
        """Contract the :class:`pyttb.sptensor` along two dimensions.

        If the
        result is sufficiently dense, it is returned as a
        :class:`pyttb.tensor`.

        Parameters
        ----------
        i_0:
            First dimension.
        i_1:
            Second dimension.

        Examples
        --------
        Create a :class:`pyttb.sptensor` from a :class:`pyttb.tensor` and
        contract, resulting in a dense tensor, since the result is dense:

        >>> T = ttb.tensor(np.ones((2, 2, 2)))
        >>> S = T.to_sptensor()
        >>> S.contract(0, 1)
        tensor of shape (2,) with order F
        data[:] =
        [2. 2.]

        Create a :class:`pyttb.sptensor` and contract, resulting in
        a :class:`pyttb.sptensor` since the result is sparse:

        >>> subs = np.array([[1, 1, 1], [2, 2, 2]])
        >>> vals = np.array([[0.5], [1.5]])
        >>> shape = (4, 4, 4)
        >>> S = ttb.sptensor(subs, vals, shape)
        >>> S.contract(1, 2)
        sparse tensor of shape (4,) with 2 nonzeros
        [1] = 0.5
        [2] = 1.5
        """
        if self.shape[i_0] != self.shape[i_1]:
            assert False, "Must contract along equally sized dimensions"

        if i_0 == i_1:
            assert False, "Must contract along two different dimensions"

        # Easy case - returns a scalar
        if self.ndims == 2:
            tfidx = self.subs[:, 0] == self.subs[:, 1]  # find diagonal entries
            return sum(self.vals[tfidx].transpose()[0])

        # Remaining dimensions after contract
        remdims = np.setdiff1d(np.arange(0, self.ndims), np.array([i_0, i_1])).astype(
            int
        )

        # Size for return
        newsize = tuple(np.array(self.shape)[remdims])

        # Find index of values on diagonal
        indx = np.where(self.subs[:, i_0] == self.subs[:, i_1])[0]

        # Let constructor sum entries
        if remdims.size == 1:
            y = ttb.sptensor.from_aggregator(
                self.subs[indx, remdims][:, None], self.vals[indx], newsize
            )
        else:
            y = ttb.sptensor.from_aggregator(
                self.subs[indx, :][:, remdims], self.vals[indx], newsize
            )

        # Check if result should be dense
        if y.nnz > 0.5 * prod(y.shape):
            # Final result is a dense tensor
            return y.to_tensor()
        return y

    def double(self) -> np.ndarray:
        """
        Convert the :class:`pyttb.sptensor` to a :class:`numpy.ndarray`.

        Examples
        --------
        Create a :class:`pyttb.sptensor` with two elements and convert it to a
        :class:`numpy.ndarray`:

        >>> S = ttb.sptensor()
        >>> S[0, 1] = 1.5
        >>> S
        sparse tensor of shape (1, 2) with 1 nonzeros
        [0, 1] = 1.5
        >>> S.double()
        array([[0. , 1.5]])
        """
        a = np.zeros(self.shape)
        if self.nnz > 0:
            a[tuple(self.subs.transpose())] = self.vals.transpose()[0]
        return a

    def elemfun(self, function_handle: Callable[[np.ndarray], np.ndarray]) -> sptensor:
        """Apply a function to the nonzero elements of the :class:`pyttb.sptensor`.

        Returns a copy of the sparse tensor, with the
        updated values.

        Parameters
        ----------
        function_handle:
            Function to apply to all values.

        Examples
        --------
        Create a the :class:`pyttb.sptensor` and multiply each nonzero element
        by 2:

        >>> S1 = ttb.sptensor()
        >>> S1[2, 2, 2] = 1.5
        >>> S2 = S1.elemfun(lambda values: values * 2)
        >>> S2
        sparse tensor of shape (3, 3, 3) with 1 nonzeros
        [2, 2, 2] = 3.0
        """
        vals = function_handle(self.vals)
        idx = np.where(vals > 0)[0]
        if idx.size == 0:
            return ttb.sptensor(np.array([]), np.array([]), self.shape, copy=False)
        return ttb.sptensor(self.subs[idx, :], vals[idx], self.shape, copy=False)

    def extract(self, searchsubs: np.ndarray) -> np.ndarray:
        """
        Extract value from the :class:`pyttb.sptensor`.

        Parameters
        ----------
        searchsubs:
            subscripts to find.

        See Also
        --------
        :meth:`__getitem__`
        """
        # Check range of requested subscripts
        if len(searchsubs.shape) > 1:
            p = searchsubs.shape[0]
        else:
            searchsubs = np.array(searchsubs[np.newaxis, :])
            p = searchsubs.shape[0]

        # Check that all subscripts are positive and less than the max
        invalid = (searchsubs < 0) | (searchsubs >= np.array(self.shape))
        badloc = np.where(np.sum(invalid, axis=1) > 0)
        if badloc[0].size > 0:
            error_msg = "The following subscripts are invalid: \n"
            badsubs = searchsubs[badloc, :]
            for i in np.arange(0, badloc[0].size):
                error_msg += f"\tsubscript = {np.array2string(badsubs[i, :])} \n"
            assert False, f"{error_msg}" "Invalid subscripts"

        # Set the default answer to zero
        a = np.zeros(shape=(p, 1), dtype=self.vals.dtype)

        # Find which indices already exist and their locations
        valid, loc = tt_ismember_rows(searchsubs, self.subs)
        # Fill in the nonzero elements in the answer
        non_zeros = self.vals[loc[valid]]
        if np.sum(valid) > 0:
            a[valid] = non_zeros
        return a

    def find(self) -> Tuple[np.ndarray, np.ndarray]:
        """
        Find subscripts of nonzero elements in the :class:`pyttb.sptensor`.

        Examples
        --------
        >>> S = ttb.sptensor()
        >>> S[0, 1] = 1
        >>> S.find()
        (array([[0, 1]]), array([[1.]]))
        """
        return self.subs, self.vals

    def to_tensor(self) -> ttb.tensor:
        """Convert to dense tensor.

        Same as :meth:`pyttb.sptensor.full`.
        """
        return self.full()

    def full(self) -> ttb.tensor:
        """
        Convert the :class:`pyttb.sptensor` to a :class:`pyttb.tensor`.

        Examples
        --------
        Create a :class:`pyttb.sptensor` and convert it to a
        :class:`pyttb.tensor`:

        >>> S = ttb.sptensor()
        >>> S[1, 1] = 1
        >>> S.to_tensor()
        tensor of shape (2, 2) with order F
        data[:, :] =
        [[0. 0.]
         [0. 1.]]
        """
        # Handle the completely empty (no shape) case
        if len(self.shape) == 0:
            return ttb.tensor()

        # Create a dense zero tensor B that is the same shape as A
        B = ttb.tensor(np.zeros(shape=self.shape), copy=False)

        if self.subs.size == 0:
            return B

        # Extract the linear indices of entries in A
        idx = tt_sub2ind(self.shape, self.subs)

        # Copy the values of A into B using linear indices
        B[idx.astype(int)] = self.vals.transpose()[0]
        return B

    def to_sptenmat(
        self,
        rdims: Optional[np.ndarray] = None,
        cdims: Optional[np.ndarray] = None,
        cdims_cyclic: Optional[
            Union[Literal["fc"], Literal["bc"], Literal["t"]]
        ] = None,
    ) -> ttb.sptenmat:
        """Construct a :class:`pyttb.sptenmat` from a :class:`pyttb.sptensor`.

        Parameters
        ----------
        rdims:
            Mapping of row indices.
        cdims:
            Mapping of column indices.
        cdims_cyclic:
            When only rdims is specified maps a single rdim to the rows and
                the remaining dimensons span the columns. _fc_ (forward cyclic[1]_)
                in the order range(rdims,self.ndims()) followed by range(0, rdims).
                _bc_ (backward cyclic[2]_) range(rdims-1, -1, -1) then
                range(self.ndims(), rdims, -1).

        Notes
        -----
        Forward cyclic is defined by Kiers [1]_ and backward cyclic is defined by
            De Lathauwer, De Moor, and Vandewalle [2]_.

        References
        ----------
        .. [1] KIERS, H. A. L. 2000. Towards a standardized notation and terminology
               in multiway analysis. J. Chemometrics 14, 105-122.
        .. [2] DE LATHAUWER, L., DE MOOR, B., AND VANDEWALLE, J. 2000b. On the best
               rank-1 and rank-(R1, R2, ... , RN ) approximation of higher-order
               tensors. SIAM J. Matrix Anal. Appl. 21, 4, 1324-1342.

        Examples
        --------
        Create a :class:`pyttb.sptensor`.

        >>> subs = np.array([[1, 2, 1], [1, 3, 1]])
        >>> vals = np.array([[6], [7]])
        >>> tshape = (4, 4, 4)
        >>> S = ttb.sptensor(subs, vals, tshape)

        Convert to a :class:`pyttb.sptenmat` unwrapping around the first dimension.
            Either allow for implicit column or explicit column dimension
            specification.

        >>> ST1 = S.to_sptenmat(rdims=np.array([0]))
        >>> ST2 = S.to_sptenmat(rdims=np.array([0]), cdims=np.array([1, 2]))
        >>> ST1.isequal(ST2)
        True

        Convert using cyclic column ordering. For the three mode case _fc_ is the same
            result.

        >>> ST3 = S.to_sptenmat(rdims=np.array([0]), cdims_cyclic="fc")
        >>> ST3  # doctest: +NORMALIZE_WHITESPACE
        sptenmat corresponding to a sptensor of shape (4, 4, 4) with 2 nonzeros
        rdims = [ 0 ] (modes of sptensor corresponding to rows)
        cdims = [ 1, 2 ] (modes of sptensor corresponding to columns)
            [1, 6] = 6
            [1, 7] = 7

        Backwards cyclic reverses the order.

        >>> ST4 = S.to_sptenmat(rdims=np.array([0]), cdims_cyclic="bc")
        >>> ST4  # doctest: +NORMALIZE_WHITESPACE
        sptenmat corresponding to a sptensor of shape (4, 4, 4) with 2 nonzeros
        rdims = [ 0 ] (modes of sptensor corresponding to rows)
        cdims = [ 2, 1 ] (modes of sptensor corresponding to columns)
            [1, 9] = 6
            [1, 13] = 7
        """
        n = self.ndims
        alldims = np.array([range(n)])

        rdims, cdims = gather_wrap_dims(self.ndims, rdims, cdims, cdims_cyclic)
        dims = np.hstack([rdims, cdims], dtype=int)
        if not len(dims) == n or not (alldims == np.sort(dims)).all():
            assert False, (
                "Incorrect specification of dimensions, the sorted "
                "concatenation of rdims and cdims must be range(source.ndims)."
            )

        rsize = np.array(self.shape)[rdims]
        csize = np.array(self.shape)[cdims]

        if rsize.size == 0:
            ridx: np.ndarray[tuple[int, ...], np.dtype[Any]] = np.zeros(
                (self.nnz, 1), dtype=int
            )
        elif self.subs.size == 0:
            ridx = np.array([], dtype=int)
        else:
            ridx = tt_sub2ind(rsize, self.subs[:, rdims])
        ridx = ridx.reshape((ridx.size, 1)).astype(int)

        if csize.size == 0:
            cidx: np.ndarray[tuple[int, ...], np.dtype[Any]] = np.zeros(
                (self.nnz, 1), dtype=int
            )
        elif self.subs.size == 0:
            cidx = np.array([], dtype=int)
        else:
            cidx = tt_sub2ind(csize, self.subs[:, cdims])
        cidx = cidx.reshape((cidx.size, 1)).astype(int)

        return ttb.sptenmat(
            np.hstack([ridx, cidx], dtype=int),
            self.vals.copy(),
            rdims.astype(int),
            cdims.astype(int),
            self.shape,
        )

    def innerprod(
        self, other: Union[sptensor, ttb.tensor, ttb.ktensor, ttb.ttensor]
    ) -> float:
        """Compute inner product of the :class:`pyttb.sptensor` with another tensor.

        Parameters
        ----------
        other:
            Other tensor to compute inner product with.

        Examples
        --------
        Create a :class:`pyttb.sptensor`:

        >>> S = ttb.sptensor()
        >>> S[0, 0] = 1
        >>> S[1, 1] = 2
        >>> S
        sparse tensor of shape (2, 2) with 2 nonzeros
        [0, 0] = 1.0
        [1, 1] = 2.0

        Compute inner product with :class:`pyttb.tensor` of all ones that is
        the same shape as `S`:

        >>> T = ttb.tenones(S.shape)
        >>> S.innerprod(T)
        3.0

        Compute inner product with rank-1 :class:`pyttb.ktensor` of all ones
        that is the same shape as `S`:

        >>> factor_matrices = [np.ones((s, 1)) for s in S.shape]
        >>> K = ttb.ktensor(factor_matrices)
        >>> S.innerprod(K)
        3.0
        """
        # If all entries are zero innerproduct must be 0
        if self.nnz == 0:
            return 0

        if isinstance(other, ttb.sptensor):
            if self.shape != other.shape:
                assert False, "Sptensors must be same shape for innerproduct"

            if other.nnz == 0:  # other sptensor is all zeros
                return 0

            if self.nnz < other.nnz:
                [subsSelf, valsSelf] = self.find()
                valsOther = other[subsSelf]
            else:
                [subsOther, valsOther] = other.find()
                valsSelf = self[subsOther]
            return valsOther.transpose().dot(valsSelf).item()

        if isinstance(other, ttb.tensor):
            if self.shape != other.shape:
                assert False, "Sptensor and tensor must be same shape for innerproduct"
            [subsSelf, valsSelf] = self.find()
            valsOther = other[subsSelf]
            return valsOther.transpose().dot(valsSelf).item()

        if isinstance(other, (ttb.ktensor, ttb.ttensor)):  # pragma: no cover
            # Reverse arguments to call ktensor/ttensor implementation
            return other.innerprod(self)

        assert False, f"Inner product between sptensor and {type(other)} not supported"

    def isequal(self, other: Union[sptensor, ttb.tensor]) -> bool:
        """Determine if the :class:`pyttb.sptensor` is equal to another tensor.

        Equal when all elements are exactly the same in both tensors.

        Parameters
        ----------
        other:
           Other tensor to compare against.

        Examples
        --------
        Create a :class:`pyttb.sptensor`:

        >>> S = ttb.sptensor()
        >>> S[0, 0] = 1
        >>> S[1, 1] = 2
        >>> S
        sparse tensor of shape (2, 2) with 2 nonzeros
        [0, 0] = 1.0
        [1, 1] = 2.0

        Compare with a tensor that should be equal:

        >>> T = S.to_tensor()
        >>> S.isequal(T)
        True

        Compare with a tensor that should not be equal:

        >>> T[0, 0] = T[0, 0] + 1
        >>> S.isequal(T)
        False
        """
        if self.shape != other.shape:
            return False
        if isinstance(other, ttb.sptensor):
            if self.nnz != other.nnz:
                return False
            return (self - other).nnz == 0
        if isinstance(other, ttb.tensor):
            return other.isequal(self)
        return False

    def logical_and(self, other: Union[float, sptensor, ttb.tensor]) -> sptensor:
        """
        Logical AND between the :class:`pyttb.sptensor` and another object.

        Parameters
        ----------
        other:
           Other object to compute with.

        Examples
        --------
        Create a :class:`pyttb.sptensor`:

        >>> S = ttb.sptensor()
        >>> S[0, 0] = 1
        >>> S[1, 1] = 2
        >>> S
        sparse tensor of shape (2, 2) with 2 nonzeros
        [0, 0] = 1.0
        [1, 1] = 2.0

        Compute logical AND with a :class:`pyttb.tensor` that has the same
        nonzero pattern but different values:

        >>> T = S.to_tensor()
        >>> T[0, 0] = T[0, 0] + 1
        >>> S.logical_and(T)
        sparse tensor of shape (2, 2) with 2 nonzeros
        [0, 0] = 1.0
        [1, 1] = 1.0

        Compute logical AND with a scalar value:

        >>> S.logical_and(1.0)
        sparse tensor of shape (2, 2) with 2 nonzeros
        [0, 0] = 1.0
        [1, 1] = 1.0
        """
        # Case 1: One argument is a scalar
        if isinstance(other, (int, float)):
            if other == 0:
                C = sptensor(shape=self.shape)
            else:
                newvals = np.ones_like(self.vals)
                C = sptensor(self.subs, newvals, self.shape)
            return C
        # Case 2: Argument is a tensor of some sort
        if isinstance(other, sptensor):
            # Check that the shapes match
            if not self.shape == other.shape:
                assert False, "Must be tensors of the same shape"

            C = sptensor.from_aggregator(
                np.vstack((self.subs, other.subs)),
                np.vstack((self.vals, other.vals)),
                self.shape,
                lambda x: len(x) == 2,
            )
            C.vals = C.vals.astype(self.vals.dtype)

            return C

        if isinstance(other, ttb.tensor):
            BB = sptensor(self.subs, other[self.subs][:, None], self.shape)
            C = self.logical_and(BB)
            return C

        # Otherwise
        assert False, "The arguments must be two sptensors or an sptensor and a scalar."

    def logical_not(self) -> sptensor:
        """
        Logical NOT for the :class:`pyttb.sptensor`.

        Examples
        --------
        Create a :class:`pyttb.sptensor` and compute logical NOT:

        >>> S = ttb.sptensor()
        >>> S[0, 0] = 1
        >>> S[1, 1] = 2
        >>> S
        sparse tensor of shape (2, 2) with 2 nonzeros
        [0, 0] = 1.0
        [1, 1] = 2.0
        >>> S.logical_not()
        sparse tensor of shape (2, 2) with 2 nonzeros
        [0, 1] = 1.0
        [1, 0] = 1.0
        """
        allsubs = self.allsubs()
        subsIdx = tt_setdiff_rows(allsubs, self.subs)
        subs = allsubs[subsIdx]
        trueVector = np.ones(shape=(subs.shape[0], 1), dtype=self.vals.dtype)
        return sptensor(subs, trueVector, self.shape)

    @overload
    def logical_or(
        self, other: Union[float, ttb.tensor]
    ) -> ttb.tensor: ...  # pragma: no cover see coveragepy/issues/970

    @overload
    def logical_or(
        self, other: sptensor
    ) -> sptensor: ...  # pragma: no cover see coveragepy/issues/970

    def logical_or(
        self, other: Union[float, ttb.tensor, sptensor]
    ) -> Union[ttb.tensor, sptensor]:
        """
        Logical OR between the :class:`pyttb.sptensor` and another object.

        Parameters
        ----------
        other:
            Other object to compute with.

        Examples
        --------
        Create a :class:`pyttb.sptensor` and compute logical OR with itself:

        >>> S = ttb.sptensor()
        >>> S[0, 0] = 1
        >>> S[1, 1] = 2
        >>> S.logical_or(S)
        sparse tensor of shape (2, 2) with 2 nonzeros
        [0, 0] = 1.0
        [1, 1] = 1.0

        Compute logical OR with a :class:`pyttb.tensor` that has the same
        nonzero pattern:

        >>> T = S.to_tensor()
        >>> S.logical_or(T)
        tensor of shape (2, 2) with order F
        data[:, :] =
        [[1. 0.]
         [0. 1.]]

        Compute logical OR with a scalar value:

        >>> S.logical_or(1)
        tensor of shape (2, 2) with order F
        data[:, :] =
        [[1. 1.]
         [1. 1.]]
        """
        # Case 1: Argument is a scalar or tensor
        if isinstance(other, (float, int, ttb.tensor)):
            return self.full().logical_or(other)

        # Case 2: Argument is an sptensor
        if self.shape != other.shape:
            assert False, "Logical Or requires tensors of the same size"

        if isinstance(other, ttb.sptensor):
            C = sptensor.from_aggregator(
                np.vstack((self.subs, other.subs)),
                np.ones((self.subs.shape[0] + other.subs.shape[0], 1)),
                self.shape,
                lambda x: len(x) >= 1,
            )
            C.vals = C.vals.astype(self.vals.dtype)
            return C

        assert False, "Sptensor Logical Or argument must be scalar or sptensor"

    @overload
    def logical_xor(
        self, other: Union[float, ttb.tensor]
    ) -> ttb.tensor: ...  # pragma: no cover see coveragepy/issues/970

    @overload
    def logical_xor(
        self, other: sptensor
    ) -> sptensor: ...  # pragma: no cover see coveragepy/issues/970

    def logical_xor(
        self, other: Union[float, ttb.tensor, sptensor]
    ) -> Union[ttb.tensor, sptensor]:
        """
        Logical XOR between the :class:`pyttb.sptensor` and another object.

        Parameters
        ----------
        other:
            Other object to compute with.

        Examples
        --------
        Create a :class:`pyttb.sptensor` and compute logical XOR with itself:

        >>> S = ttb.sptensor()
        >>> S[0, 0] = 1
        >>> S[1, 1] = 2
        >>> S.logical_xor(S)
        empty sparse tensor of shape (2, 2)

        Compute logical XOR with :class:`pyttb.tensor` that has a different
        nonzero pattern:

        >>> T = S.to_tensor()
        >>> T[1, 0] = 1.0
        >>> S.logical_xor(T)
        tensor of shape (2, 2) with order F
        data[:, :] =
        [[0. 0.]
         [1. 0.]]

        Compute logical XOR with a scalar value:

        >>> S.logical_xor(1)
        tensor of shape (2, 2) with order F
        data[:, :] =
        [[0. 1.]
         [1. 0.]]
        """
        # Case 1: Argument is a scalar or dense tensor
        if isinstance(other, (float, int, ttb.tensor)):
            return self.full().logical_xor(other)

        # Case 2: Argument is an sptensor
        if isinstance(other, ttb.sptensor):
            # Check shape consistency
            if self.shape != other.shape:
                assert False, "Logical XOR requires tensors of the same size"

            subs = np.vstack((self.subs, other.subs))
            result = ttb.sptensor.from_aggregator(
                subs, np.ones((len(subs), 1)), self.shape, lambda x: len(x) == 1
            )
            result.vals = result.vals.astype(self.vals.dtype)
            return result

        assert False, "The argument must be an sptensor, tensor or scalar"

    def mask(self, W: sptensor) -> np.ndarray:
        """Extract values of the :class:`pyttb.sptensor` as specified by `W`.

        The values in the sparse tensor corresponding to ones (1) in `W`
        will be returned as a column vector.

        Parameters
        ----------
        W:
            Mask tensor.

        Examples
        --------
        Create a :class:`pyttb.sptensor`:

        >>> S = ttb.sptensor()
        >>> S[0, 0] = 1
        >>> S[1, 1] = 2
        >>> S
        sparse tensor of shape (2, 2) with 2 nonzeros
        [0, 0] = 1.0
        [1, 1] = 2.0

        Create mask :class:`pyttb.sptensor` and extract nonzero values
        from `S`:

        >>> W = ttb.sptensor()
        >>> W[0, 0] = 1
        >>> W[1, 1] = 1
        >>> S.mask(W)
        array([[1.],
               [2.]])

        Create mask :class:`pyttb.sptensor` and extract some nonzero
        values and some zero values:

        >>> W = ttb.sptensor()
        >>> W[0, 0] = 1
        >>> W[1, 0] = 1
        >>> S.mask(W)
        array([[1.],
               [0.]])
        """
        # Error check
        if len(W.shape) != len(self.shape) or np.any(
            np.array(W.shape) > np.array(self.shape)
        ):
            assert False, "Mask cannot be bigger than the data tensor"

        # Extract locations of nonzeros in W
        wsubs, _ = W.find()

        # Find which values in the mask match nonzeros in X
        valid, idx = tt_ismember_rows(wsubs, self.subs)
        matching_indices = idx[valid]

        # Assemble return array
        nvals = wsubs.shape[0]
        vals = np.zeros((nvals, 1))
        vals[matching_indices] = self.vals[matching_indices]
        return vals

<<<<<<< HEAD
    def mttkrp(self, U: Union[ttb.ktensor, List[np.ndarray]], n: int) -> np.ndarray:
        """Matricized tensor times Khatri-Rao product using :class:`pyttb.sptensor`.

        This is an efficient form of the matrix
=======
    def mttkrp(
        self, U: Union[ttb.ktensor, Sequence[np.ndarray]], n: Union[int, np.integer]
    ) -> np.ndarray:
        """
        Matricized tensor times Khatri-Rao product using the
        :class:`pyttb.sptensor`. This is an efficient form of the matrix
>>>>>>> 396fa7f7
        product that avoids explicitly computing the matricized sparse tensor
        and the large intermediate Khatri-Rao product arrays.

        If the input includes a list of 2-D arrays (factor_matrices), this
        computes a matrix product of the mode-`n` matricization of the sparse
        tensor with the Khatri-Rao product of all arrays in the list except
        the `n` th. The length of the list of arrays must equal the number of
        dimensions of the sparse tensor. The shapes of each array must have
        leading dimensions equal to the dimensions of the sparse tensor and
        the same second dimension.

        If the input is a :class:`pyttb.ktensor`, this
        computes a matrix product of the mode-`n` matricization of the sparse
        tensor with the Khatri-Rao product formed by the `factor_matrices` and
        `weights` from the ktensor, excluding the `n` th factor matrix and
        corresponding weight. The shape of the ktensor must be compatible with
        the shape of the sparse tensor.

        Parameters
        ----------
        U:
            Factor matrix or list of factor matrices.
        n:
            Mode used to matricize the :class:`pyttb.sptensor`.

        Examples
        --------
        Create list of factor matrices:

        >>> A = np.ones((4, 4))
        >>> U = [A, A, A]

        Create a :class:`pyttb.sptensor` and compute the matricized tensor
        times Khatri-Rao product between it and the factor matrices:

        >>> subs = np.array([[1, 1, 1], [1, 1, 3], [2, 2, 2], [3, 3, 3]])
        >>> vals = np.array([[0.5], [1.5], [2.5], [3.5]])
        >>> shape = (4, 4, 4)
        >>> S = ttb.sptensor(subs, vals, shape)
        >>> S.mttkrp(U, 0)
        array([[0. , 0. , 0. , 0. ],
               [2. , 2. , 2. , 2. ],
               [2.5, 2.5, 2.5, 2.5],
               [3.5, 3.5, 3.5, 3.5]])
        """
        # In the sparse case, it is most efficient to do a series of TTV operations
        # rather than forming the Khatri-Rao product.

        U = get_mttkrp_factors(U, n, self.ndims)

        if n == 0:
            R = U[1].shape[1]
        else:
            R = U[0].shape[1]

        V = np.zeros((self.shape[n], R))
        for r in range(R):
            # Set up list with appropriate vectors for ttv multiplication
            Z = []
            for i in range(self.ndims):
                if i != n:
                    Z.append(U[i][:, r])
                else:
                    Z.append(np.array([]))
            # Perform ttv multiplication
            ttv = self.ttv(Z, exclude_dims=int(n))
            # TODO is is possible to hit the float condition here?
            if isinstance(ttv, float):  # pragma: no cover
                V[:, r] = ttv
            else:
                V[:, r] = ttv.double()

        return V

    @property
    def ndims(self) -> int:
        """
        Number of dimensions of the :class:`pyttb.sptensor`.

        Examples
        --------
        Create a :class:`pyttb.sptensor` and return the number of dimensions:

        >>> S = ttb.sptensor(shape=(1, 2, 3, 4, 5, 6))
        >>> S
        empty sparse tensor of shape (1, 2, 3, 4, 5, 6)
        >>> S.ndims
        6
        """
        return len(self.shape)

    @property
    def nnz(self) -> int:
        """
        Number of nonzero values in the :class:`pyttb.sptensor`.

        Examples
        --------
        Create a :class:`pyttb.sptensor` from a :class:`pyttb.tensor`
        containing a 10x10 diagonal identity matrix and return the number
        of nonzeros:

        >>> S = ttb.tensor(np.eye(10)).to_sptensor()
        >>> S.nnz
        10
        """
        if self.subs.size == 0:
            return 0
        return self.subs.shape[0]

    def norm(self) -> float:
        """Compute the norm of the :class:`pyttb.sptensor`.

        Frobenius norm, or square root of the sum of
        squares of entries.

        Examples
        --------
        Create a :class:`pyttb.sptensor` from a diagonal matrix and compute
        its norm:

        >>> S = ttb.tensor(np.diag([1.0, 2.0, 3.0, 4.0])).to_sptensor()
        >>> S
        sparse tensor of shape (4, 4) with 4 nonzeros
        [0, 0] = 1.0
        [1, 1] = 2.0
        [2, 2] = 3.0
        [3, 3] = 4.0
        >>> S.norm()  # doctest: +ELLIPSIS
        5.47722557...
        """
        return np.linalg.norm(self.vals).item()

    def nvecs(self, n: int, r: int, flipsign: bool = True) -> np.ndarray:
        """
        Compute the leading mode-n vectors of the :class:`pyttb.sptensor`.

        Computes the `r` leading eigenvectors of `Sn*Sn.T` (where `Sn` is the
        mode-`n` matricization/unfolding of a sparse tensor `S`), which
        provides information about the mode-`n` fibers. In two-dimensions,
        the `r` leading mode-1 vectors are the same as the `r` left singular
        vectors and the `r` leading mode-2 vectors are the same as the `r`
        right singular vectors. By default, this method computes the top `r`
        eigenvectors of `Sn*Sn.T`. The output product for sparse tensors is
        not formed, making this operation very efficient when the tensor is
        very sparse.

        Parameters
        ----------
        n:
            Mode to use for matricization.
        r:
            Number of eigenvectors to compute and use.
        flipsign:
            If True, make each column's largest element positive.

        Examples
        --------
        Create a :class:`pyttb.sptensor`:

        >>> subs = np.array([[0, 0], [0, 1], [1, 0]])
        >>> vals = np.array([[1.0], [2.0], [3.0]])
        >>> shape = (2, 2)
        >>> S = ttb.sptensor(subs, vals, shape)

        Compute two mode-0 leading eigenvectors of `S`, making sign of largest
        element of each eigenvector positive (i.e., `flipsign` =True).

        >>> S.nvecs(0, 2, flipsign=True)  # doctest: +ELLIPSIS
        array([[-0.4718...,  0.8816...],
               [ 0.8816...,  0.4718...]])

        Compute the same `nvecs` of `S`, but do not adjust the sign of the
        largest element of each eigenvector.

        >>> S.nvecs(0, 2, flipsign=False)  # doctest: +ELLIPSIS
        array([[ 0.4718..., -0.8816...],
               [-0.8816..., -0.4718...]])
        """
        old = np.setdiff1d(np.arange(self.ndims), n).astype(int)
        # tnt calculation is a workaround for missing sptenmat
        mutatable_sptensor = (
            self.copy().reshape((np.prod(np.array(self.shape)[old]), 1), old).squeeze()
        )
        if isinstance(mutatable_sptensor, (int, float, np.generic)):
            raise ValueError(
                "Cannot call nvecs on sptensor with only singleton dimensions"
            )
        tnt = mutatable_sptensor.spmatrix().transpose()
        y = tnt.transpose().dot(tnt)
        if r < y.shape[0] - 1:
            _, v = scipy.sparse.linalg.eigs(y, r)
        else:
            logging.debug(
                "Greater than or equal to sptensor.shape[n] - 1 eigenvectors requires"
                " cast to dense to solve"
            )
            w, v = scipy.linalg.eig(y.toarray())
            v = v[(-np.abs(w)).argsort()]
            v = v[:, :r]

        if flipsign:
            idx = np.argmax(np.abs(v), axis=0)
            for i in range(v.shape[1]):
                if v[idx[i], i] < 0:  # pragma: no cover
                    v[:, i] *= -1
        return v

    def ones(self) -> sptensor:
        """
        Replace nonzero values of the :class:`pyttb.sptensor` with ones (1).

        Examples
        --------
        Create a :class:`pyttb.sptensor`:

        >>> subs = np.array([[0, 0], [0, 1], [1, 0]])
        >>> vals = np.array([[1.0], [2.0], [3.0]])
        >>> shape = (2, 2)
        >>> S = ttb.sptensor(subs, vals, shape)
        >>> S
        sparse tensor of shape (2, 2) with 3 nonzeros
        [0, 0] = 1.0
        [0, 1] = 2.0
        [1, 0] = 3.0

        Replace the nonzero values of `S` with the value 1:

        >>> S.ones()
        sparse tensor of shape (2, 2) with 3 nonzeros
        [0, 0] = 1.0
        [0, 1] = 1.0
        [1, 0] = 1.0
        """
        oneVals = self.vals.copy()
        oneVals.fill(1)
        return ttb.sptensor(self.subs, oneVals, self.shape)

<<<<<<< HEAD
    def permute(self, order: np.ndarray) -> sptensor:
        """Permute the :class:`pyttb.sptensor` dimensions.

        The result is a new
=======
    def permute(self, order: OneDArray) -> sptensor:
        """
        Permute the :class:`pyttb.sptensor` dimensions. The result is a new
>>>>>>> 396fa7f7
        sparse tensor that has the same values, but the order of the
        subscripts needed to access any particular element are rearranged
        as specified by `order`.

        Parameters
        ----------
        order:
            New order of tensor dimensions.

        Examples
        --------
        Create a :class:`pyttb.sptensor`:

        >>> subs = np.array([[0, 0], [0, 1], [1, 0]])
        >>> vals = np.array([[1.0], [2.0], [3.0]])
        >>> shape = (2, 2)
        >>> S = ttb.sptensor(subs, vals, shape)
        >>> S
        sparse tensor of shape (2, 2) with 3 nonzeros
        [0, 0] = 1.0
        [0, 1] = 2.0
        [1, 0] = 3.0

        Permute the order of the dimensions by reversing them:

        >>> S1 = S.permute(np.array((1, 0)))
        >>> S1
        sparse tensor of shape (2, 2) with 3 nonzeros
        [0, 0] = 1.0
        [1, 0] = 2.0
        [0, 1] = 3.0
        """
        order = parse_one_d(order)
        # Error check
        if self.ndims != order.size or np.any(
            np.sort(order) != np.arange(0, self.ndims)
        ):
            assert False, "Invalid permutation order"

        # Do the permutation
        if not self.subs.size == 0:
            return ttb.sptensor(
                self.subs[:, order], self.vals, tuple(np.array(self.shape)[order])
            )
        return ttb.sptensor(self.subs, self.vals, tuple(np.array(self.shape)[order]))

    def reshape(
        self,
        new_shape: Shape,
        old_modes: Optional[Union[np.ndarray, int]] = None,
    ) -> sptensor:
        """Reshape the :class:`pyttb.sptensor` to the `new_shape`.

        If `old_modes` is specified, reshape only those modes of
        the sparse tensor, moving newly reshaped modes to the end of the
        subscripts; otherwise use all modes. The product of the new shape
        must equal the product of the old shape.

        Parameters
        ----------
        new_shape:
            New shape.
        old_modes:
            Modes used for reshaping.

        Examples
        --------
        Create a :class:`pyttb.sptensor` from a :class:`pyttb.tensor`:

        >>> S = ttb.tensor(np.arange(9) + 1, shape=(1, 3, 3)).to_sptensor()
        >>> S
        sparse tensor of shape (1, 3, 3) with 9 nonzeros
        [0, 0, 0] = 1
        [0, 1, 0] = 2
        [0, 2, 0] = 3
        [0, 0, 1] = 4
        [0, 1, 1] = 5
        [0, 2, 1] = 6
        [0, 0, 2] = 7
        [0, 1, 2] = 8
        [0, 2, 2] = 9

        Reshape to a 2-way :class:`pyttb.sptensor`:

        >>> S.reshape((1, 9))
        sparse tensor of shape (1, 9) with 9 nonzeros
        [0, 0] = 1
        [0, 1] = 2
        [0, 2] = 3
        [0, 3] = 4
        [0, 4] = 5
        [0, 5] = 6
        [0, 6] = 7
        [0, 7] = 8
        [0, 8] = 9

        Reshape the first two dimensions and move to the end of the subscripts.
        The first two subscripts are reshaped from (1,3) to (3,1) and moved
        after the remaining subscript (i.e., corresponding to mode 2).

        >>> S.reshape(new_shape=(3, 1), old_modes=np.array((1, 0)))
        sparse tensor of shape (3, 3, 1) with 9 nonzeros
        [0, 0, 0] = 1
        [0, 1, 0] = 2
        [0, 2, 0] = 3
        [1, 0, 0] = 4
        [1, 1, 0] = 5
        [1, 2, 0] = 6
        [2, 0, 0] = 7
        [2, 1, 0] = 8
        [2, 2, 0] = 9
        """
        if old_modes is None:
            old_modes = np.arange(0, self.ndims, dtype=int)
            keep_modes = np.array([], dtype=int)
        else:
            keep_modes = np.setdiff1d(np.arange(0, self.ndims, dtype=int), old_modes)

        shapeArray = np.array(self.shape)
        old_shape = shapeArray[old_modes]
        keep_shape = shapeArray[keep_modes]
        new_shape = parse_shape(new_shape)

        if prod(new_shape) != prod(old_shape):
            assert False, "Reshape must maintain tensor size"

        if self.subs.size == 0:
            return ttb.sptensor(
                np.array([]),
                np.array([]),
                np.concatenate((keep_shape, new_shape)),
                copy=False,
            )
        if np.isscalar(old_shape):
            old_shape = (old_shape,)
            inds = tt_sub2ind(old_shape, self.subs[:, old_modes][:, None])
        else:
            inds = tt_sub2ind(old_shape, self.subs[:, old_modes])
        new_subs = tt_ind2sub(new_shape, inds)
        return ttb.sptensor(
            np.concatenate((self.subs[:, keep_modes], new_subs), axis=1),
            self.vals,
            np.concatenate((keep_shape, new_shape)),
        )

    def scale(
        self,
        factor: Union[np.ndarray, ttb.tensor, ttb.sptensor],
        dims: OneDArray,
    ) -> sptensor:
        """
        Scale the :class:`pyttb.sptensor` along specified dimensions.

        Parameters
        ----------
        factor:
            Scaling factor.
        dims:
            Dimensions to scale.

        Examples
        --------
        Create a :class:`pyttb.sptensor` from a :class:`pyttb.tensor`:

        >>> S = ttb.tensor(np.arange(9) + 1, shape=(1, 3, 3)).to_sptensor()
        >>> S
        sparse tensor of shape (1, 3, 3) with 9 nonzeros
        [0, 0, 0] = 1
        [0, 1, 0] = 2
        [0, 2, 0] = 3
        [0, 0, 1] = 4
        [0, 1, 1] = 5
        [0, 2, 1] = 6
        [0, 0, 2] = 7
        [0, 1, 2] = 8
        [0, 2, 2] = 9

        Mode 2 is of length 3. Create a scaling factor array of length 3 and
        scale along mode 2:

        >>> scaling_factor = np.array([1, 2, 3])
        >>> S.scale(scaling_factor, np.array([2]))
        sparse tensor of shape (1, 3, 3) with 9 nonzeros
        [0, 0, 0] = 1
        [0, 1, 0] = 2
        [0, 2, 0] = 3
        [0, 0, 1] = 8
        [0, 1, 1] = 10
        [0, 2, 1] = 12
        [0, 0, 2] = 21
        [0, 1, 2] = 24
        [0, 2, 2] = 27
        """
        dims, _ = tt_dimscheck(self.ndims, dims=dims)

        if isinstance(factor, ttb.tensor):
            shapeArray = np.array(self.shape)
            if not np.array_equal(factor.shape, shapeArray[dims]):
                assert False, "Size mismatch in scale"
            return ttb.sptensor(
                self.subs,
                self.vals * factor[self.subs[:, dims]][:, None],
                self.shape,
            )
        if isinstance(factor, ttb.sptensor):
            shapeArray = np.array(self.shape)
            if not np.array_equal(factor.shape, shapeArray[dims]):
                assert False, "Size mismatch in scale"
            return ttb.sptensor(
                self.subs, self.vals * factor[self.subs[:, dims]], self.shape
            )
        if isinstance(factor, np.ndarray):
            shapeArray = np.array(self.shape)
            if factor.shape[0] != shapeArray[dims]:
                assert False, "Size mismatch in scale"
            return ttb.sptensor(
                self.subs,
                self.vals * factor[self.subs[:, dims].transpose()[0]][:, None],
                self.shape,
            )
        assert False, "Invalid scaling factor"

    def spmatrix(self) -> sparse.coo_matrix:
        """Convert 2-way :class:`pyttb.sptensor` to :class:`scipy.sparse.coo_matrix`.

        Examples
        --------
        Create a 2-way :class:`pyttb.sptensor`:

        >>> S = ttb.tendiag([1, 2]).to_sptensor()
        >>> S
        sparse tensor of shape (2, 2) with 2 nonzeros
        [0, 0] = 1.0
        [1, 1] = 2.0

        Convert it to a :class:`scipy.sparse.coo_matrix`:

        >>> M = S.spmatrix()
        >>> type(M)
        <class 'scipy.sparse._coo.coo_matrix'>
        >>> M.toarray()
        array([[1., 0.],
               [0., 2.]])
        """
        if self.ndims != 2:
            assert False, "Sparse tensor must be two dimensional"

        if self.subs.size == 0:
            return sparse.coo_matrix(self.shape)
        return sparse.coo_matrix(
            (self.vals.transpose()[0], self.subs.transpose()), self.shape
        )

    def squeeze(self) -> Union[sptensor, float]:
        """Remove singleton dimensions from the :class:`pyttb.sptensor`.

        Examples
        --------
        Create a :class:`pyttb.sptensor` with a single element and squeeze
        all the dimensions:

        >>> S = ttb.sptensor(np.array([[0, 0, 0, 0, 0]]), np.array([[3.14]]))
        >>> S.squeeze()
        3.14

        Create a :class:`pyttb.sptensor` with and interior singleton dimension
        and squeeze it out:

        >>> S = ttb.sptensor(np.array([[0, 0, 0], [1, 0, 1]]), np.array([[1.0], [2.0]]))
        >>> S
        sparse tensor of shape (2, 1, 2) with 2 nonzeros
        [0, 0, 0] = 1.0
        [1, 0, 1] = 2.0
        >>> S.squeeze()
        sparse tensor of shape (2, 2) with 2 nonzeros
        [0, 0] = 1.0
        [1, 1] = 2.0
        """
        shapeArray = np.array(self.shape)

        # No singleton dimensions
        if np.all(shapeArray > 1):
            return self.copy()
        idx = np.where(shapeArray > 1)[0]
        if idx.size == 0:
            return self.vals.item()
        siz = tuple(shapeArray[idx])
        if self.vals.size == 0:
            return ttb.sptensor(np.array([]), np.array([]), siz, copy=False)
        return ttb.sptensor(self.subs[:, idx], self.vals, siz)

    def subdims(self, region: Sequence[Union[int, np.ndarray, slice]]) -> np.ndarray:
        """
        Compute the locations of subscripts within a subdimension.

        Finds the locations of the subscripts in the :class:`pyttb.sptensor`
        that are within the range specified by `region`. For example, if
        `region` is `[1, np.array([1,2]), np.array([1,2]])`, then the locations
        of all elements of the sparse tensor that have a first subscript equal
        to 1, a second subscript equal to 1 or 2, and a third subscript equal
        to 1 or 2 are returned.

        Parameters
        ----------
        region:
            Subset of subscripts in which to find nonzero values.

        Examples
        --------
        Create a :class:`pyttb.sptensor`:

        >>> subs = np.array([[1, 1, 1], [1, 1, 3], [2, 2, 2], [2, 3, 2]])
        >>> vals = np.array([[0.5], [1.5], [2.5], [3.5]])
        >>> shape = (4, 4, 4)
        >>> S = ttb.sptensor(subs, vals, shape)

        Define a region with subscripts 1 in mode 0, 1 in mode 1, and either
        1 or 3 in mode 2, then find the location of the subscripts of the
        `S` for that region:

        >>> region = [1, 1, np.array([1, 3])]
        >>> subs_loc = S.subdims(region)
        >>> print(subs_loc)
        [0 1]
        >>> S.subs[subs_loc]
        array([[1, 1, 1],
               [1, 1, 3]])

        Use :meth:`slice` to define part of the region. In this case,
        allow any subscript in mode 1:

        >>> region = (2, slice(None, None, None), 2)
        >>> subs_loc = S.subdims(region)
        >>> print(subs_loc)
        [2 3]
        >>> S.subs[subs_loc]
        array([[2, 2, 2],
               [2, 3, 2]])
        """
        if len(region) != self.ndims:
            assert False, "Number of subdimensions must equal number of dimensions"

        # Error check that range is valid
        # TODO I think only accepting numeric arrays fixes this

        # TODO we use this empty check a lot, do we want a boolean we store in the
        #  class for this?
        if self.subs.size == 0:
            loc = np.array([])
            return loc

        # Compute the indices of the subscripts that are within the
        # specified range. We start with all indices in loc and
        # pare it down to a final list.

        loc = np.arange(0, len(self.subs))

        for i in range(0, self.ndims):
            # TODO: Consider cleaner typing coercion
            # Find subscripts that match in dimension i
            if isinstance(region[i], (int, np.generic)):
                tf = np.isin(self.subs[loc, i], cast(int, region[i]))
            elif isinstance(region[i], (np.ndarray, list)):
                tf = np.isin(self.subs[loc, i], cast(np.ndarray, region[i]))
            elif isinstance(region[i], slice):
                sliceRegion = range(0, self.shape[i])[region[i]]
                tf = np.isin(self.subs[loc, i], sliceRegion)
            else:
                raise ValueError(
                    f"Unexpected type in region sequence. "
                    f"At index: {i} got {region[i]} with type {type(region[i])}"
                )

            # Pare down the list of indices
            loc = loc[tf]

        return loc

    def ttv(
        self,
        vector: Union[np.ndarray, Sequence[np.ndarray]],
        dims: Optional[OneDArray] = None,
        exclude_dims: Optional[OneDArray] = None,
    ) -> Union[sptensor, ttb.tensor, float]:
        """
        Multiplication of the :class:`pyttb.sptensor` with a vector.

        Computes the n-mode product of the :class:`pyttb.sptensor` with a
        vector. Let `n` specify the dimension (or mode) along which the
        vector should be multiplied. If the vector has `shape = (I,)`, then
        the sparse tensor must have `shape[n] = I`. The result has one less
        dimension, as dimension `n` is removed in the multiplication.

        Multiplication with more than one vector is provided using a list of
        vectors and corresponding dimensions in the sparse tensor to use.

        The dimensions of the sparse tensor with which to multiply can be provided as
        `dims`, or the dimensions to exclude from `[0, ..., self.ndims]` can be
        specified using `exclude_dims`.

        Parameters
        ----------
        vector:
            Vector or vectors to multiply by.
        dims:
            Dimensions to multiply against.
        exclude_dims:
            Use all dimensions but these.

        Examples
        --------
        Create a 2-way :class:`pyttb.sptensor` that is relatively dense:

        >>> subs = np.array([[0, 0], [0, 1], [1, 0]])
        >>> vals = np.array([[1.0], [2.0], [3.0]])
        >>> shape = (2, 2)
        >>> S = ttb.sptensor(subs, vals, shape)
        >>> S
        sparse tensor of shape (2, 2) with 3 nonzeros
        [0, 0] = 1.0
        [0, 1] = 2.0
        [1, 0] = 3.0

        Compute the product of `S` with a vector of ones across mode 0. The
        result is a :class:`pyttb.tensor`:

        >>> S.ttv(np.ones(2), 0)
        tensor of shape (2,) with order F
        data[:] =
        [4. 2.]

        Create a 3-way :class:`pyttb.sptensor` that is much more sparse:

        >>> subs = np.array([[0, 0, 0], [0, 1, 0], [1, 0, 1]])
        >>> vals = np.array([[1.0], [2.0], [3.0]])
        >>> shape = (2, 2, 2)
        >>> S1 = ttb.sptensor(subs, vals, shape)

        Compute the product of `S1` with a vector of ones across mode 1. The
        result is a :class:`pyttb.sptensor`:

        >>> S1.ttv(np.ones(2), 1)
        sparse tensor of shape (2, 2) with 2 nonzeros
        [0, 0] = 3.0
        [1, 1] = 3.0

        Compute the product of `S1` with multiple vectors across all
        dimensions. When all dimensions will be included in the product,
        `dims` does not need to be specified. The result is a scalar value.

        >>> vectors = [(i + 1) * np.ones(2) for i in range(len(S1.shape))]
        >>> vectors
        [array([1., 1.]), array([2., 2.]), array([3., 3.])]
        >>> S1.ttv(vectors)
        36.0
        """
        # Check that vector is a list of vectors,
        # if not place single vector as element in list
        if len(vector) > 0 and isinstance(vector[0], (int, float, np.int_, np.float64)):
            return self.ttv(np.array([vector]), dims, exclude_dims)

        # Get sorted dims and index for multiplicands
        dims, vidx = tt_dimscheck(self.ndims, len(vector), dims, exclude_dims)
        remdims = np.setdiff1d(np.arange(0, self.ndims), dims).astype(int)

        # Check that each multiplicand is the right size.
        for i in range(dims.size):
            if vector[vidx[i]].shape != (self.shape[dims[i]],):
                assert False, "Multiplicand is wrong size"

        # Multiply each value by the appropriate elements of the appropriate vector
        newvals = self.vals.copy()
        subs = self.subs.copy()
        if subs.size == 0:  # No nonzeros in tensor
            newsubs = np.array([], dtype=int)
        else:
            for n, dims_n in enumerate(dims):
                idx = subs[:, dims_n]  # extract indices for dimension n
                w = vector[vidx[n]]  # extract the nth vector
                bigw = w[idx][:, None]  # stretch out the vector
                newvals = newvals * bigw
            newsubs = subs[:, remdims].astype(int)

        # Case 0: If all dimensions were used, then just return the sum
        if remdims.size == 0:
            return np.sum(newvals).item()

        # Otherwise, figure out new subscripts and accumulate the results.
        newsiz = np.array(self.shape, dtype=int)[remdims]

        # Case 1: Result is a vector
        if remdims.size == 1:
            if newvals.size == 0:
                return ttb.sptensor(shape=tuple(newsiz))
            c = accumarray(
                newsubs.transpose()[0], newvals.transpose()[0], size=newsiz[0]
            )
            if np.count_nonzero(c) <= 0.5 * newsiz:
                return ttb.sptensor.from_aggregator(
                    np.arange(0, newsiz)[:, None], c.reshape((len(c), 1)), tuple(newsiz)
                )
            return ttb.tensor(c, tuple(newsiz), copy=False)

        # Case 2: Result is a multiway array
        c = ttb.sptensor.from_aggregator(newsubs, newvals, tuple(newsiz))

        # Convert to a dense tensor if more than 50% of the result is nonzero.
        if c.nnz > 0.5 * prod(newsiz):
            c = c.to_tensor()

        return c

    def __getitem__(self, item):  # noqa: PLR0912, PLR0915
        """
        Subscripted reference for the :class:`pyttb.sptensor`.

        We can extract elements or subtensors from a sparse tensor in the
        following ways.

        Case 1a: `y = S[I1,I2,...,In]`, where each `I` is an subscript, returns a
        scalar.

        Case 1b: `Y = S[R1,R2,...,Rn]`, where one or more `R` is a range and
        the rest are subsctiprs, returns a sparse tensor. The elements are
        renumbered here as appropriate.

        Case 2a: `V = S[M] where `M` is a `p` x `n` array of subscripts, returns
        a vector of `p` values.

        Case 2b: `V = S[I]` where `I` is a set of `p`
        linear subscripts, returns a vector of `p` values.

        Any ambiguity results in executing the first valid case. This
        is particularily an issue if `self.ndims == 1`.

        Examples
        --------
        Create a 3-way :class:`pyttb.sptensor`:

        >>> subs = np.array([[3, 3, 3], [1, 1, 0], [1, 2, 1]])
        >>> vals = np.array([[3], [5], [1]])
        >>> shape = (4, 4, 4)
        >>> S = ttb.sptensor(subs, vals, shape)

        Use a single subscript (Case 1a):

        >>> print(S[1, 2, 1])
        1

        Use a range of subscripts (Case 1b):

        >>> S[3, 3, :]
        sparse tensor of shape (4,) with 1 nonzeros
        [3] = 3

        Use an array of subscripts (Case 2a):

        >>> M = np.array([[1, 1, 0], [1, 1, 1]])
        >>> print(S[M])
        [[5]
         [0]]

        Use linear subscripting, including negative subscript for offsets from
        the end of the linear subscripts into the sparse tensor data (Case 2b):

        >>> print(S[[5, -1]])
        [[5]
         [3]]
        """
        # TODO IndexError for value outside of indices
        # TODO Key error if item not in container
        # *** CASE 1: Rectangular Subtensor ***
        if isinstance(item, tuple) and len(item) == self.ndims:
            # Extract the subdimensions to be extracted from self
            region = []
            for dim, value in enumerate(item):
                if isinstance(value, (int, np.integer)) and value < 0:
                    value = self.shape[dim] + value  # noqa: PLW2901
                region.append(value)

            # Pare down the list of subscripts (and values) to only
            # those within the subdimensions specified by region.
            loc = self.subdims(region)
            # Handle slicing an sptensor with no entries
            if self.subs.size == 0:
                subs = self.subs.copy()
            else:
                subs = self.subs[loc, :]
            if self.vals.size == 0:
                vals = self.vals.copy()
            else:
                vals = self.vals[loc]

            # Find the size of the subtensor and renumber the
            # subscripts
            [subs, shape] = tt_renumber(subs, self.shape, region)

            # Determine the subscripts
            newsiz = []  # (future) new size
            kpdims = []  # dimensions to keep
            rmdims = []  # dimensions to remove

            # Determine the new size and what dimensions to keep
            for i, a_region in enumerate(region):
                if isinstance(a_region, slice):
                    newsiz.append(self.shape[i])
                    kpdims.append(i)
                elif not isinstance(a_region, (int, float, np.integer)):
                    newsiz.append(np.prod(a_region))
                    kpdims.append(i)
                else:
                    rmdims.append(i)

            newsiz = np.array(newsiz, dtype=int)
            kpdims = np.array(kpdims, dtype=int)
            rmdims = np.array(rmdims, dtype=int)

            # Return a single double value for a zero-order sub-tensor
            if newsiz.size == 0:
                if vals.size == 0:
                    a = np.array(0, dtype=vals.dtype)
                else:
                    a = vals
                if a.size == 1:
                    a = a.item()
                return a

            # Assemble the resulting sparse tensor
            # TODO clean up tuple array cast below
            if subs.size == 0:
                a = sptensor(shape=tuple(np.array(shape)[kpdims]))
            else:
                a = sptensor(subs[:, kpdims], vals, tuple(np.array(shape)[kpdims]))
            return a

        # Case 2:

        # *** CASE 2a: Subscript indexing ***
        if (
            isinstance(item, np.ndarray)
            and len(item.shape) == 2
            and item.shape[1] == self.ndims
        ):
            srchsubs = np.array(item)

        # *** CASE 2b: Linear indexing ***
        else:
            # TODO: Copy pasted from tensor DRY up
            if isinstance(item, (int, float, np.generic, slice)):
                if isinstance(item, (int, float, np.generic)):
                    if item < 0:
                        item = prod(self.shape) + item
                    idx = np.array([item])
                elif isinstance(item, slice):
                    idx = np.array(range(np.prod(self.shape))[item])
            elif isinstance(item, np.ndarray) or (
                isinstance(item, list)
                and all(isinstance(element, (int, np.integer)) for element in item)
            ):
                idx = np.array(item)
            else:
                assert False, "Invalid indexing"

            if len(idx.shape) != 1:
                assert False, "Expecting a row index"

            # extract linear indices and convert to subscripts
            srchsubs = tt_ind2sub(self.shape, idx)

        a = self.extract(srchsubs)
        a = tt_subsubsref(a, item)

        return a

    def __setitem__(self, key, value):
        """
        Subscripted assignment for the :class:`pyttb.sptensor`.

        We can assign elements to a sparse tensor in the following ways.

        Case 1: `S[R1,R2,...,Rn] = Y`, in which case we replace the
        rectangular subtensor (or single element) specified by the ranges
        `R1`,...,`Rn` with `Y`. The right-hand-side can be a scalar or an
        sparse tensor.

        Case 2: `S[M] = V`, where `M` is a `p` x `n` array of subscripts
        and `V` is a scalar value or a vector containing `p` values.

        Assignment using linear subscripting is not supported for sparse
        tensors.

        Examples
        --------
        Create a 3-way :class:`pyttb.sptensor`:

        >>> S = ttb.sptensor(shape=(3, 4, 5))

        Set a single element using subscripts or a tuple:

        >>> S[0, 0, 0] = 1
        >>> S[(0, 0, 0)] = 1
        >>> S
        sparse tensor of shape (3, 4, 5) with 1 nonzeros
        [0, 0, 0] = 1.0
        >>> S
        sparse tensor of shape (3, 4, 5) with 1 nonzeros
        [0, 0, 0] = 1.0

        Set a range of elements using a single value:

        >>> S[0, 0, 1:3] = 2
        >>> S
        sparse tensor of shape (3, 4, 5) with 3 nonzeros
        [0, 0, 0] = 1.0
        [0, 0, 1] = 2.0
        [0, 0, 2] = 2.0

        Set a range of elements using a :class:`pyttb.sptensor`:

        >>> S[0:1, 1:3, 3:4] = 3 * ttb.tenones((1, 2, 1)).to_sptensor()
        >>> S
        sparse tensor of shape (3, 4, 5) with 5 nonzeros
        [0, 0, 0] = 1.0
        [0, 0, 1] = 2.0
        [0, 0, 2] = 2.0
        [0, 1, 3] = 3.0
        [0, 2, 3] = 3.0

        Grow the sparse tensor by assigning an element with a subscript
        outside the current shape:

        >>> S[3, 4, 5] = 4
        >>> S
        sparse tensor of shape (4, 5, 6) with 6 nonzeros
        [0, 0, 0] = 1.0
        [0, 0, 1] = 2.0
        [0, 0, 2] = 2.0
        [0, 1, 3] = 3.0
        [0, 2, 3] = 3.0
        [3, 4, 5] = 4.0

        Assign one or more values using an array of subscripts and a vector
        of values:

        >>> S[S.subs] = 5 * np.ones((S.vals.shape[0], 1))
        >>> S
        sparse tensor of shape (4, 5, 6) with 6 nonzeros
        [0, 0, 0] = 5.0
        [0, 0, 1] = 5.0
        [0, 0, 2] = 5.0
        [0, 1, 3] = 5.0
        [0, 2, 3] = 5.0
        [3, 4, 5] = 5.0

        Note regarding singleton dimensions: It is not possible to do, for
        instance, `S[1,1:10,1:10] = ttb.sptenrand((1,10,10),nonzeros=5)`.
        However, it is okay to do
        `S[1,1:10,1:10] = ttb.sptenrand((1,10,10),nonzeros=5).squeeze()`.
        """
        # TODO IndexError for value outside of indices
        # TODO Key error if item not in container
        # If empty sptensor and assignment is empty list or empty nparray
        if self.vals.size == 0 and (
            (isinstance(value, np.ndarray) and value.size == 0)
            or (isinstance(value, list) and value == [])
        ):
            return None

        access_type = get_index_variant(key)

        # Case 1: Replace a sub-tensor
        if access_type == IndexVariant.SUBTENSOR:
            updated_key = []
            for dim, entry in enumerate(key):
                if isinstance(entry, (int, np.integer)) and entry < 0:
                    entry = self.shape[dim] + entry  # noqa: PLW2901
                updated_key.append(entry)
            return self._set_subtensor(updated_key, value)
        # Case 2: Subscripts
        if access_type == IndexVariant.SUBSCRIPTS:
            return self._set_subscripts(key, value)
        if access_type == IndexVariant.LINEAR and len(self.shape) == 1:
            if isinstance(key, slice):
                key = np.arange(0, self.shape[0])[key, None]
            else:
                key = np.array([[key]])
            return self._set_subscripts(key, value)
        raise ValueError("Unknown assignment type")  # pragma: no cover

    def _set_subscripts(self, key, value):  # noqa: PLR0912
        # Case II: Replacing values at specific indices
        newsubs = key
        tt_subscheck(newsubs, nargout=False)

        # Error check on subscripts
        if newsubs.shape[1] < self.ndims:
            assert False, "Invalid subscripts"

        # Check for expanding the order
        if newsubs.shape[1] > self.ndims:
            newshape = list(self.shape)
            grow_size = newsubs.shape[1] - self.ndims
            newshape.extend([1] * grow_size)
            if self.subs.size > 0:
                self.subs = np.concatenate(
                    (
                        self.subs,
                        np.ones(
                            (self.subs.shape[0], grow_size),
                            dtype=int,
                        ),
                    ),
                    axis=1,
                )
            self.shape = tuple(newshape)

        # Copy rhs to newvals
        newvals = value

        if isinstance(newvals, (float, int)):
            newvals = np.expand_dims([newvals], axis=1)

        # Error check the rhs is a column vector. We don't bother to handle any
        # other type with sparse tensors
        tt_valscheck(newvals, nargout=False)

        # Determine number of nonzeros being inserted.
        # (This is determined by number of subscripts)
        newnnz = newsubs.shape[0]

        # Error check on size of newvals
        if newvals.size == 1:
            # Special case where newvals is a single element to be assigned
            # to multiple LHS. Fix to correct size
            newvals = newvals * np.ones((newnnz, 1))

        elif newvals.shape[0] != newnnz:
            # Sizes don't match
            assert False, "Number of subscripts and number of values do not match!"

        # Remove duplicates and print warning if any duplicates were removed
        newsubs, idx = np.unique(newsubs, axis=0, return_index=True)
        if newsubs.shape[0] != newnnz:
            warnings.warn("Duplicate assignments discarded")

        newvals = newvals[idx]

        # Find which subscripts already exist and their locations
        _, tf = tt_ismember_rows(newsubs, self.subs)
        loc = np.where(tf >= 0)[0].astype(int)

        # Split into three groups for processing:
        #
        # Group A: Elements that already exist and need to be changed
        # Group B: Elements that already exist and need to be removed
        # Group C: Elements that do not exist and need to be added
        #
        # Note that we are ignoring any new zero elements, because
        # those obviously do not need to be added. Also, it's
        # important to process Group A before Group B because the
        # processing of Group B may change the locations of the
        # remaining elements.

        # TF+1 for logical consideration because 0 is valid index
        # and -1 is our null flag
        idxa = np.logical_and(tf + 1, newvals)[0]
        idxb = np.logical_and(tf + 1, np.logical_not(newvals))[0]
        idxc = np.logical_and(np.logical_not(tf + 1), newvals)[0]

        # Process Group A: Changing values
        if np.sum(idxa) > 0:
            self.vals[tf[idxa]] = newvals[idxa]
        # Proces Group B: Removing Values
        if np.sum(idxb) > 0:
            removesubs = loc[idxb]
            keepsubs = np.setdiff1d(range(0, self.nnz), removesubs)
            self.subs = self.subs[keepsubs, :]
            self.vals = self.vals[keepsubs]
        # Process Group C: Adding new, nonzero values
        if np.sum(idxc) > 0:
            if self.subs.size > 0:
                self.subs = np.vstack((self.subs, newsubs[idxc, :]))
                self.vals = np.vstack((self.vals, newvals[idxc]))
            else:
                self.subs = newsubs[idxc, :]
                self.vals = newvals[idxc]

        # Resize the tensor
        newshape = []
        for n, dim in enumerate(self.shape):
            smax = max(newsubs[:, n] + 1)
            newshape.append(max(dim, smax))
        self.shape = tuple(newshape)

    def _set_subtensor(self, key, value):  # noqa: PLR0912, PLR0915
        # Case I(a): RHS is another sparse tensor
        if isinstance(value, ttb.sptensor):
            # First, Resize the tensor and check the size match with the tensor
            # that's being inserted.
            m = 0
            newsz = []
            for n, key_n in enumerate(key):
                if isinstance(key_n, slice):
                    if self.ndims <= n:
                        if key_n.stop is None:
                            newsz.append(value.shape[m])
                        else:
                            newsz.append(key_n.stop)
                    elif key_n.stop is None:
                        newsz.append(max([self.shape[n], value.shape[m]]))
                    else:
                        newsz.append(max([self.shape[n], key_n.stop]))
                    m = m + 1
                elif isinstance(key_n, (float, int)):
                    if self.ndims <= n:
                        newsz.append(key_n + 1)
                    else:
                        newsz.append(max([self.shape[n], key_n + 1]))
                else:
                    if len(key_n) != value.shape[m]:
                        assert False, "RHS does not match range size"
                    if self.ndims <= n:
                        newsz.append(max(key_n) + 1)
                    else:
                        newsz.append(max([self.shape[n], max(key_n) + 1]))
            self.shape = tuple(newsz)

            # Expand subs array if there are new modes, i.e., if the order
            # has increased.
            if self.subs.size > 0 and (len(self.shape) > self.subs.shape[1]):
                self.subs = np.append(
                    self.subs,
                    np.zeros(
                        shape=(
                            self.subs.shape[0],
                            len(self.shape) - self.subs.shape[1],
                        )
                    ),
                    axis=1,
                )
            # Delete what currently occupies the specified range
            rmloc = self.subdims(key)
            kploc = np.setdiff1d(range(0, self.nnz), rmloc)
            # TODO: evaluate solution for assigning value to empty sptensor
            if len(self.subs.shape) > 1:
                newsubs = self.subs[kploc.astype(int), :]
            else:
                newsubs = self.subs[kploc.astype(int)]
            newvals = self.vals[kploc.astype(int)]

            # Renumber the subscripts
            addsubs = tt_irenumber(value, self.shape, key)
            if newsubs.size > 0 and addsubs.size > 0:
                self.subs = np.vstack((newsubs, addsubs))
                self.vals = np.vstack((newvals, value.vals))
            elif newsubs.size > 0:
                self.subs = newsubs
                self.vals = newvals
            elif addsubs.size > 0:
                self.subs = addsubs
                self.vals = value.vals
            else:
                self.subs = np.array([], ndmin=2, dtype=int)
                self.vals = np.array([], ndmin=2)

            return
        # Case I(b): Value is zero or scalar

        # First, resize the tensor, determine new size of existing modes
        newsz = []
        for n in range(0, self.ndims):
            if isinstance(key[n], slice):
                if key[n].stop is None:
                    newsz.append(self.shape[n])
                else:
                    newsz.append(max([self.shape[n], key[n].stop]))
            elif isinstance(key[n], Iterable):
                newsz.append(max([self.shape[n], max(key[n]) + 1]))
            else:
                newsz.append(max([self.shape[n], key[n] + 1]))

        # Determine size of new modes, if any
        for n in range(self.ndims, len(key)):
            if isinstance(key[n], slice):
                if key[n].stop is None:
                    assert False, (
                        "Must have well defined slice when expanding sptensor "
                        "shape with setitem"
                    )
                else:
                    newsz.append(key[n].stop)
            elif isinstance(key[n], (np.ndarray, Iterable)):
                newsz.append(max(key[n]) + 1)
            else:
                newsz.append(key[n] + 1)
        self.shape = tuple(newsz)

        # Expand subs array if there are new modes, i.e. if the order has increased
        if self.subs.size > 0 and len(self.shape) > self.subs.shape[1]:
            self.subs = np.append(
                self.subs,
                np.zeros(
                    shape=(self.subs.shape[0], len(self.shape) - self.subs.shape[1]),
                    dtype=int,
                ),
                axis=1,
            )

        # Case I(b)i: Zero right-hand side
        if isinstance(value, (int, float)) and value == 0:
            # Delete what currently occupies the specified range
            rmloc = self.subdims(key)
            kploc = np.setdiff1d(range(0, self.nnz), rmloc).astype(int)
            self.subs = self.subs[kploc, :]
            self.vals = self.vals[kploc]
            return

        # Case I(b)ii: Scalar Right Hand Side
        if isinstance(value, (int, float)):
            # Determine number of dimensions (may be larger than current number)
            N = len(key)
            keyCopy = [None] * N
            # Figure out how many indices are in each dimension
            nssubs = np.zeros((N, 1))
            for n in range(0, N):
                if isinstance(key[n], slice):
                    # Generate slice explicitly to determine its length
                    keyCopy[n] = np.arange(0, self.shape[n])[key[n]]
                    indicesInN = len(keyCopy[n])
                elif isinstance(key[n], Iterable):
                    keyCopy[n] = key[n]
                    indicesInN = len(key[n])
                else:
                    keyCopy[n] = key[n]
                    indicesInN = 1
                nssubs[n] = indicesInN

            # Preallocate (discover any memory issues here!)
            addsubs = np.zeros((np.prod(nssubs).astype(int), N))

            # Generate appropriately sized ones vectors
            o = []
            for n in range(N):
                o.append(np.ones((int(nssubs[n]), 1)))

            # Generate each column of the subscripts in turn
            for n in range(N):
                i = o.copy()
                if not np.isscalar(keyCopy[n]):
                    i[n] = np.array(keyCopy[n])[:, None]
                else:
                    i[n] = np.array(keyCopy[n], ndmin=2)
                addsubs[:, n] = ttb.khatrirao(*i).transpose()[:]

            if self.subs.size > 0:
                # Replace existing values
                loc = tt_intersect_rows(self.subs, addsubs)
                self.vals[loc] = value
                # pare down list of subscripts to add
                addsubs = addsubs[tt_setdiff_rows(addsubs, self.subs)]

            # If there are things to insert then insert them
            if addsubs.size > 0:
                if self.subs.size > 0:
                    self.subs = np.vstack((self.subs, addsubs.astype(int)))
                    self.vals = np.vstack(
                        (self.vals, value * np.ones((addsubs.shape[0], 1)))
                    )
                else:
                    self.subs = addsubs.astype(int)
                    self.vals = value * np.ones((addsubs.shape[0], 1))
            return

        assert False, "Invalid assignment value"

    def __eq__(self, other):
        """
        Element-wise equal operator (==).

        Parameters
        ----------
        other:
            Other object to compare with.

        Examples
        --------
        Compare the :class:`pyttb.sptensor` to itself, returning all `True`
        values:

        >>> S = ttb.sptensor(shape=(2, 2))
        >>> S[1, 1] = 1.0
        >>> S == S
        sparse tensor of shape (2, 2) with 4 nonzeros
        [0, 0] = 1.0
        [0, 1] = 1.0
        [1, 0] = 1.0
        [1, 1] = 1.0

        Compare with a scalar value, returning only a single `True` value:

        >>> S == 1
        sparse tensor of shape (2, 2) with 1 nonzeros
        [1, 1] = 1.0
        """
        # Case 1: other is a scalar
        if isinstance(other, (float, int)):
            if other == 0:
                return self.logical_not()
            idx = self.vals == other
            subs = np.empty(shape=(0, self.ndims), dtype=int)
            if self.nnz > 0:
                subs = self.subs[idx.transpose()[0]]
            return sptensor(
                subs,
                True * np.ones((self.subs.shape[0], 1)).astype(self.vals.dtype),
                self.shape,
            )

        # Case 2: other is a tensor type
        # Check sizes
        if self.shape != other.shape:
            assert False, "Size mismatch in sptensor equality"

        # Case 2a: other is a sparse tensor
        if isinstance(other, ttb.sptensor):
            # Find where their zeros intersect
            xzerosubs = tt_setdiff_rows(self.allsubs(), self.subs)
            otherzerosubs = tt_setdiff_rows(other.allsubs(), other.subs)
            # zzerosubs = np.isin(xzerosubs, otherzerosubs)
            zzerosubsIdx = tt_intersect_rows(
                self.allsubs()[xzerosubs], other.allsubs()[otherzerosubs]
            )
            zzerosubs = self.allsubs()[xzerosubs][zzerosubsIdx]

            # Find where their nonzeros intersect
            # TODO consider if intersect rows should return 3 args so we don't have to
            #  call it twice
            nzsubsIdx = tt_intersect_rows(self.subs, other.subs)
            nzsubs = self.subs[nzsubsIdx]
            iother = tt_intersect_rows(other.subs, self.subs)
            equal_subs = self.vals[nzsubsIdx] == other.vals[iother]
            znzsubs = np.empty(shape=(0, other.ndims), dtype=int)
            if equal_subs.size > 0:
                znzsubs = nzsubs[(equal_subs).transpose()[0], :]

            return sptensor(
                np.vstack((zzerosubs, znzsubs)),
                True
                * np.ones((zzerosubs.shape[0] + znzsubs.shape[0])).astype(
                    self.vals.dtype
                )[:, None],
                self.shape,
            )

        # Case 2b: other is a dense tensor
        if isinstance(other, ttb.tensor):
            # Find where their zeros interact
            otherzerosubs, _ = (other == 0).find()
            zzerosubs = otherzerosubs[(self[otherzerosubs] == 0).transpose()[0], :]

            # Find where their nonzeros intersect
            znzsubs = np.empty(shape=(0, other.ndims), dtype=int)
            if self.nnz > 0:
                othervals = other[self.subs]
                znzsubs = self.subs[(othervals[:, None] == self.vals).transpose()[0], :]

            return sptensor(
                np.vstack((zzerosubs, znzsubs)),
                True
                * np.ones((zzerosubs.shape[0] + znzsubs.shape[0], 1)).astype(
                    self.vals.dtype
                ),
                self.shape,
            )

        assert False, "Comparison allowed with sptensor, tensor, or scalar only."

    def __ne__(self, other):  # noqa: PLR0912
        """
        Element-wise not equal operator (!=).

        Parameters
        ----------
        other:
            Other object to compare with.

        Examples
        --------
        Compare a :class:`pyttb.sptensor` to itself, returning no `True` values:

        >>> S = ttb.sptensor(shape=(2, 2))
        >>> S[1, 1] = 1.0
        >>> S != S
        empty sparse tensor of shape (2, 2)

        Compare with a scalar value: :

        >>> S != 1
        sparse tensor of shape (2, 2) with 3 nonzeros
        [0, 0] = 1.0
        [0, 1] = 1.0
        [1, 0] = 1.0
        """
        # Case 1: One argument is a scalar
        if isinstance(other, (float, int)):
            if other == 0:
                return ttb.sptensor(
                    self.subs, True * np.ones((self.subs.shape[0], 1)), self.shape
                )
            subs1 = np.empty(shape=(0, self.ndims), dtype=int)
            if self.nnz > 0:
                subs1 = self.subs[self.vals.transpose()[0] != other, :]
            subs2Idx = tt_setdiff_rows(self.allsubs(), self.subs)
            subs2 = self.allsubs()[subs2Idx, :]
            return ttb.sptensor(
                np.vstack((subs1, subs2)),
                True * np.ones((subs2.shape[0], 1)).astype(self.vals.dtype),
                self.shape,
            )

        # Case 2: Both x and y are tensors or some sort
        # Check that the sizes match
        if self.shape != other.shape:
            assert False, "Size mismatch"
        # Case 2a: Two sparse tensors
        if isinstance(other, ttb.sptensor):
            # find entries where either x *or* y is nonzero, but not both
            # TODO this is a quick alternative to setxor
            nonUniqueSelf = tt_intersect_rows(self.subs, other.subs)
            selfIdx = True * np.ones(self.subs.shape[0], dtype=bool)
            selfIdx[nonUniqueSelf] = False
            nonUniqueOther = tt_intersect_rows(other.subs, self.subs)
            otherIdx = True * np.ones(other.subs.shape[0], dtype=bool)
            otherIdx[nonUniqueOther] = False
            self_subs = np.empty(shape=(0, other.ndims), dtype=int)
            if selfIdx.size > 0 and self.nnz > 0:
                self_subs = self.subs[selfIdx]
            other_subs = np.empty(shape=(0, other.ndims), dtype=int)
            if otherIdx.size > 0 and other.nnz > 0:
                other_subs = other.subs[otherIdx]
            subs1 = np.concatenate((self_subs, other_subs))
            # subs1 = setxor(self.subs, other.subs,'rows')
            # find entries where both are nonzero, but inequal
            subs2 = np.empty(shape=(0, other.ndims), dtype=int)
            if self.nnz != 0 and other.nnz != 0:
                subs2 = tt_intersect_rows(self.subs, other.subs)
                subs_pad = np.zeros((self.subs.shape[0],)).astype(bool)
                subs_pad[subs2] = (
                    self.extract(self.subs[subs2]) != other.extract(self.subs[subs2])
                ).transpose()[0]
                subs2 = self.subs[subs_pad, :]
            # put it all together
            return ttb.sptensor(
                np.vstack((subs1, subs2)),
                True
                * np.ones((subs1.shape[0] + subs2.shape[0], 1)).astype(self.vals.dtype),
                self.shape,
            )

        # Case 2b: y is a dense tensor
        if isinstance(other, ttb.tensor):
            # find entries where x is zero but y is nonzero
            unionSubs = tt_union_rows(
                self.subs, np.array(np.where(other.data == 0)).transpose()
            )
            if unionSubs.shape[0] != prod(self.shape):
                subs1Idx = tt_setdiff_rows(self.allsubs(), unionSubs)
                subs1 = self.allsubs()[subs1Idx]
            else:
                subs1 = np.empty((0, self.ndims))
            # find entries where x is nonzero but not equal to y
            subs2 = np.empty((0, self.ndims))
            if self.nnz > 0:
                subs2 = self.subs[self.vals.transpose()[0] != other[self.subs], :]
            if subs2.size == 0:
                subs2 = np.empty((0, self.ndims))
            # put it all together
            return ttb.sptensor(
                np.vstack((subs1, subs2)),
                True
                * np.ones((subs1.shape[0] + subs2.shape[0], 1)).astype(self.vals.dtype),
                self.shape,
            )

        # Otherwise
        assert False, "Comparison allowed with sptensor, tensor, or scalar only."

    def __sub__(self, other):
        """
        Binary subtraction operator (-).

        Parameters
        ----------
        other:
            Object to subtract from the sparse tensor.

        Examples
        --------
        Subtract a :class:`pyttb.sptensor` from itself, returning a sparse
        tensor:

        >>> S = ttb.sptensor(shape=(2, 2))
        >>> S[1, 1] = 1.0
        >>> S - S
        empty sparse tensor of shape (2, 2)

        Subtract a scalar value, returning a dense tensor:

        >>> S - 1
        tensor of shape (2, 2) with order F
        data[:, :] =
        [[-1. -1.]
         [-1.  0.]]
        """
        # Case 1: One argument is a scalar
        # Emulating the sparse matrix case here, which creates and returns
        # a dense result, even if the scalar is zero.

        # Case 1: Second argument is a scalar or a dense tensor
        if isinstance(other, (float, int, ttb.tensor)):
            return self.full() - other

        # Case 2: Both are sparse tensors
        if not isinstance(other, ttb.sptensor) or self.shape != other.shape:
            assert False, "Must be two sparse tensors of the same shape"

        if self.nnz == 0:
            return -other.copy()
        elif other.nnz == 0:
            return self.copy()
        return ttb.sptensor.from_aggregator(
            np.vstack((self.subs, other.subs)),
            np.vstack((self.vals, -1 * other.vals)),
            self.shape,
        )

    def __add__(self, other):
        """
        Binary addition operator (+).

        Parameters
        ----------
        other:
            Object to add to the sparse tensor.

        Examples
        --------
        Add a :class:`pyttb.sptensor` to itself, returning a sparse tensor:

        >>> S = ttb.sptensor(shape=(2, 2))
        >>> S[1, 1] = 1.0
        >>> S + S
        sparse tensor of shape (2, 2) with 1 nonzeros
        [1, 1] = 2.0

        Add a scalar value, returning a dense tensor:

        >>> S + 1
        tensor of shape (2, 2) with order F
        data[:, :] =
        [[1. 1.]
         [1. 2.]]
        """
        # If other is sumtensor perform sumtensor add
        if isinstance(other, ttb.sumtensor):
            return other.__add__(self)
        # Otherwise return negated sub
        return self.__sub__(-other)

    def __pos__(self):
        """
        Unary plus operator (+).

        Examples
        --------
        Create a :class:`pyttb.sptensor`:

        >>> S = ttb.sptensor(shape=(2, 2, 2))
        >>> S[1, 1, 1] = 1
        >>> S
        sparse tensor of shape (2, 2, 2) with 1 nonzeros
        [1, 1, 1] = 1.0

        Apply the + operator:

        >>> +S
        sparse tensor of shape (2, 2, 2) with 1 nonzeros
        [1, 1, 1] = 1.0
        """
        return self.copy()

    def __neg__(self):
        """
        Unary minus operator (-).

        Examples
        --------
        Create a :class:`pyttb.sptensor`:

        >>> S = ttb.sptensor(shape=(2, 2, 2))
        >>> S[1, 1, 1] = 1
        >>> S
        sparse tensor of shape (2, 2, 2) with 1 nonzeros
        [1, 1, 1] = 1.0

        Apply the + operator:

        >>> -S
        sparse tensor of shape (2, 2, 2) with 1 nonzeros
        [1, 1, 1] = -1.0
        """
        return ttb.sptensor(self.subs, -1 * self.vals, self.shape)

    def __mul__(self, other):
        """
        Element-wise multiplication operator (*).

        Parameters
        ----------
        other:
            Object to multiply with the sparsee tensor.

        Examples
        --------
        Multiply a :class:`pyttb.sptensor` by a scalar:

        >>> S = ttb.sptensor(shape=(2, 2))
        >>> S[1, 1] = 1.0
        >>> S * 3
        sparse tensor of shape (2, 2) with 1 nonzeros
        [1, 1] = 3.0

        Multiply two sparse tensors with no overlap in subscripts of
        nonzeros, resulting in an empty sparse tensor:

        >>> S2 = ttb.sptensor(shape=(2, 2))
        >>> S2[1, 0] = 1.0
        >>> S * S2
        empty sparse tensor of shape (2, 2)
        """
        if isinstance(other, (float, int, np.number)):
            return ttb.sptensor(self.subs, self.vals * other, self.shape)

        if (
            isinstance(other, (ttb.sptensor, ttb.tensor, ttb.ktensor))
            and self.shape != other.shape
        ):
            assert False, "Sptensor multiply requires two tensors of the same shape."

        if isinstance(other, ttb.sptensor):
            idxSelf = tt_intersect_rows(self.subs, other.subs)
            idxOther = tt_intersect_rows(other.subs, self.subs)
            return ttb.sptensor(
                self.subs[idxSelf],
                self.vals[idxSelf] * other.vals[idxOther],
                self.shape,
            )
        if isinstance(other, ttb.tensor):
            csubs = self.subs
            cvals = self.vals * other[csubs][:, None]
            return ttb.sptensor(csubs, cvals, self.shape)
        if isinstance(other, ttb.ktensor):
            csubs = self.subs
            cvals = np.zeros(self.vals.shape)
            R = other.weights.size
            N = self.ndims
            for r in range(R):
                tvals = other.weights[r] * self.vals
                for n in range(N):
                    # Note other[n][:, r] extracts 1-D instead of column vector,
                    # which necessitates [:, None]
                    v = other.factor_matrices[n][:, r][:, None]
                    tvals = tvals * v[csubs[:, n]]
                cvals += tvals
            return ttb.sptensor(csubs, cvals, self.shape)
        assert False, "Sptensor cannot be multiplied by that type of object"

    def __rmul__(self, other):
        """
        Element-wise right multiplication operator (*).

        Parameters
        ----------
        other:
            Object to multiple with sparse tensor.

        Examples
        --------
        Multiple scalar by a :class:`pyttb.sptensor`:

        >>> S = ttb.sptensor(shape=(2, 2))
        >>> S[1, 1] = 1.0
        >>> 3 * S
        sparse tensor of shape (2, 2) with 1 nonzeros
        [1, 1] = 3.0
        """
        if isinstance(other, (float, int, np.number)):
            return self.__mul__(other)
        assert False, "This object cannot be multiplied by sptensor"

    def _compare(self, other, operator, opposite_operator, include_zero=False):  # noqa: PLR0912
        """Generalized Comparison operation.

        Parameters
        ----------
        operator:
            Primary comparison.
        opposite_operator:
            There is some symmetry around zero encoded in the logic.
            This isn't just logical not.
        include_zero:
            Whether or not to treat matching zeros as true.
        """
        if operator not in (ge, gt, le, lt):
            raise ValueError(
                "Internal comparison operator called for unsupported operator"
                f" {operator=}"
            )
        # Case 1: One argument is a scalar
        if isinstance(other, (float, int)):
            subs1 = np.empty(shape=(0, self.ndims), dtype=int)
            if self.nnz > 0:
                subs1 = self.subs[(operator(self.vals, other)).transpose()[0], :]
            if opposite_operator(other, 0):
                subs2 = self.allsubs()[tt_setdiff_rows(self.allsubs(), self.subs), :]
                subs = np.vstack((subs1, subs2))
            else:
                subs = subs1
            return ttb.sptensor(subs, True * np.ones((len(subs), 1)), self.shape)

        # Case 2: Both x and y are tensors of some sort
        # Check that the sizes match
        if (
            isinstance(other, (ttb.sptensor, ttb.tensor, ttb.ktensor))
            and self.shape != other.shape
        ):
            assert False, "Size mismatch"

        # Case 2a: Two sparse tensors
        if isinstance(other, ttb.sptensor):
            # self not zero, other zero
            if self.subs.size > 0:
                subs1 = self.subs[tt_setdiff_rows(self.subs, other.subs), :]
                if subs1.size > 0:
                    subs1 = subs1[
                        np.logical_not(
                            opposite_operator(self.extract(subs1), 0)
                        ).transpose()[0],
                        :,
                    ]
            else:
                subs1 = np.empty(shape=(0, other.ndims), dtype=int)

            # self zero, other not zero
            if other.subs.size > 0:
                subs2 = other.subs[tt_setdiff_rows(other.subs, self.subs), :]
                if subs2.size > 0:
                    subs2 = subs2[
                        np.logical_not(operator(other.extract(subs2), 0)).transpose()[
                            0
                        ],
                        :,
                    ]
            else:
                subs2 = np.empty(shape=(0, self.ndims), dtype=int)

            # self and other not zero
            if self.subs.size > 0:
                subs3 = self.subs[tt_intersect_rows(self.subs, other.subs), :]
                if subs3.size > 0:
                    subs3 = subs3[
                        operator(self.extract(subs3), other.extract(subs3)).transpose()[
                            0
                        ],
                        :,
                    ]
            else:
                subs3 = np.empty(shape=(0, other.ndims), dtype=int)

            if include_zero:
                # self and other zero
                xzerosubs = self.allsubs()[
                    tt_setdiff_rows(self.allsubs(), self.subs), :
                ]
                yzerosubs = other.allsubs()[
                    tt_setdiff_rows(other.allsubs(), other.subs), :
                ]
                subs4 = xzerosubs[tt_intersect_rows(xzerosubs, yzerosubs), :]

                # assemble
                subs = np.vstack((subs1, subs2, subs3, subs4), dtype=int)
            else:
                # assemble
                subs = np.vstack((subs1, subs2, subs3), dtype=int)
            return ttb.sptensor(subs, True * np.ones((len(subs), 1)), self.shape)

        # Case 2b: One dense tensor
        if isinstance(other, ttb.tensor):
            # self zero
            subs1, _ = opposite_operator(other, 0).find()
            subs1 = subs1[tt_setdiff_rows(subs1, self.subs), :]

            # self nonzero
            subs2 = np.empty(shape=(0, self.ndims), dtype=int)
            if self.nnz > 0:
                subs2 = self.subs[
                    operator(self.vals.transpose()[0], other[self.subs]), :
                ]

            # assemble
            subs = np.vstack((subs1, subs2))
            return ttb.sptensor(subs, True * np.ones((len(subs), 1)), self.shape)

        # Otherwise
        assert False, "Comparison allowed with sptensor, tensor, or scalar only."

    def __le__(self, other):
        """
        Less than or equal operator (<=).

        Parameters
        ----------
        other:
            Oject to compare with.

        Examples
        --------
        Compare a :class:`pyttb.sptensor` with itself:

        >>> S = ttb.sptensor(shape=(2, 2))
        >>> S[1, 1] = 1.0
        >>> S <= S
        sparse tensor of shape (2, 2) with 4 nonzeros
        [1, 1] = 1.0
        [0, 0] = 1.0
        [0, 1] = 1.0
        [1, 0] = 1.0

        Compare with a scalar:

        >>> S <= -1
        empty sparse tensor of shape (2, 2)
        """
        return self._compare(other, le, ge, True)

    def __lt__(self, other):
        """
        Less than operator (<).

        Parameters
        ----------
        other:
            Object to compare with.

        Examples
        --------
        Compare a :class:`pyttb.sptensor` with itself:

        >>> S = ttb.sptensor(shape=(2, 2))
        >>> S[1, 1] = 1.0
        >>> S < S
        empty sparse tensor of shape (2, 2)

        Compare with a scalar:

        >>> S < 1
        sparse tensor of shape (2, 2) with 3 nonzeros
        [0, 0] = 1.0
        [0, 1] = 1.0
        [1, 0] = 1.0
        """
        return self._compare(other, lt, gt)

    def __ge__(self, other):
        """
        Greater than or equal operator (>=).

        Parameters
        ----------
        other:
            Object to compare with.

        Examples
        --------
        Compare a :class:`pyttb.sptensor` with itself:

        >>> S = ttb.sptensor(shape=(2, 2))
        >>> S[1, 1] = 1.0
        >>> S >= S
        sparse tensor of shape (2, 2) with 4 nonzeros
        [1, 1] = 1.0
        [0, 0] = 1.0
        [0, 1] = 1.0
        [1, 0] = 1.0

        Compare with a scalar:

        >>> S >= 1
        sparse tensor of shape (2, 2) with 1 nonzeros
        [1, 1] = 1.0
        """
        return self._compare(other, ge, le, True)

    def __gt__(self, other):
        """
        Greater than operator (>).

        Parameters
        ----------
        other:
            Object to compare with.

        Examples
        --------
        Compare a :class:`pyttb.sptensor` with itself:

        >>> S = ttb.sptensor(shape=(2, 2))
        >>> S[1, 1] = 1.0
        >>> S > S
        empty sparse tensor of shape (2, 2)

        Compare with a scalar:

        >>> S > 0
        sparse tensor of shape (2, 2) with 1 nonzeros
        [1, 1] = 1.0
        """
        return self._compare(other, gt, lt)

    def __truediv__(self, other):  # noqa: PLR0912, PLR0915
        """Element-wise left division operator (/).

        Comparisons with empty tensors raise an exception.

        Parameters
        ----------
        other:
            Object to divide from the sparse tensor.

        Examples
        --------
        Divide a :class:`pyttb.sptensor` by a :class:`pyttb.sptensor`:

        >>> S = ttb.sptensor(shape=(2, 2))
        >>> S[1, 1] = 2.0
        >>> S2 = ttb.sptensor(shape=(2, 2))
        >>> S2[1, 1] = 4.0
        >>> S / S2
        sparse tensor of shape (2, 2) with 4 nonzeros
        [1, 1] = 0.5
        [0, 0] = nan
        [0, 1] = nan
        [1, 0] = nan

        Divide by a scalar:

        >>> S / 3  # doctest: +ELLIPSIS
        sparse tensor of shape (2, 2) with 1 nonzeros
        [1, 1] = 0.66666...
        """
        # Divide by a scalar -> result is sparse
        if isinstance(other, (float, int)):
            # Inline mrdivide
            newsubs = self.subs
            # We ignore the divide by zero errors because np.inf/np.nan is an
            # appropriate representation
            with np.errstate(divide="ignore", invalid="ignore"):
                newvals = self.vals / other
            if other == 0:
                nansubsidx = tt_setdiff_rows(self.allsubs(), newsubs)
                nansubs = self.allsubs()[nansubsidx]
                newsubs = np.vstack((newsubs, nansubs))
                newvals = np.vstack((newvals, np.nan * np.ones((nansubs.shape[0], 1))))
            return ttb.sptensor(newsubs, newvals, self.shape)

        # Tensor divided by a tensor
        if (
            isinstance(other, (ttb.sptensor, ttb.tensor, ttb.ktensor))
            and self.shape != other.shape
        ):
            assert False, "Sptensor division requires tensors of the same shape"

        # Two sparse tensors
        if isinstance(other, ttb.sptensor):
            # Find where their zeros are
            if self.subs.size == 0:
                SelfZeroSubs = self.allsubs()
            else:
                SelfZeroSubsIdx = tt_setdiff_rows(self.allsubs(), self.subs)
                SelfZeroSubs = self.allsubs()[SelfZeroSubsIdx]
            if other.subs.size == 0:
                OtherZeroSubs = other.allsubs()
            else:
                OtherZeroSubsIdx = tt_setdiff_rows(other.allsubs(), other.subs)
                OtherZeroSubs = other.allsubs()[OtherZeroSubsIdx]

            # Both nonzero
            if self.subs.size > 0 and other.subs.size > 0:
                idxSelf = tt_intersect_rows(self.subs, other.subs)
                idxOther = tt_intersect_rows(other.subs, self.subs)
                newsubs = self.subs[idxSelf, :]
                newvals = self.vals[idxSelf] / other.vals[idxOther]
            else:
                newsubs = np.empty((0, len(self.shape)))
                newvals = np.empty((0, 1))

            # Self nonzero and other zero
            if self.subs.size > 0:
                moresubs = tt_intersect_rows(self.subs, OtherZeroSubs)
                morevals = np.empty((moresubs.shape[0], 1))
                morevals.fill(np.nan)
                if moresubs.size > 0:
                    newsubs = np.vstack((newsubs, SelfZeroSubs[moresubs, :]))
                    newvals = np.vstack((newvals, morevals))

            # other nonzero and self zero
            if other.subs.size > 0:
                moresubs = tt_intersect_rows(other.subs, SelfZeroSubs)
                morevals = np.empty((moresubs.shape[0], 1))
                morevals.fill(0)
                if moresubs.size > 0:
                    newsubs = np.vstack((newsubs, OtherZeroSubs[moresubs, :]))
                    newvals = np.vstack((newvals, morevals))

            # Both zero
            moresubs = tt_intersect_rows(SelfZeroSubs, OtherZeroSubs)
            morevals = np.empty((SelfZeroSubs[moresubs, :].shape[0], 1))
            morevals.fill(np.nan)
            if moresubs.size > 0:
                newsubs = np.vstack((newsubs, SelfZeroSubs[moresubs, :]))
                newvals = np.vstack((newvals, morevals))

            return ttb.sptensor(newsubs, newvals, self.shape)

        if isinstance(other, ttb.tensor):
            csubs = self.subs
            cvals = self.vals / other[csubs][:, None]
            return ttb.sptensor(csubs, cvals, self.shape)
        if isinstance(other, ttb.ktensor):
            # TODO consider removing epsilon and generating nans consistent with above
            epsilon = np.finfo(float).eps
            subs = self.subs
            vals = np.zeros(self.vals.shape)
            R = (other.weights).size
            N = self.ndims
            for r in range(R):
                tvals = np.ones(((vals).size, 1)).dot(other.weights[r])
                for n in range(N):
                    v = other.factor_matrices[n][:, r][:, None]
                    tvals = tvals * v[subs[:, n]]
                vals += tvals
            return ttb.sptensor(
                self.subs, self.vals / np.maximum(epsilon, vals), self.shape
            )
        assert False, "Invalid arguments for sptensor division"

    def __rtruediv__(self, other):
        """
        Element-wise right division operator (/).

        Parameters
        ----------
        other:
            Object to divide sparse tensor by.

        Examples
        --------
        Divide a scalar by a :class:`pyttb.sptensor`:

        >>> S = ttb.sptensor(shape=(2, 2))
        >>> S[:, :] = 2.0
        >>> 1 / S
        tensor of shape (2, 2) with order F
        data[:, :] =
        [[0.5 0.5]
         [0.5 0.5]]
        """
        # Scalar divided by a tensor -> result is dense
        if isinstance(other, (float, int)):
            return other / self.full()
        assert False, "Dividing that object by an sptensor is not supported"

    def __repr__(self):  # pragma: no cover
        """Return string representation of a :class:`pyttb.sptensor`.

        Examples
        --------
        Create a :class:`pyttb.sptensor` and print it as a string:

        >>> S = ttb.sptensor(shape=(2, 2))
        >>> S[:, :] = 1.0
        >>> print(S)
        sparse tensor of shape (2, 2) with 4 nonzeros
        [0, 0] = 1.0
        [0, 1] = 1.0
        [1, 0] = 1.0
        [1, 1] = 1.0
        """
        nz = self.nnz
        if nz == 0:
            s = f"empty sparse tensor of shape {np_to_python(self.shape)!r}"
            return s

        s = f"sparse tensor of shape {np_to_python(self.shape)!r}"
        s += f" with {nz} nonzeros\n"

        # Stop insane printouts
        if nz > 10000:
            r = input("Are you sure you want to print all nonzeros? (Y/N)")
            if r.upper() != "Y":
                return s
        for i in range(0, self.subs.shape[0]):
            s += "["
            idx = self.subs[i, :]
            s += str(idx.tolist())[1:]
            s += " = "
            s += str(self.vals[i][0])
            if i < self.subs.shape[0] - 1:
                s += "\n"
        return s

    __str__ = __repr__

    def ttm(
        self,
        matrices: Union[np.ndarray, Sequence[np.ndarray]],
        dims: Optional[OneDArray] = None,
        exclude_dims: Optional[OneDArray] = None,
        transpose: bool = False,
    ) -> Union[ttb.tensor, sptensor]:
        """
        Multiplication of a :class:`pyttb.sptensor` with a matrix.

        Computes the n-mode product of the :class:`pyttb.sptensor` with a
        matrix (i.e., array). Let `n` specify the dimension (or mode) along
        which the matrix should be multiplied. If the matrix has `shape = (I,J)`,
        then the sparse tensor must have `shape[n] = I`. If the matrix has
        `shape = (J,I)`, you can set `transpose=True` to multiply with the
        transpose of the matrix. The result has `shape[n] = J`.

        Multiplication with more than one matrix is provided using a list of
        matrices and corresponding dimensions in the sparse tensor to use.

        The dimensions of the sparse tensor with which to multiply can be provided as
        `dims`, or the dimensions to exclude from `[0, ..., self.ndims]` can be
        specified using `exclude_dims`.

        Parameters
        ----------
        matrices:
            A matrix or list of matrices.
        dims:
            Dimensions to multiply against.
        exclude_dims:
            Use all dimensions but these.
        transpose:
            Transpose matrices to be multiplied.

        Examples
        --------
        Create a :class:`pyttb.sptensor` with a region of elements set to 1:

        >>> S = ttb.sptensor(shape=(2, 2, 2, 2))
        >>> S[:, 0:1, :, 0:1] = 1

        Compute the product of `S` with multiple matrices of ones along the
        first two dimensions, transposing the matrices when multiplying:

        >>> A = 2 * np.ones((2, 1))
        >>> S.ttm([A, A], dims=[0, 1], transpose=True)
        tensor of shape (1, 1, 2, 2) with order F
        data[:, :, 0, 0] =
        [[8.]]
        data[:, :, 1, 0] =
        [[8.]]
        data[:, :, 0, 1] =
        [[0.]]
        data[:, :, 1, 1] =
        [[0.]]

        Compute sparse tensor matrix product specifying which two tensor
        dimensions to exclude in the multiplication:

        >>> S.ttm([A, A], exclude_dims=[0, 1], transpose=True)
        tensor of shape (2, 2, 1, 1) with order F
        data[:, :, 0, 0] =
        [[8. 0.]
         [8. 0.]]
        """
        # Handle list of matrices
        if isinstance(matrices, Sequence):
            # Check dimensions are valid
            [dims, vidx] = tt_dimscheck(self.ndims, len(matrices), dims, exclude_dims)
            # Calculate individual products
            Y = self.ttm(matrices[vidx[0]], dims[0], transpose=transpose)
            for i in range(1, dims.size):
                Y = Y.ttm(matrices[vidx[i]], dims[i], transpose=transpose)
            return Y

        # Check matrices
        if len(matrices.shape) != 2:
            assert False, "Sptensor.ttm: second argument must be a matrix"

        # Flip matrices if transposed
        if transpose:
            matrices = matrices.transpose()

        # This is slightly inefficient for the looping above
        # consider short circuit
        dims, _ = tt_dimscheck(self.ndims, None, dims, exclude_dims)

        # Ensure this is the terminal single dimension case
        if not (dims.size == 1 and np.isin(dims, np.arange(self.ndims))):
            assert False, "dims must contain values in [0,self.dims)"
        final_dim: int = dims[0]

        # Compute the product

        # Check that sizes match
        if self.shape[final_dim] != matrices.shape[1]:
            assert False, "Matrix shape doesn't match tensor shape"

        # Compute the new size
        siz = np.array(self.shape)
        siz[final_dim] = matrices.shape[0]

        # Compute self[mode]'
        Xnt = self.to_sptenmat(np.array([final_dim]), cdims_cyclic="t")

        # Convert to sparse matrix and do multiplication; generally result is sparse
        Z = Xnt.double().dot(matrices.transpose())

        # Rearrange back into sparse tensor of correct shape
        Ynt = ttb.sptenmat.from_array(Z, Xnt.rdims, Xnt.cdims, tuple(siz)).to_sptensor()

        if not isinstance(Z, np.ndarray) and Z.nnz <= 0.5 * prod(siz):
            return Ynt
        # TODO evaluate performance loss by casting into sptensor then tensor.
        #  I assume minimal since we are already using sparse matrix representation
        return Ynt.to_tensor()

    @overload
    def squash(
        self, return_inverse: Literal[False]
    ) -> sptensor: ...  # pragma: no cover see coveragepy/issues/970

    @overload
    def squash(
        self, return_inverse: Literal[True]
    ) -> Tuple[sptensor, Dict]: ...  # pragma: no cover see coveragepy/issues/970

    def squash(
        self, return_inverse: bool = False
    ) -> Union[sptensor, Tuple[sptensor, Dict]]:
        """
        Remove empty slices from a :class:`pyttb.sptensor`.

        Parameters
        ----------
        return_inverse:
            Return mapping from new tensor to old tensor subscripts.

        Examples
        --------
        Create a :class:`pyttb.sptensor` with a few entries and squash empty
        slices:

        >>> S = ttb.sptensor(shape=(10, 10, 10))
        >>> S[0, 1, 2] = 1
        >>> S[0, 1, 3] = 2
        >>> S
        sparse tensor of shape (10, 10, 10) with 2 nonzeros
        [0, 1, 2] = 1.0
        [0, 1, 3] = 2.0
        >>> S.squash()
        sparse tensor of shape (2, 2, 2) with 2 nonzeros
        [0, 0, 0] = 1.0
        [0, 0, 1] = 2.0

        Squash and return the inverse subscript mapping, checking that the
        mapping in all dimensions is correct:

        >>> S2, inverse = S.squash(True)
        >>> for i in range(S.ndims):
        ...     np.array_equal(S.subs[:, i], inverse[i][S2.subs[:, i]])
        True
        True
        True
        """
        ndims = self.ndims
        subs = np.zeros(self.subs.shape, dtype=int)
        shape = []
        idx_map = {}
        for n in range(ndims):
            unique_subs, inverse = np.unique(self.subs[:, n], return_inverse=True)
            subs[:, n] = inverse
            shape.append(len(subs))
            idx_map[n] = unique_subs
        squashed_tensor = sptensor(subs, self.vals, tuple(shape))
        if return_inverse:
            return squashed_tensor, idx_map
        return squashed_tensor


def sptenrand(
    shape: Shape,
    density: Optional[float] = None,
    nonzeros: Optional[float] = None,
) -> sptensor:
    """Create a :class:`pyttb.sptensor` with random entries and indices.

    Entries drawn from a uniform
    distribution on the unit interval and indices selected using a uniform
    distribution. You can specify the density or number of nonzeros in the
    resulting sparse tensor but not both.

    Parameters
    ----------
    shape:
        Shape of resulting sparse tensor.
    density:
        Density of resulting sparse tensor.
    nonzeros:
        Number of nonzero entries in resulting sparse tensor.

    Examples
    --------
    Create a :class:`pyttb.sptensor`, specifying the number of nonzeros:

    >>> S = ttb.sptenrand((2, 2), nonzeros=1)

    Create a :class:`pyttb.sptensor`, specifying the density of nonzeros:

    >>> S2 = ttb.sptenrand((2, 2), density=0.25)
    """
    if density is None and nonzeros is None:
        raise ValueError("Must set either density or nonzeros")

    if density is not None and nonzeros is not None:
        raise ValueError("Must set either density or nonzeros but not both")

    if density is not None and not 0 < density <= 1:
        raise ValueError(f"Density must be a fraction (0, 1] but received {density}")

    shape = parse_shape(shape)
    if isinstance(density, float):
        # TODO this should be an int
        valid_nonzeros = float(prod(shape) * density)
    elif isinstance(nonzeros, (int, float)):
        valid_nonzeros = nonzeros
    else:  # pragma: no cover
        raise ValueError(
            f"Incorrect types for density:{density} and nonzeros:{nonzeros}"
        )

    # Typing doesn't play nice with partial
    # mypy issue: 1484
    def unit_uniform(pass_through_shape: Tuple[int, ...]) -> np.ndarray:
        return np.random.uniform(low=0, high=1, size=pass_through_shape)

    return ttb.sptensor.from_function(unit_uniform, shape, valid_nonzeros)


<<<<<<< HEAD
def sptendiag(
    elements: np.ndarray, shape: Optional[Tuple[int, ...]] = None
) -> sptensor:
    """Create a :class:`pyttb.sptensor` with elements along the super diagonal.

=======
def sptendiag(elements: OneDArray, shape: Optional[Shape] = None) -> sptensor:
    """
    Creates a :class:`pyttb.sptensor` with elements along the super diagonal.
>>>>>>> 396fa7f7
    If provided shape is too small the sparse tensor will be enlarged to
    accommodate.

    Parameters
    ----------
    elements:
        Elements to set along the diagonal.
    shape:
        Shape of the resulting sparse tensor.

    Examples
    --------
    Create a :class:`pyttb.sptensor` by specifying the super diagonal with a
    1-D array that has 2 elements, which will create a 2x2 sparse tensor:

    >>> shape = (2,)
    >>> values = np.ones(shape)
    >>> S = ttb.sptendiag(values)

    Create a 2x2 :class:`pyttb.sptensor`, specifying the correct shape, and
    verify that it is equal to `S`:

    >>> S2 = ttb.sptendiag(values, (2, 2))
    >>> S.isequal(S2)
    True
    """
    # Flatten provided elements
    elements = parse_one_d(elements)
    N = len(elements)
    if shape is None:
        constructed_shape = (N,) * N
    else:
        shape = parse_shape(shape)
        constructed_shape = tuple(max(N, dim) for dim in shape)
    subs = np.tile(np.arange(0, N).transpose(), (len(constructed_shape), 1)).transpose()
    return sptensor.from_aggregator(subs, elements.reshape((N, 1)), constructed_shape)<|MERGE_RESOLUTION|>--- conflicted
+++ resolved
@@ -1248,19 +1248,13 @@
         vals[matching_indices] = self.vals[matching_indices]
         return vals
 
-<<<<<<< HEAD
-    def mttkrp(self, U: Union[ttb.ktensor, List[np.ndarray]], n: int) -> np.ndarray:
+    def mttkrp(
+            self,
+            U: Union[ttb.ktensor, Sequence[np.ndarray]], n: Union[int, np.integer]
+    ) -> np.ndarray:
         """Matricized tensor times Khatri-Rao product using :class:`pyttb.sptensor`.
 
         This is an efficient form of the matrix
-=======
-    def mttkrp(
-        self, U: Union[ttb.ktensor, Sequence[np.ndarray]], n: Union[int, np.integer]
-    ) -> np.ndarray:
-        """
-        Matricized tensor times Khatri-Rao product using the
-        :class:`pyttb.sptensor`. This is an efficient form of the matrix
->>>>>>> 396fa7f7
         product that avoids explicitly computing the matricized sparse tensor
         and the large intermediate Khatri-Rao product arrays.
 
@@ -1499,16 +1493,10 @@
         oneVals.fill(1)
         return ttb.sptensor(self.subs, oneVals, self.shape)
 
-<<<<<<< HEAD
-    def permute(self, order: np.ndarray) -> sptensor:
+    def permute(self, order: OneDArray) -> sptensor:
         """Permute the :class:`pyttb.sptensor` dimensions.
 
         The result is a new
-=======
-    def permute(self, order: OneDArray) -> sptensor:
-        """
-        Permute the :class:`pyttb.sptensor` dimensions. The result is a new
->>>>>>> 396fa7f7
         sparse tensor that has the same values, but the order of the
         subscripts needed to access any particular element are rearranged
         as specified by `order`.
@@ -3672,17 +3660,9 @@
     return ttb.sptensor.from_function(unit_uniform, shape, valid_nonzeros)
 
 
-<<<<<<< HEAD
-def sptendiag(
-    elements: np.ndarray, shape: Optional[Tuple[int, ...]] = None
-) -> sptensor:
+def sptendiag(elements: OneDArray, shape: Optional[Shape] = None) -> sptensor:
     """Create a :class:`pyttb.sptensor` with elements along the super diagonal.
 
-=======
-def sptendiag(elements: OneDArray, shape: Optional[Shape] = None) -> sptensor:
-    """
-    Creates a :class:`pyttb.sptensor` with elements along the super diagonal.
->>>>>>> 396fa7f7
     If provided shape is too small the sparse tensor will be enlarged to
     accommodate.
 
