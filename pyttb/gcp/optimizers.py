--- conflicted
+++ resolved
@@ -508,12 +508,8 @@
 
         lbfgsb_info["final_f"] = final_f
         lbfgsb_info["callback"] = vars(monitor)
-<<<<<<< HEAD
-        self._solver_kwargs.pop("callback", None)  # Avoid TypeError if optimizer reused
-=======
         # Unregister monitor in case of re-use
         self._solver_kwargs = monitor.callback
->>>>>>> 09e3619c
 
         # TODO big print output
         return model, lbfgsb_info
