--- conflicted
+++ resolved
@@ -188,17 +188,10 @@
             else:
                 if not self._matches_order(weights):
                     logging.warning(
-<<<<<<< HEAD
-                        f"Selected no copy, but input data isn't {self.order} ordered "
-                        "so must copy."
-                    )
-                self.weights = np.asfortranarray(weights)
-=======
                         f"Selected no copy, but input weights aren't {self.order} "
                         "ordered so must copy."
                     )
                 self.weights = to_memory_order(weights, self.order)
->>>>>>> a508707b
         else:
             # create weights if not provided
             self.weights = np.ones(num_components, order=self.order)
