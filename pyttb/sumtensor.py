"""Classes and functions for working with implicit sums of tensors."""

# Copyright 2024 National Technology & Engineering Solutions of Sandia,
# LLC (NTESS). Under the terms of Contract DE-NA0003525 with NTESS, the
# U.S. Government retains certain rights in this software.

from __future__ import annotations

import warnings
from copy import deepcopy
from textwrap import indent
from typing import List, Optional, Tuple, Union

import numpy as np

import pyttb as ttb
from pyttb.pyttb_utils import np_to_python


class sumtensor:
    """Class for implicit sum of other tensors."""

    def __init__(
        self,
        tensors: Optional[
            List[Union[ttb.tensor, ttb.sptensor, ttb.ktensor, ttb.ttensor]]
        ] = None,
        copy: bool = True,
    ):
        """Create a :class:`pyttb.sumtensor` from a collection of tensors.

        Each provided tensor is explicitly retained. All provided tensors
        must have the same shape but can be combinations of types.

        Parameters
        ----------
        tensors:
            Tensor source data.
        copy:
            Whether to make a copy of provided data or just reference it.

        Examples
        --------
        Create an empty :class:`pyttb.tensor`:

        >>> T1 = ttb.tenones((3, 4, 5))
        >>> T2 = ttb.sptensor(shape=(3, 4, 5))
        >>> S = ttb.sumtensor([T1, T2])
        """
        if tensors is None:
            tensors = []
        assert isinstance(tensors, list), (
            "Collection of tensors must be provided as a list "
            f"but received: {type(tensors)}"
        )
        assert all(
            tensors[0].shape == tensor_i.shape for tensor_i in tensors[1:]
        ), "All tensors must be the same shape"
        if copy:
            tensors = deepcopy(tensors)
        self.parts = tensors

    def copy(self) -> sumtensor:
        """Make a deep copy of a :class:`pyttb.sumtensor`.

        Returns
        -------
        Copy of original sumtensor.

        Examples
        --------
        >>> T1 = ttb.tensor(np.ones((3, 2)))
        >>> S1 = ttb.sumtensor([T1, T1])
        >>> S2 = S1
        >>> S3 = S2.copy()
        >>> S1.parts[0][0, 0] = 3
        >>> S1.parts[0][0, 0] == S2.parts[0][0, 0]
        True
        >>> S1.parts[0][0, 0] == S3.parts[0][0, 0]
        False
        """
        return ttb.sumtensor(self.parts, copy=True)

    def __deepcopy__(self, memo):
        """Return deepcopy of this sumtensor."""
        return self.copy()

    @property
    def shape(self) -> Tuple[int, ...]:
        """Shape of a :class:`pyttb.sumtensor`."""
        if len(self.parts) == 0:
            return ()
        return self.parts[0].shape

    def __repr__(self):
        """Return string representation of the sumtensor.

        Returns
        -------
        String displaying shape and constituent parts.

        Examples
        --------
        >>> T1 = ttb.tenones((2, 2))
        >>> T2 = ttb.sptensor(shape=(2, 2))
        >>> ttb.sumtensor([T1, T2])  # doctest: +NORMALIZE_WHITESPACE
        sumtensor of shape (2, 2) with 2 parts:
        Part 0:
            tensor of shape (2, 2) with order F
            data[:, :] =
            [[1. 1.]
             [1. 1.]]
        Part 1:
            empty sparse tensor of shape (2, 2)
        """
        if len(self.parts) == 0:
            return "Empty sumtensor"
        s = (
            f"sumtensor of shape {np_to_python(self.shape)} "
            f"with {len(self.parts)} parts:"
        )
        for i, part in enumerate(self.parts):
            s += f"\nPart {i}: \n"
            s += indent(str(part), prefix="\t")
        return s

    __str__ = __repr__

    @property
    def ndims(self) -> int:
        """
        Number of dimensions of the sumtensor.

        Examples
        --------
        >>> T1 = ttb.tenones((2, 2))
        >>> S = ttb.sumtensor([T1, T1])
        >>> S.ndims
        2
        """
        return self.parts[0].ndims

    def __pos__(self):
        """
        Unary plus (+) for tensors.

        Returns
        -------
        Copy of sumtensor.

        Examples
        --------
        >>> T = ttb.tensor(np.array([[1, 2], [3, 4]]))
        >>> S = ttb.sumtensor([T, T])
        >>> S2 = +S
        """
        return self.copy()

    def __neg__(self):
        """
        Unary minus (-) for tensors.

        Returns
        -------
        Copy of negated sumtensor.

        Examples
        --------
        >>> T = ttb.tensor(np.array([[1, 2], [3, 4]]))
        >>> S = ttb.sumtensor([T, T])
        >>> S2 = -S
        >>> S2.parts[0].isequal(-1 * S.parts[0])
        True
        """
        return ttb.sumtensor([-part for part in self.parts], copy=False)

    def __add__(self, other):
        """
        Binary addition (+) for sumtensors.

        Parameters
        ----------
        other: :class:`pyttb.tensor`, :class:`pyttb.sptensor`
            :class:`pyttb.ktensor`, :class:`pyttb.ttensor`, or list
            containing those classes

        Returns
        -------
        :class:`pyttb.sumtensor`

        Examples
        --------
        >>> T = ttb.tenones((2, 2))
        >>> S = ttb.sumtensor([T])
        >>> len(S.parts)
        1
        >>> S2 = S + T
        >>> len(S2.parts)
        2
        >>> S3 = S2 + [T, T]
        >>> len(S3.parts)
        4
        """
        updated_parts = self.parts.copy()
        if isinstance(other, (ttb.tensor, ttb.sptensor, ttb.ktensor, ttb.ttensor)):
            updated_parts.append(other)
        elif isinstance(other, list) and all(
            isinstance(part, (ttb.tensor, ttb.sptensor, ttb.ktensor, ttb.ttensor))
            for part in other
        ):
            updated_parts.extend(other)
        else:
            raise TypeError(
                "Sumtensor only supports collections of tensor, sptensor, ktensor, "
                f"and ttensor but received: {type(other)}"
            )
        return ttb.sumtensor(updated_parts, copy=False)

    def __radd__(self, other):
        """
        Right Binary addition (+) for sumtensors.

        Parameters
        ----------
        other: :class:`pyttb.tensor`, :class:`pyttb.sptensor`
            :class:`pyttb.ktensor`, :class:`pyttb.ttensor`, or list
            containing those classes

        Returns
        -------
        :class:`pyttb.sumtensor`

        Examples
        --------
        >>> T = ttb.tenones((2, 2))
        >>> S = ttb.sumtensor([T])
        >>> len(S.parts)
        1
        >>> S2 = T + S
        >>> len(S2.parts)
        2
        >>> S3 = [T, T] + S2
        >>> len(S3.parts)
        4
        """
        return self.__add__(other)

    def to_tensor(self) -> ttb.tensor:
        """Return sumtensor converted to dense tensor.

        Same as :meth:`pyttb.sumtensor.full`.
        """
        return self.full()

    def full(self) -> ttb.tensor:
        """
        Convert a :class:`pyttb.sumtensor` to a :class:`pyttb.tensor`.

        Returns
        -------
        Re-assembled dense tensor.

        Examples
        --------
        >>> T = ttb.tenones((2, 2))
        >>> S = ttb.sumtensor([T, T])
        >>> print(S.full())  # doctest: +NORMALIZE_WHITESPACE
        tensor of shape (2, 2) with order F
        data[:, :] =
        [[2. 2.]
         [2. 2.]]
        <BLANKLINE>
        """
        result = self.parts[0].full()
        for part in self.parts[1:]:
            result += part
        return result

    def double(self) -> np.ndarray:
        """
        Convert `:class:pyttb.tensor` to an `:class:numpy.ndarray` of doubles.

        Returns
        -------
        Copy of tensor data.

        Examples
        --------
        >>> T = ttb.tenones((2, 2))
        >>> S = ttb.sumtensor([T, T])
        >>> S.double()
        array([[2., 2.],
               [2., 2.]])
        """
        return self.full().double()

    def innerprod(
        self, other: Union[ttb.tensor, ttb.sptensor, ttb.ktensor, ttb.ttensor]
    ) -> float:
        """Efficient inner product between a sumtensor and other `pyttb` tensors.

        Parameters
        ----------
        other:
            Tensor to take an innerproduct with.

        Examples
        --------
        >>> T1 = ttb.tensor(np.array([[1.0, 0.0], [0.0, 4.0]]))
        >>> T2 = T1.to_sptensor()
        >>> S = ttb.sumtensor([T1, T2])
        >>> T1.innerprod(T1)
        17.0
        >>> T1.innerprod(T2)
        17.0
        >>> S.innerprod(T1)
        34.0
        """
        result = self.parts[0].innerprod(other)
        for part in self.parts[1:]:
            result += part.innerprod(other)
        return result

<<<<<<< HEAD
    def mttkrp(self, U: Union[ttb.ktensor, List[np.ndarray]], n: int) -> np.ndarray:
        """Matricized tensor times Khatri-Rao product.

        The matrices used in the
=======
    def mttkrp(
        self, U: Union[ttb.ktensor, List[np.ndarray]], n: Union[int, np.integer]
    ) -> np.ndarray:
        """
        Matricized tensor times Khatri-Rao product. The matrices used in the
>>>>>>> 396fa7f7
        Khatri-Rao product are passed as a :class:`pyttb.ktensor` (where the
        factor matrices are used) or as a list of :class:`numpy.ndarray` objects.

        Parameters
        ----------
        U:
            Matrices to create the Khatri-Rao product.
        n:
            Mode used to matricize tensor.

        Returns
        -------
        Array containing matrix product.

        Examples
        --------
        >>> T1 = ttb.tenones((2, 2, 2))
        >>> T2 = T1.to_sptensor()
        >>> S = ttb.sumtensor([T1, T2])
        >>> U = [np.ones((2, 2))] * 3
        >>> T1.mttkrp(U, 2)
        array([[4., 4.],
               [4., 4.]])
        >>> S.mttkrp(U, 2)
        array([[8., 8.],
               [8., 8.]])
        """
        result = self.parts[0].mttkrp(U, n)
        for part in self.parts[1:]:
            result += part.mttkrp(U, n)
        return result

    def ttv(
        self,
        vector: Union[np.ndarray, List[np.ndarray]],
        dims: Optional[Union[int, np.ndarray]] = None,
        exclude_dims: Optional[Union[int, np.ndarray]] = None,
    ) -> Union[float, sumtensor]:
        """
        Tensor times vector.

        Computes the n-mode product of `parts` with the vector `vector`; i.e.,
        `self x_n vector`. The integer `n` specifies the dimension (or mode)
        along which the vector should be multiplied. If `vector.shape = (I,)`,
        then the sumtensor must have `self.shape[n] = I`. The result will be the
        same order and shape as `self` except that the size of dimension `n`
        will be `J`. The resulting parts of the sum tensor have one less dimension,
        as dimension `n` is removed in the multiplication.

        Multiplication with more than one vector is provided using a list of
        vectors and corresponding dimensions in the tensor to use.

        The dimensions of the tensor with which to multiply can be provided as
        `dims`, or the dimensions to exclude from `[0, ..., self.ndims]` can be
        specified using `exclude_dims`.

        Parameters
        ----------
        vector:
            Vector or vectors to multiple by.
        dims:
            Dimensions to multiply against.
        exclude_dims:
            Use all dimensions but these.

        Returns
        -------
        Sumtensor containing individual products or a single sum if every
            product is a single value.

        Examples
        --------
        >>> T = ttb.tensor(np.array([[1, 2], [3, 4]]))
        >>> S = ttb.sumtensor([T, T])
        >>> T.ttv(np.ones(2), 0)
        tensor of shape (2,) with order F
        data[:] =
        [4. 6.]
        >>> S.ttv(np.ones(2), 0)  # doctest: +NORMALIZE_WHITESPACE
        sumtensor of shape (2,) with 2 parts:
        Part 0:
             tensor of shape (2,) with order F
             data[:] =
             [4. 6.]
        Part 1:
             tensor of shape (2,) with order F
             data[:] =
             [4. 6.]
        >>> T.ttv([np.ones(2), np.ones(2)])
        10.0
        >>> S.ttv([np.ones(2), np.ones(2)])
        20.0
        """
        new_parts = []
        scalar_sum = 0.0
        for part in self.parts:
            result = part.ttv(vector, dims, exclude_dims)
            if isinstance(result, float):
                scalar_sum += result
            else:
                new_parts.append(result)
        if len(new_parts) == 0:
            return scalar_sum
        assert scalar_sum == 0.0
        return ttb.sumtensor(new_parts, copy=False)

    def norm(self) -> float:
        """Compatibility Interface. Just returns 0."""
        warnings.warn(
            "Sumtensor doesn't actually support norm. " "Returning 0 for compatibility."
        )
        return 0.0<|MERGE_RESOLUTION|>--- conflicted
+++ resolved
@@ -321,18 +321,12 @@
             result += part.innerprod(other)
         return result
 
-<<<<<<< HEAD
-    def mttkrp(self, U: Union[ttb.ktensor, List[np.ndarray]], n: int) -> np.ndarray:
+    def mttkrp(
+            self, U: Union[ttb.ktensor, List[np.ndarray]], n: Union[int, np.integer]
+    ) -> np.ndarray:
         """Matricized tensor times Khatri-Rao product.
 
         The matrices used in the
-=======
-    def mttkrp(
-        self, U: Union[ttb.ktensor, List[np.ndarray]], n: Union[int, np.integer]
-    ) -> np.ndarray:
-        """
-        Matricized tensor times Khatri-Rao product. The matrices used in the
->>>>>>> 396fa7f7
         Khatri-Rao product are passed as a :class:`pyttb.ktensor` (where the
         factor matrices are used) or as a list of :class:`numpy.ndarray` objects.
 
