--- conflicted
+++ resolved
@@ -195,11 +195,7 @@
                     "Tensor Constructor: Selected no copy, but input data isn't "
                     f"{self.order} ordered so must copy"
                 )
-<<<<<<< HEAD
-            self.data = np.asfortranarray(data)
-=======
             self.data = to_memory_order(data, self.order)
->>>>>>> a508707b
         self.shape = shape
         return
 
@@ -285,26 +281,6 @@
         """
         # TODO Create documentation page for collapsing and scaling tensors
 
-<<<<<<< HEAD
-=======
-        >>> fortran_order_ones = lambda shape: np.ones(shape=shape, order="F")
-        >>> T = ttb.tensor.from_function(fortran_order_ones, (2, 3, 4))
-        >>> print(T)
-        tensor of shape (2, 3, 4) with order F
-        data[:, :, 0] =
-        [[1. 1. 1.]
-         [1. 1. 1.]]
-        data[:, :, 1] =
-        [[1. 1. 1.]
-         [1. 1. 1.]]
-        data[:, :, 2] =
-        [[1. 1. 1.]
-         [1. 1. 1.]]
-        data[:, :, 3] =
-        [[1. 1. 1.]
-         [1. 1. 1.]]
-        """
->>>>>>> a508707b
         # Check size
         shape = parse_shape(shape)
 
@@ -1308,13 +1284,9 @@
 
         # Np transpose does error checking on order, acts as permutation
 
-<<<<<<< HEAD
-        return ttb.tensor(np.asfortranarray(np.transpose(self.data, order)), copy=False)
-=======
         return ttb.tensor(
             to_memory_order(np.transpose(self.data, order), self.order), copy=False
         )
->>>>>>> a508707b
 
     def reshape(self, shape: Shape) -> tensor:
         """
@@ -2900,13 +2872,6 @@
         matlab_str = f"{header} is a tensor of shape " + " x ".join(
             map(str, self.shape)
         )
-<<<<<<< HEAD
-
-        array_str = _matlab_array_str(self.data, format, name)
-        return matlab_str + "\n" + textwrap.indent(array_str, "\t")
-
-=======
->>>>>>> a508707b
 
         array_str = _matlab_array_str(self.data, format, name)
         return matlab_str + "\n" + textwrap.indent(array_str, "\t")
@@ -3018,12 +2983,7 @@
     # Typing doesn't play nice with partial
     # mypy issue: 1484
     def unit_uniform(pass_through_shape: Tuple[int, ...]) -> np.ndarray:
-<<<<<<< HEAD
         data = np.random.uniform(low=0, high=1, size=np.prod(pass_through_shape))
-=======
-        data = np.random.uniform(low=0, high=1, size=pass_through_shape)
-        to_memory_order(data, order)
->>>>>>> a508707b
         return data
 
     return tensor.from_function(unit_uniform, shape)
