"""Classes and functions for working with dense tensors."""

# Copyright 2022 National Technology & Engineering Solutions of Sandia,
# LLC (NTESS). Under the terms of Contract DE-NA0003525 with NTESS, the
# U.S. Government retains certain rights in this software.

from __future__ import annotations

import logging
from collections.abc import Iterable
from itertools import combinations_with_replacement, permutations
from math import factorial
from typing import Any, Callable, List, Literal, Optional, Tuple, Union, overload

import numpy as np
import scipy.sparse.linalg
from numpy_groupies import aggregate as accumarray
from scipy import sparse

import pyttb as ttb
from pyttb.pyttb_utils import (
    IndexVariant,
    gather_wrap_dims,
    get_index_variant,
    get_mttkrp_factors,
    tt_dimscheck,
    tt_ind2sub,
    tt_sub2ind,
    tt_subsubsref,
    tt_tenfun,
)


class tensor:
    """
    TENSOR Class for dense tensors.

    Contains the following data members:

    ``data``: :class:`numpy.ndarray` dense array containing the data elements
    of the tensor.

    Instances of :class:`pyttb.tensor` can be created using `__init__()` or
    the following method:

      * :meth:`from_function`

    Examples
    --------
    For all examples listed below, the following module imports are assumed:

    >>> import pyttb as ttb
    >>> import numpy as np
    """

    __slots__ = ("data", "shape")

    def __init__(
        self,
        data: Optional[np.ndarray] = None,
        shape: Optional[Tuple[int, ...]] = None,
        copy: bool = True,
    ):
        """
        Creates a :class:`pyttb.tensor` from a :class:`numpy.ndarray`

        Note that 1D tensors (i.e., when len(shape)==1) contains a data
        array that follow the Numpy convention of being a row vector.

        Parameters
        ----------
        data:
            Tensor source data.
        shape:
            Shape of resulting tensor if not the same as data shape.
        copy:
            Whether to make a copy of provided data or just reference it.

        Examples
        -------
        Create an empty :class:`pyttb.tensor`:

        >>> T = ttb.tensor()
        >>> print(T)
        empty tensor of shape ()
        data = []

        Create a :class:`pyttb.tensor` from a :class:`numpy.ndarray`:

        >>> T = ttb.tensor(np.array([[1,2],[3,4]]))
        >>> print(T)
        tensor of shape (2, 2)
        data[:, :] =
        [[1 2]
         [3 4]]
        """
        if data is None:
            # EMPTY / DEFAULT CONSTRUCTOR
            self.data: np.ndarray = np.array([])
            self.shape: Tuple = ()
            return

        # CONVERT A MULTIDIMENSIONAL ARRAY
        if not issubclass(data.dtype.type, np.number) and not issubclass(
            data.dtype.type, np.bool_
        ):
            assert False, "First argument must be a multidimensional array."

        # Create or check second argument
        if shape is None:
            shape = data.shape
        elif not isinstance(shape, tuple):
            assert False, "Second argument must be a tuple."

        # Make sure the number of elements matches what's been specified
        if len(shape) == 0:
            if data.size > 0:
                assert False, "Empty tensor cannot contain any elements"

        elif np.prod(shape) != data.size:
            assert (
                False
            ), "TTB:WrongSize, Size of data does not match specified size of tensor"

        # Make sure the data is indeed the right shape
        if data.size > 0 and len(shape) > 0:
            # reshaping using Fortran ordering to match Matlab conventions
            data = np.reshape(data, np.array(shape), order="F")

        # Create the tensor
        if copy:
            self.data = data.copy()
        else:
            self.data = data
        self.shape = shape
        return

    @classmethod
    def from_function(
        cls,
        function_handle: Callable[[Tuple[int, ...]], np.ndarray],
        shape: Tuple[int, ...],
    ) -> tensor:
        """
        Construct a :class:`pyttb.tensor` whose data entries are set using
        a function.

        Parameters
        ----------
        function_handle:
            A function that can accept a shape (i.e., :class:`tuple` of
            dimension sizes) and return a :class:`numpy.ndarray` of that shape.
            `numpy.zeros`, `numpy.ones`.
        shape:
            Shape of the resulting tensor.

        Returns
        -------
        Constructed tensor.

        Examples
        --------
        Create a :class:`pyttb.tensor` with entries equal to 1:

        >>> T = ttb.tensor.from_function(np.ones, (2, 3, 4))
        >>> print(T)
        tensor of shape (2, 3, 4)
        data[0, :, :] =
        [[1. 1. 1. 1.]
         [1. 1. 1. 1.]
         [1. 1. 1. 1.]]
        data[1, :, :] =
        [[1. 1. 1. 1.]
         [1. 1. 1. 1.]
         [1. 1. 1. 1.]]
        """
        # Check size
        if not isinstance(shape, tuple):
            assert False, "TTB:BadInput, Shape must be a tuple"

        # Generate data
        data = function_handle(shape)

        # Create the tensor
        return cls(data, shape, copy=False)

    def copy(self) -> tensor:
        """Make a deep copy of a :class:`pyttb.tensor`.

        Returns
        -------
        Copy of original tensor.

        Examples
        --------
        >>> T1 = ttb.tensor(np.ones((3,2)))
        >>> T2 = T1
        >>> T3 = T2.copy()
        >>> T1[0,0] = 3
        >>> T1[0,0] == T2[0,0]
        True
        >>> T1[0,0] == T3[0,0]
        False
        """
        return ttb.tensor(self.data, self.shape, copy=True)

    def __deepcopy__(self, memo):
        return self.copy()

    def collapse(
        self,
        dims: Optional[np.ndarray] = None,
        fun: Callable[[np.ndarray], Union[float, np.ndarray]] = np.sum,
    ) -> Union[float, np.ndarray, tensor]:
        """
        Collapse tensor along specified dimensions.

        Parameters
        ----------
        dims:
            Dimensions to collapse.
        fun:
            Method used to collapse dimensions.

        Returns
        -------
        Collapsed value.

        Examples
        --------
        >>> T = ttb.tensor(np.ones((2,2)))
        >>> T.collapse()
        4.0
        >>> T.collapse(np.array([0]))
        tensor of shape (2,)
        data[:] =
        [2. 2.]
        >>> T.collapse(np.arange(T.ndims), sum)
        4.0
        >>> T.collapse(np.arange(T.ndims), np.prod)
        1.0
        """
        if self.data.size == 0:
            return np.array([])

        if dims is None:
            dims = np.arange(0, self.ndims)

        if dims.size == 0:
            return self.copy()

        dims, _ = tt_dimscheck(self.ndims, dims=dims)
        remdims = np.setdiff1d(np.arange(0, self.ndims), dims)

        # Check for the case where we accumulate over *all* dimensions
        if remdims.size == 0:
            return fun(self.data.flatten("F"))

        ## Calculate the shape of the result
        newshape = tuple(np.array(self.shape)[remdims])

        ## Convert to a matrix where each row is going to be collapsed
        A = self.to_tenmat(remdims, dims).double()

        ## Apply the collapse function
        B = np.zeros((A.shape[0], 1))
        for i in range(0, A.shape[0]):
            B[i] = fun(A[i, :])

        ## Form and return the final result
        return ttb.tensor(B, newshape, copy=False)

    def contract(self, i1: int, i2: int) -> Union[np.ndarray, tensor]:
        """
        Contract tensor along two dimensions (array trace).

        Parameters
        ----------
        i1:
            First dimension
        i2:
            Second dimension

        Returns
        -------
        Contracted tensor.

        Examples
        --------
        >>> T = ttb.tensor(np.ones((2,2)))
        >>> T.contract(0, 1)
        2.0
        >>> T = ttb.tensor(np.array([[[1,2],[3,4]],[[5,6],[7,8]]]))
        >>> print(T)
        tensor of shape (2, 2, 2)
        data[0, :, :] =
        [[1 2]
         [3 4]]
        data[1, :, :] =
        [[5 6]
         [7 8]]
        >>> T.contract(0,1)
        tensor of shape (2,)
        data[:] =
        [ 8. 10.]
        >>> T.contract(0,2)
        tensor of shape (2,)
        data[:] =
        [ 7. 11.]
        >>> T.contract(1,2)
        tensor of shape (2,)
        data[:] =
        [ 5. 13.]
        """
        if self.shape[i1] != self.shape[i2]:
            assert False, "Must contract along equally sized dimensions"

        if i1 == i2:
            assert False, "Must contract along two different dimensions"

        # Easy case - returns a scalar
        if self.ndims == 2:
            return np.trace(self.data)

        # Remaining dimensions after trace
        remdims = np.setdiff1d(np.arange(0, self.ndims), np.array([i1, i2])).astype(int)

        # Size for return
        newsize = tuple(np.array(self.shape)[remdims])

        # Total size of remainder
        m = np.prod(newsize)

        # Number of items to add for trace
        n = self.shape[i1]

        # Permute trace dimensions to the end
        x = self.permute(np.concatenate((remdims, np.array([i1, i2]))))

        # Reshape data to be 3D
        data = np.reshape(x.data, (m, n, n), order="F")

        # Add diagonal entries for each slice
        newdata = np.zeros((m, 1))
        for idx in range(0, n):
            newdata += data[:, idx, idx][:, None]

        # Reshape result
        if np.prod(newsize) > 1:
            newdata = np.reshape(newdata, newsize, order="F")

        return ttb.tensor(newdata, newsize, copy=False)

    def double(self) -> np.ndarray:
        """
        Convert `:class:pyttb.tensor` to an `:class:numpy.ndarray` of doubles.

        Returns
        -------
        Copy of tensor data.

        Examples
        --------
        >>> T = ttb.tensor(np.ones((2,2)))
        >>> T.double()
        array([[1., 1.],
               [1., 1.]])
        """
        return self.data.astype(np.float64).copy()

    def exp(self) -> tensor:
        """
        Exponential of the elements of tensor.

        Returns
        -------
        Copy of tensor data with the exponential function applied to data\
            element-wise.

        Examples
        --------
        >>> T = ttb.tensor(np.array([[1, 2], [3, 4]]))
        >>> T.exp().data  # doctest: +ELLIPSIS
        array([[ 2.7182...,  7.3890... ],
               [20.0855..., 54.5981...]])
        """
        return ttb.tensor(np.exp(self.data), copy=False)

    def find(self) -> Tuple[np.ndarray, np.ndarray]:
        """
        Find subscripts of nonzero elements in a tensor.

        Returns
        -------
        Array of subscripts of the nonzero values in the tensor and a column\
            vector of the corresponding values.

        Examples
        --------
        >>> T = ttb.tensor(np.array([[1,2],[3,4]]))
        >>> print(T)
        tensor of shape (2, 2)
        data[:, :] =
        [[1 2]
         [3 4]]
        >>> T_threshold = T > 2
        >>> subs, vals = T_threshold.find()
        >>> subs.astype(int)
        array([[1, 0],
               [1, 1]])
        >>> vals
        array([[ True],
               [ True]])
        """
        idx = np.nonzero(np.ravel(self.data, order="F"))[0]
        subs = tt_ind2sub(self.shape, idx)
        vals = self.data[tuple(subs.T)][:, None]
        return subs, vals

    def to_sptensor(self) -> ttb.sptensor:
        """
        Contruct a :class:`pyttb.sptensor` from `:class:pyttb.tensor`

        Returns
        -------
        Generated Sparse Tensor

        Examples
        --------
        >>> T = ttb.tensor(np.array([[0,2],[3,0]]))
        >>> print(T)
        tensor of shape (2, 2)
        data[:, :] =
        [[0 2]
         [3 0]]
        >>> S = T.to_sptensor()
        >>> print(S)
        sparse tensor of shape (2, 2) with 2 nonzeros
        [1, 0] = 3
        [0, 1] = 2
        """
        subs, vals = self.find()
        return ttb.sptensor(subs, vals, self.shape, copy=False)

    # TODO: do we need this, now that we have copy() and __deepcopy__()?
    def full(self) -> tensor:
        """
        Convert dense tensor to dense tensor.

        Returns
        -------
        Deep copy
        """
        return ttb.tensor(self.data)

    def to_tenmat(
        self,
        rdims: Optional[np.ndarray] = None,
        cdims: Optional[np.ndarray] = None,
        cdims_cyclic: Optional[
            Union[Literal["fc"], Literal["bc"], Literal["t"]]
        ] = None,
<<<<<<< HEAD
        copy: bool = True,
=======
>>>>>>> ebd5069e
    ) -> ttb.tenmat:
        """
        Construct a :class:`pyttb.tenmat` from a :class:`pyttb.tensor` and
        unwrapping details.

        Parameters
        ----------
        rdims:
            Mapping of row indices.
        cdims:
            Mapping of column indices.
        cdims_cyclic:
            When only rdims is specified maps a single rdim to the rows and
                the remaining dimensons span the columns. _fc_ (forward cyclic)
                in the order range(rdims,self.ndims()) followed by range(0, rdims).
                _bc_ (backward cyclic) range(rdims-1, -1, -1) then
                range(self.ndims(), rdims, -1).
<<<<<<< HEAD
        copy:
            Whether to make a copy of provided data or just reference it.
=======
>>>>>>> ebd5069e

        Notes
        -----
        Forward cyclic is defined by Kiers [1]_ and backward cyclic is defined by
            De Lathauwer, De Moor, and Vandewalle [2]_.

        References
        ----------
        .. [1] KIERS, H. A. L. 2000. Towards a standardized notation and terminology
               in multiway analysis. J. Chemometrics 14, 105-122.
        .. [2] DE LATHAUWER, L., DE MOOR, B., AND VANDEWALLE, J. 2000b. On the best
               rank-1 and rank-(R1, R2, ... , RN ) approximation of higher-order
               tensors. SIAM J. Matrix Anal. Appl. 21, 4, 1324-1342.

        Examples
        --------
        Create a :class:`pyttb.tensor`.

        >>> tshape = (2, 2, 2)
        >>> data = np.reshape(np.arange(np.prod(tshape)), tshape)
        >>> T = ttb.tensor(data)
        >>> T # doctest: +NORMALIZE_WHITESPACE
        tensor of shape (2, 2, 2)
        data[0, :, :] =
        [[0 1]
         [2 3]]
        data[1, :, :] =
        [[4 5]
         [6 7]]

        Convert to a :class:`pyttb.tenmat` unwrapping around the first dimension.
            Either allow for implicit column or explicit column dimension
            specification.

        >>> TM1 = T.to_tenmat(rdims=np.array([0]))
        >>> TM2 = T.to_tenmat(rdims=np.array([0]), cdims=np.array([1, 2]))
        >>> TM1.isequal(TM2)
        True

        Convert using cyclic column ordering. For the three mode case _fc_ is the same
            result.

        >>> TM3 = T.to_tenmat(rdims=np.array([0]), cdims_cyclic="fc")
        >>> TM3 # doctest: +NORMALIZE_WHITESPACE
        matrix corresponding to a tensor of shape (2, 2, 2)
        rindices = [ 0 ] (modes of tensor corresponding to rows)
        cindices = [ 1, 2 ] (modes of tensor corresponding to columns)
        data[:, :] =
        [[0 2 1 3]
         [4 6 5 7]]

        Backwards cyclic reverses the order.

        >>> TM4 = T.to_tenmat(rdims=np.array([0]), cdims_cyclic="bc")
        >>> TM4 # doctest: +NORMALIZE_WHITESPACE
        matrix corresponding to a tensor of shape (2, 2, 2)
        rindices = [ 0 ] (modes of tensor corresponding to rows)
        cindices = [ 2, 1 ] (modes of tensor corresponding to columns)
        data[:, :] =
        [[0 1 2 3]
         [4 5 6 7]]
        """
        n = self.ndims
        alldims = np.array([range(n)])
        tshape = self.shape

        # Verify inputs
        if rdims is None and cdims is None:
            assert False, "Either rdims or cdims or both must be specified."
        if rdims is not None and not sum(np.in1d(rdims, alldims)) == len(rdims):
            assert False, "Values in rdims must be in [0, source.ndims]."
        if cdims is not None and not sum(np.in1d(cdims, alldims)) == len(cdims):
            assert False, "Values in cdims must be in [0, source.ndims]."

        rdims, cdims = gather_wrap_dims(n, rdims, cdims, cdims_cyclic)
        # if rdims or cdims is empty, hstack will output an array of float not int
        if rdims.size == 0:
            dims = cdims.copy()
        elif cdims.size == 0:
            dims = rdims.copy()
        else:
            dims = np.hstack([rdims, cdims])
        if not len(dims) == n or not (alldims == np.sort(dims)).all():
            assert False, (
                "Incorrect specification of dimensions, the sorted concatenation "
                "of rdims and cdims must be range(source.ndims)."
            )
        rprod = 1 if rdims.size == 0 else np.prod(np.array(tshape)[rdims])
        cprod = 1 if cdims.size == 0 else np.prod(np.array(tshape)[cdims])
        data = np.reshape(
            self.permute(dims).data,
            (rprod, cprod),
            order="F",
        )
<<<<<<< HEAD
        return ttb.tenmat(data, rdims, cdims, tshape=tshape, copy=copy)
=======
        return ttb.tenmat(data, rdims, cdims, tshape=tshape)
>>>>>>> ebd5069e

    def innerprod(
        self, other: Union[tensor, ttb.sptensor, ttb.ktensor, ttb.ttensor]
    ) -> float:
        """
        Efficient inner product between a tensor and other `pyttb` tensors
        (`tensor`, `sptensor`, `ktensor`, or `ttensor`).

        Parameters
        ----------
        other:
            Tensor to take an innerproduct with.

        Examples
        --------
        >>> T = ttb.tensor(np.array([[1, 0], [0, 4]]))
        >>> T.innerprod(T)
        17
        >>> S = T.to_sptensor()
        >>> T.innerprod(S)
        17
        """
        if isinstance(other, ttb.tensor):
            if self.shape != other.shape:
                assert False, "Inner product must be between tensors of the same size"
            x = np.reshape(self.data, (self.data.size,), order="F")
            y = np.reshape(other.data, (other.data.size,), order="F")
            return x.dot(y)
        if isinstance(other, (ttb.ktensor, ttb.sptensor, ttb.ttensor)):
            # Reverse arguments and call specializer code
            return other.innerprod(self)
        assert False, "Inner product between tensor and that class is not supported"

    def isequal(self, other: Union[tensor, ttb.sptensor]) -> bool:
        """
        Exact equality for tensors.

        Parameters
        ----------
        other:
            Tensor to compare against.

        Examples
        --------
        >>> T1 = ttb.tensor(2 * np.ones((2,2)))
        >>> T2 = 2 * ttb.tensor(np.ones((2,2)))
        >>> T1.isequal(T2)
        True
        >>> T2[0,0] = 1
        >>> T1.isequal(T2)
        False
        """
        if isinstance(other, ttb.tensor):
            return bool(np.all(self.data == other.data))
        if isinstance(other, ttb.sptensor):
            return bool(np.all(self.data == other.full().data))
        return False

    @overload
    def issymmetric(
        self,
        grps: Optional[np.ndarray],
        version: Optional[Any],
        return_details: Literal[False],
    ) -> bool: ...  # pragma: no cover see coveragepy/issues/970

    @overload
    def issymmetric(
        self,
        grps: Optional[np.ndarray],
        version: Optional[Any],
        return_details: Literal[True],
    ) -> Tuple[
        bool, np.ndarray, np.ndarray
    ]: ...  # pragma: no cover see coveragepy/issues/970

    # TODO: We should probably always return details and let caller drop them
    def issymmetric(  # noqa: PLR0912
        self,
        grps: Optional[np.ndarray] = None,
        version: Optional[Any] = None,
        return_details: bool = False,
    ) -> Union[bool, Tuple[bool, np.ndarray, np.ndarray]]:
        """
        Determine if a dense tensor is symmetric in specified modes.

        Parameters
        ----------
        grps:
            Modes to check for symmetry
        version:
            Any non-None value will call the non-default old version
        return_details:
            Flag to return symmetry details in addition to bool

        Returns
        -------
        If symmetric in modes, optionally all differences and permutations

        Examples
        --------
        >>> T = ttb.tensor(np.ones((2,2)))
        >>> T.issymmetric()
        True
        >>> T.issymmetric(grps=np.arange(T.ndims))
        True
        >>> is_sym, diffs, perms = \
            T.issymmetric(grps=np.arange(T.ndims), version=1, return_details=True)
        >>> print(f"Tensor is symmetric: {is_sym}")
        Tensor is symmetric: True
        >>> print(f"Differences in modes: {diffs}")
        Differences in modes: [[0.]
         [0.]]
        >>> print(f"Permutations: {perms}")
        Permutations: [[0. 1.]
         [1. 0.]]
        """
        n = self.ndims
        sz = np.array(self.shape)

        if grps is None:
            grps = np.arange(0, n)

        if len(grps.shape) == 1:
            grps = np.array([grps])

        # Substantially different routines are called depending on whether the user
        # requests the permutation information. If permutation is required
        # (or requested) the algorithm is much slower
        if version is None and not return_details:
            # Use new algorithm
            for thisgrp in grps:
                # Check tensor dimensions first
                if not np.all(sz[thisgrp[0]] == sz[thisgrp]):
                    return False

                # Construct matrix ind where each row is the multi-index for one
                # element of X
                idx = tt_ind2sub(self.shape, np.arange(0, self.data.size))

                # Find reference index for every element in the tensor - this
                # is to its index in the symmetrized tensor. This puts every
                # element into a 'class' of entries that will be the same under
                # symmetry.
                classidx = idx
                classidx[:, thisgrp] = np.sort(idx[:, thisgrp], axis=1)

                # Compare each element to its class exemplar
                if np.any(self.data.ravel() != self.data[tuple(classidx.transpose())]):
                    return False

            # We survived all the tests!
            return True

        # Use the older algorithm
        else:
            # Check tensor dimensions for compatibility with symmetrization
            for dims in grps:
                for j in dims[1:]:
                    if sz[j] != sz[dims[0]]:
                        return False

            # Check actual symmetry
            cnt = sum(factorial(len(x)) for x in grps)
            all_diffs = np.zeros((cnt, 1))
            all_perms = np.zeros((cnt, n))
            for a_group in grps:
                # Compute the permutations for this group of symmetries
                for p_idx, perm in enumerate(permutations(a_group)):
                    all_perms[p_idx, :] = perm

                    # Do the permutation and record the difference.
                    Y = self.permute(np.array(perm))
                    if np.array_equal(self.data, Y.data):
                        all_diffs[p_idx] = 0
                    else:
                        all_diffs[p_idx] = np.max(
                            np.abs(self.data.ravel() - Y.data.ravel())
                        )

            if return_details is False:
                return bool((all_diffs == 0).all())
            return bool((all_diffs == 0).all()), all_diffs, all_perms

    def logical_and(self, other: Union[float, tensor]) -> tensor:
        """
        Logical and for tensors.

        Parameters
        ----------
        other:
            Value to perform and against.

        Examples
        --------
        >>> T = ttb.tenones((2,2))
        >>> T.logical_and(T).collapse()  # All true
        4.0
        """

        def logical_and(x, y):
            return np.logical_and(x, y).astype(dtype=x.dtype)

        return tt_tenfun(logical_and, self, other)

    def logical_not(self) -> tensor:
        """
        Logical not for tensors.

        Examples
        --------
        >>> T = ttb.tenones((2,2))
        >>> T.logical_not().collapse()  # All false
        0.0
        """
        # Np logical not dtype argument seems to not work here
        return ttb.tensor(np.logical_not(self.data).astype(self.data.dtype), copy=False)

    def logical_or(self, other: Union[float, tensor]) -> tensor:
        """
        Logical or for tensors.

        Parameters
        ----------
        other:
            Value to perform or against.

        Examples
        --------
        >>> T = ttb.tenones((2,2))
        >>> T.logical_or(T.logical_not()).collapse()  # All true
        4.0
        """

        def tensor_or(x, y):
            return np.logical_or(x, y).astype(x.dtype)

        return tt_tenfun(tensor_or, self, other)

    def logical_xor(self, other: Union[float, tensor]) -> tensor:
        """
        Logical xor for tensors.

        Parameters
        ----------
        other:
            Value to perform xor against.

        Examples
        --------
        >>> T = ttb.tenones((2,2))
        >>> T.logical_xor(T.logical_not()).collapse()  # All true
        4.0
        """

        def tensor_xor(x, y):
            return np.logical_xor(x, y).astype(dtype=x.dtype)

        return tt_tenfun(tensor_xor, self, other)

    def mask(self, W: tensor) -> np.ndarray:
        """
        Extract non-zero values at locations specified by mask tensor `W`.

        Parameters
        ----------
        W:
            Mask tensor.

        Returns
        -------
        Array of extracted values.

        Examples
        --------
        >>> T = ttb.tensor(np.array([[1, 2], [3, 4]]))
        >>> W = ttb.tenones((2,2))
        >>> T.mask(W)
        array([1, 3, 2, 4])
        """
        # Error checking
        if np.any(np.array(W.shape) > np.array(self.shape)):
            assert False, "Mask cannot be bigger than the data tensor"

        # Extract locations of nonzeros in W
        wsubs, _ = W.find()

        # Extract those non-zero values
        return self.data[tuple(wsubs.transpose())]

    def mttkrp(self, U: Union[ttb.ktensor, List[np.ndarray]], n: int) -> np.ndarray:
        """
        Matricized tensor times Khatri-Rao product. The matrices used in the
        Khatri-Rao product are passed as a :class:`pyttb.ktensor` (where the
        factor matrices are used) or as a list of :class:`numpy.ndarray` objects.

        Parameters
        ----------
        U:
            Matrices to create the Khatri-Rao product.
        n:
            Mode used to matricize tensor.

        Returns
        -------
        Array containing matrix product.

        Examples
        --------
        >>> T = ttb.tenones((2,2,2))
        >>> U = [np.ones((2,2))] * 3
        >>> T.mttkrp(U, 2)
        array([[4., 4.],
               [4., 4.]])
        """

        # check that we have a tensor that can perform mttkrp
        if self.ndims < 2:
            assert False, "MTTKRP is invalid for tensors with fewer than 2 dimensions"

        U = get_mttkrp_factors(U, n, self.ndims)

        if n == 0:
            R = U[1].shape[1]
        else:
            R = U[0].shape[1]

        # check that the dimensions match
        for i in range(self.ndims):
            if i == n:
                continue
            if U[i].shape[0] != self.shape[i]:
                assert False, f"Entry {i} of list of arrays is wrong size"

        szl = int(np.prod(self.shape[0:n]))
        szr = int(np.prod(self.shape[n + 1 :]))
        szn = self.shape[n]

        if n == 0:
            Ur = ttb.khatrirao(*U[1 : self.ndims], reverse=True)
            Y = np.reshape(self.data, (szn, szr), order="F")
            return Y @ Ur
        if n == self.ndims - 1:
            Ul = ttb.khatrirao(*U[0 : self.ndims - 1], reverse=True)
            Y = np.reshape(self.data, (szl, szn), order="F")
            return Y.T @ Ul
        else:
            Ul = ttb.khatrirao(*U[n + 1 :], reverse=True)
            Ur = np.reshape(
                ttb.khatrirao(*U[0:n], reverse=True), (szl, 1, R), order="F"
            )
            Y = np.reshape(self.data, (-1, szr), order="F")
            Y = Y @ Ul
            Y = np.reshape(Y, (szl, szn, R), order="F")
            V = np.zeros((szn, R))
            for r in range(R):
                V[:, [r]] = Y[:, :, r].T @ Ur[:, :, r]
            return V

    def mttkrps(self, U: Union[ttb.ktensor, List[np.ndarray]]) -> List[np.ndarray]:
        """
        Sequence of MTTKRP calculations for a tensor.

        Result is equivalent to [T.mttkrp(U, k) for k in range(T.ndims)].

        Parameters
        ----------
        U:
            Matrices to create the Khatri-Rao product.

        Returns
        -------
        Array containing matrix product.

        Examples
        --------
        >>> T = ttb.tenones((2,2,2))
        >>> U = [np.ones((2,2))] * 3
        >>> T.mttkrps(U)
        [array([[4., 4.],
               [4., 4.]]), array([[4., 4.],
               [4., 4.]]), array([[4., 4.],
               [4., 4.]])]
        """
        if isinstance(U, ttb.ktensor):
            U = U.factor_matrices
        split_idx = min_split(self.shape)
        V = [np.empty_like(self.data, shape=())] * self.ndims
        K = ttb.khatrirao(*U[split_idx + 1 :], reverse=True)
        W = np.reshape(self.data, (-1, K.shape[0]), order="F").dot(K)
        for k in range(split_idx):
            # Loop entry invariant: W has modes (mk x ... x ms, C)
            V[k] = mttv_mid(W, U[k + 1 : split_idx + 1])
            W = mttv_left(W, U[k])
        V[split_idx] = W
        K = ttb.khatrirao(*U[0 : split_idx + 1], reverse=True)
        W = np.reshape(self.data, (K.shape[0], -1), order="F").transpose().dot(K)
        for k in range(split_idx + 1, self.ndims - 1):
            # Loop invariant: W has modes (mk x .. x md, C)
            V[k] = mttv_mid(W, U[k + 1 :])
            W = mttv_left(W, U[k])
        V[-1] = W
        return V

    @property
    def ndims(self) -> int:
        """
        Number of dimensions of the tensor.

        Examples
        --------
        >>> T = ttb.tenones((2,2))
        >>> T.ndims
        2
        """
        if self.shape == (0,):
            return 0
        return len(self.shape)

    @property
    def nnz(self) -> int:
        """
        Number of non-zero elements in the tensor.

        Examples
        --------
        >>> T = ttb.tenones((2,2,2))
        >>> T.nnz
        8
        """
        return np.count_nonzero(self.data)

    def norm(self) -> float:
        """
        Frobenius norm of the tensor, defined as the square root of the sum of the
        squares of the elements of the tensor.

        Examples
        --------
        >>> T = ttb.tenones((2,2,2,2))
        >>> T.norm()
        4.0
        """
        # default of np.linalg.norm is to vectorize the data and compute the vector
        # norm, which is equivalent to the Frobenius norm for multidimensional arrays.
        # However, the argument 'fro' only works for 1-D and 2-D arrays currently.
        return float(np.linalg.norm(self.data))

    def nvecs(self, n: int, r: int, flipsign: bool = True) -> np.ndarray:
        """
        Compute the leading mode-n vectors of the tensor.

        Computes the `r` leading eigenvectors of Tn*Tn.T (where Tn is the
        mode-`n` matricization/unfolding of self), which provides information
        about the mode-n fibers. In two-dimensions, the `r` leading mode-1
        vectors are the same as the `r` left singular vectors and the `r`
        leading mode-2 vectors are the same as the `r` right singular
        vectors. By default, this method computes the top `r` eigenvectors
        of Tn*Tn.T.

        Parameters
        ----------
        n:
            Mode for tensor matricization.
        r:
            Number of eigenvectors to compute and use.
        flipsign:
            If True, make each column's largest element positive.

        Returns
        -------
        Computed eigenvectors.

        Examples
        --------
        >>> T = ttb.tensor(np.array([[1, 2], [3, 4]]))
        >>> T.nvecs(0,1)  # doctest: +ELLIPSIS
        array([[0.4045...],
               [0.9145...]])
        >>> T.nvecs(0,2)  # doctest: +ELLIPSIS
        array([[ 0.4045...,  0.9145...],
               [ 0.9145..., -0.4045...]])
        """
        Xn = self.to_tenmat(rdims=np.array([n])).double()
        y = Xn @ Xn.T

        if r < y.shape[0] - 1:
            w, v = scipy.sparse.linalg.eigsh(y, r)
            v = v[:, (-np.abs(w)).argsort()]
            v = v[:, :r]
        else:
            logging.debug(
                "Greater than or equal to tensor.shape[n] - 1 eigenvectors"
                " requires cast to dense to solve"
            )
            w, v = scipy.linalg.eigh(y)
            v = v[:, (-np.abs(w)).argsort()]
            v = v[:, :r]

        if flipsign:
            idx = np.argmax(np.abs(v), axis=0)
            for i in range(v.shape[1]):
                if v[idx[i], i] < 0:
                    v[:, i] *= -1
        return v

    def permute(self, order: np.ndarray) -> tensor:
        """
        Permute tensor dimensions. The result is a tensor that has the
        same values, but the order of the subscripts needed to access
        any particular element are rearranged as specified by `order`.

        Parameters
        ----------
        order:
            New order of tensor dimensions.

        Returns
        -------
        New tensor with permuted dimensions.

        Examples
        --------
        >>> T1 = ttb.tensor(np.array([[1, 2], [3, 4]]))
        >>> T1
        tensor of shape (2, 2)
        data[:, :] =
        [[1 2]
         [3 4]]
        >>> T1.permute(np.array((1,0)))
        tensor of shape (2, 2)
        data[:, :] =
        [[1 3]
         [2 4]]
        """
        if self.ndims != order.size:
            assert False, "Invalid permutation order"

        # If order is empty, return
        if order.size == 0:
            return self.copy()

        # Check for special case of an order-1 object, has no effect
        if (order == 1).all():
            return self.copy()

        # Np transpose does error checking on order, acts as permutation
        return ttb.tensor(np.transpose(self.data, order), copy=False)

    def reshape(self, shape: Tuple[int, ...]) -> tensor:
        """
        Reshape the tensor.

        Parameters
        ----------
        shape:
            New shape

        Examples
        --------
        >>> T1 = ttb.tenones((2,2))
        >>> T1.shape
        (2, 2)
        >>> T2 = T1.reshape((4,1))
        >>> T2.shape
        (4, 1)
        """
        if np.prod(self.shape) != np.prod(shape):
            assert False, "Reshaping a tensor cannot change number of elements"

        return ttb.tensor(np.reshape(self.data, shape, order="F"), shape)

    def scale(
        self,
        factor: Union[np.ndarray, ttb.tensor],
        dims: Union[float, np.ndarray],
    ) -> tensor:
        """
        Scale along specified dimensions for tensors.

        Parameters
        ----------
        factor: Scaling factor
        dims: Dimensions to scale

        Returns
        -------
        Scaled Tensor.

        Examples
        --------
        >>> T = ttb.tenones((3, 4, 5))
        >>> S = np.arange(5)
        >>> Y = T.scale(S, 2)
        >>> Y.data[0, 0, :]
        array([0., 1., 2., 3., 4.])
        >>> S = ttb.tensor(np.arange(5))
        >>> Y = T.scale(S, 2)
        >>> Y.data[0, 0, :]
        array([0., 1., 2., 3., 4.])
        >>> S = ttb.tensor(np.arange(12), shape=(3, 4))
        >>> Y = T.scale(S, [0, 1])
        >>> Y.data[:, :, 0]
        array([[ 0.,  3.,  6.,  9.],
               [ 1.,  4.,  7., 10.],
               [ 2.,  5.,  8., 11.]])
        """
        if isinstance(dims, list):
            dims = np.array(dims)
        elif isinstance(dims, (float, int, np.generic)):
            dims = np.array([dims])

        # TODO update tt_dimscheck overload so I don't need explicit
        #   Nones to appease mypy
        dims, _ = tt_dimscheck(self.ndims, None, dims, None)
        remdims = np.setdiff1d(np.arange(0, self.ndims), dims)

        if not np.array_equal(factor.shape, np.array(self.shape)[dims]):
            raise ValueError(
                f"Scaling factor has shape {factor.shape}, but dimensions "
                f"to scale had shape {np.array(self.shape)[dims]}"
            )
        if isinstance(factor, np.ndarray):
            if len(factor.shape) == 1:
                factor = factor[:, None]
            factor = ttb.tensor(factor, copy=False)
        # TODO this should probably be doable directly as a numpy view
        #   where I think this is currently a copy
        vector_factor = factor.to_tenmat(np.arange(factor.ndims)).double()
        vector_self = self.to_tenmat(dims, remdims).double()
        # Numpy broadcasting should be equivalent to bsxfun
        result = vector_self * vector_factor
<<<<<<< HEAD
        return ttb.tenmat(result, dims, remdims, self.shape, copy=False).to_tensor()
=======
        return ttb.tenmat(result, dims, remdims, self.shape).to_tensor()
>>>>>>> ebd5069e

    def squeeze(self) -> Union[tensor, float]:
        """
        Removes singleton dimensions from the tensor.

        Returns
        -------
        Tensor or scalar if all dims squeezed.

        Examples
        --------
        >>> T = ttb.tensor(np.array([[[4]]]))
        >>> T.squeeze()
        4
        >>> T = ttb.tensor(np.array([[1, 2, 3]]))
        >>> T.squeeze().data
        array([1, 2, 3])
        """
        shapeArray = np.array(self.shape)
        if np.all(shapeArray > 1):
            return self.copy()
        else:
            idx = np.where(shapeArray > 1)
            if idx[0].size == 0:
                return self.data.item()
            return ttb.tensor(np.squeeze(self.data))

    def symmetrize(  # noqa: PLR0912,PLR0915
        self, grps: Optional[np.ndarray] = None, version: Optional[Any] = None
    ) -> tensor:
        """
        Symmetrize a tensor in the specified modes.

        It is *the same or less* work to just call T = T.symmetrize() then to first
        check if T is symmetric and then symmetrize it, even if T is already symmetric.

        Parameters
        ----------
        grps:
            Modes to check for symmetry.
        version:
            Any non-None value will call the non-default old version.

        Returns
        -------
        Symmetrized tensor.

        Examples
        --------
        >>> T = ttb.tenones((2,2,2))
        >>> T.symmetrize(np.array([0,2]))
        tensor of shape (2, 2, 2)
        data[0, :, :] =
        [[1. 1.]
         [1. 1.]]
        data[1, :, :] =
        [[1. 1.]
         [1. 1.]]
        """
        n = self.ndims
        sz = np.array(self.shape)

        if grps is None:
            grps = np.arange(0, n)

        if len(grps.shape) == 1:
            grps = np.array([grps])

        data = self.data.copy()

        # Use default newer faster version
        if version is None:
            ngrps = len(grps)
            for i in range(0, ngrps):
                # Extract current group
                thisgrp = grps[i]

                # Check tensor dimensions first
                if not np.all(sz[thisgrp[0]] == sz[thisgrp]):
                    assert False, "Dimension mismatch for symmetrization"

                # Check for no overlap in the sets
                if i < ngrps - 1:
                    if not np.intersect1d(thisgrp, grps[i + 1 :, :]).size == 0:
                        assert False, "Cannot have overlapping symmetries"

                # Construct matrix ind where each row is the multi-index for one
                # element of tensor
                idx = tt_ind2sub(self.shape, np.arange(0, data.size))

                # Find reference index for every element in the tensor - this
                # is to its index in the symmetrized tensor. This puts every
                # element into a 'class' of entries that will be the same under
                # symmetry.

                classidx = idx
                classidx[:, thisgrp] = np.sort(idx[:, thisgrp], axis=1)
                linclassidx = tt_sub2ind(self.shape, classidx)

                # Compare each element to its class exemplar
                if np.all(data.ravel() == data[tuple(classidx.transpose())]):
                    continue

                # Take average over all elements in the same class
                classSum = accumarray(linclassidx, data.ravel())
                classNum = accumarray(linclassidx, 1)
                # We ignore this division error state because if we don't have an entry
                # in linclassidx we won't reference the inf or nan in the slice below
                with np.errstate(divide="ignore", invalid="ignore"):
                    avg = classSum / classNum

                newdata = avg[linclassidx]
                data = np.reshape(newdata, self.shape)

            return ttb.tensor(data, copy=False)

        else:  # Original version
            # Check tensor dimensions for compatibility with symmetrization
            ngrps = len(grps)
            for i in range(0, ngrps):
                dims = grps[i]
                for j in dims[1:]:
                    if sz[j] != sz[dims[0]]:
                        assert False, "Dimension mismatch for symmetrization"

            # Check for no overlap in sets
            for i in range(0, ngrps):
                for j in range(i + 1, ngrps):
                    if not np.intersect1d(grps[i, :], grps[j, :]).size == 0:
                        assert False, "Cannot have overlapping symmetries"

            # Create the combinations for each symmetrized subset
            combos = []
            for i in range(0, ngrps):
                combos.append(np.array(list(permutations(grps[i, :]))))
            combos = np.stack(combos)

            # Create all the permuations to be averaged
            combo_lengths = [len(perm) for perm in combos]
            total_perms = int(np.prod(combo_lengths))
            sym_perms = np.tile(np.arange(0, n), [total_perms, 1])
            for i in range(0, ngrps):
                ntimes = np.prod(combo_lengths[0:i], dtype=int)
                ncopies = np.prod(combo_lengths[i + 1 :], dtype=int)
                nelems = len(combos[i])

                perm_idx = 0
                for _ in range(0, ntimes):
                    for k in range(0, nelems):
                        for _ in range(0, ncopies):
                            # TODO: Does this do anything? Matches MATLAB
                            # at very least should be able to flatten
                            sym_perms[perm_idx, grps[i]] = combos[i][k, :]
                            perm_idx += 1

            # Create an average tensor
            Y = ttb.tensor(np.zeros(self.shape), copy=False)
            for i in range(0, total_perms):
                Y += self.permute(sym_perms[i, :])

            Y /= total_perms

            # It's not *exactly* symmetric due to oddities in differently ordered
            # summations and so on, so let's fix that.
            # Idea borrowed from Gergana Bounova:
            # http://www.mit.edu/~gerganaa/downloads/matlab/symmetrize.m
            for i in range(0, total_perms):
                Z = Y.permute(sym_perms[i, :])
                Y.data[:] = np.maximum(Y.data[:], Z.data[:])

            return Y

    def ttm(
        self,
        matrix: Union[np.ndarray, List[np.ndarray]],
        dims: Optional[Union[float, np.ndarray]] = None,
        exclude_dims: Optional[Union[int, np.ndarray]] = None,
        transpose: bool = False,
    ) -> tensor:
        """
        Tensor times matrix.

        Computes the n-mode product of `self` with the matrix `matrix`; i.e.,
        `self x_n matrix`. The integer `n` specifies the dimension (or mode)
        along which the matrix should be multiplied. If `matrix.shape = (J,I)`,
        then the tensor must have `self.shape[n] = I`. The result will be the
        same order and shape as `self` except that the size of dimension `n`
        will be `J`.

        Multiplication with more than one matrix is provided using a list of
        matrices and corresponding dimensions in the tensor to use. Multiplication
        using the transpose of the matrix (or matrices) is also provided.

        The dimensions of the tensor with which to multiply can be provided as
        `dims`, or the dimensions to exclude from `[0, ..., self.ndims]` can be
        specified using `exclude_dims`.

        Parameters
        ----------
        matrix:
            Matrix or matrices to multiple by.
        dims:
            Dimensions to multiply against.
        exclude_dims:
            Use all dimensions but these.
        transpose:
            Transpose matrices during multiplication.

        Returns
        -------
        Tensor product.

        Examples
        --------
        >>> T = ttb.tenones((2,2,2,2))
        >>> A = 2*np.ones((2,1))
        >>> T.ttm([A,A], dims=[0,1], transpose=True)
        tensor of shape (1, 1, 2, 2)
        data[0, 0, :, :] =
        [[16. 16.]
         [16. 16.]]
        >>> T.ttm([A,A], exclude_dims=[0,1], transpose=True)
        tensor of shape (2, 2, 1, 1)
        data[0, 0, :, :] =
        [[16.]]
        data[1, 0, :, :] =
        [[16.]]
        data[0, 1, :, :] =
        [[16.]]
        data[1, 1, :, :] =
        [[16.]]
        """
        if dims is None and exclude_dims is None:
            dims = np.arange(self.ndims)
        elif isinstance(dims, list):
            dims = np.array(dims)
        elif isinstance(dims, (float, int, np.generic)):
            dims = np.array([dims])

        if isinstance(exclude_dims, (float, int)):
            exclude_dims = np.array([exclude_dims])

        if isinstance(matrix, list):
            # Check that the dimensions are valid
            dims, vidx = tt_dimscheck(self.ndims, len(matrix), dims, exclude_dims)

            # Calculate individual products
            Y = self.ttm(matrix[vidx[0]], dims[0], transpose=transpose)
            for k in range(1, dims.size):
                Y = Y.ttm(matrix[vidx[k]], dims[k], transpose=transpose)
            return Y

        if not isinstance(matrix, (np.ndarray, sparse.spmatrix)):
            assert False, f"matrix must be of type numpy.ndarray but got:\n{matrix}"

        dims, _ = tt_dimscheck(self.ndims, dims=dims, exclude_dims=exclude_dims)

        if not (dims.size == 1 and np.isin(dims, np.arange(self.ndims))):
            assert False, "dims must contain values in [0,self.dims)"

        # old version (ver=0)
        shape = np.array(self.shape, dtype=int)
        n = dims[0]
        order = np.array([n, *list(range(0, n)), *list(range(n + 1, self.ndims))])
        newdata = self.permute(order).data
        ids = np.array(list(range(0, n)) + list(range(n + 1, self.ndims)))
        second_dim = 1
        if len(ids) > 0:
            second_dim = np.prod(shape[ids])
        newdata = np.reshape(newdata, (shape[n], second_dim), order="F")
        if transpose:
            newdata = matrix.T @ newdata
            p = matrix.shape[1]
        else:
            newdata = matrix @ newdata
            p = matrix.shape[0]

        newshape = np.array(
            [p, *list(shape[range(0, n)]), *list(shape[range(n + 1, self.ndims)])]
        )
        Y_data = np.reshape(newdata, newshape, order="F")
        Y_data = np.transpose(Y_data, np.argsort(order))
        return ttb.tensor(Y_data, copy=False)

    def ttt(
        self,
        other: tensor,
        selfdims: Optional[Union[int, np.ndarray]] = None,
        otherdims: Optional[Union[int, np.ndarray]] = None,
    ) -> tensor:
        """
        Tensor multiplication (tensor times tensor).

        Computes the contracted product of tensors, self and other, in the
        dimensions specified by the `selfdims` and `otherdims`. The sizes of
        the dimensions specified by `selfdims` and `otherdims` must match;
        that is, `self.shape(selfdims)` must equal `other.shape(otherdims)`.
        If only `selfdims` is provided as input, it is used to specify the
        dimensions for both `self` and `other`.

        Parameters
        ----------
        other:
            Tensor to multiply by.
        selfdims:
            Dimensions to contract self by for multiplication.
        otherdims:
            Dimensions to contract other tensor by for multiplication.

        Returns
        -------
        Tensor product.

        Examples
        --------
        >>> T = ttb.tensor(np.array([[1, 2], [3, 4]]))
        >>> T.ttt(T)
        tensor of shape (2, 2, 2, 2)
        data[0, 0, :, :] =
        [[1 2]
         [3 4]]
        data[1, 0, :, :] =
        [[ 3  6]
         [ 9 12]]
        data[0, 1, :, :] =
        [[2 4]
         [6 8]]
        data[1, 1, :, :] =
        [[ 4  8]
         [12 16]]
        >>> T.ttt(T, 0)
        tensor of shape (2, 2)
        data[:, :] =
        [[10 14]
         [14 20]]
        >>> T.ttt(T, selfdims=0, otherdims=1)
        tensor of shape (2, 2)
        data[:, :] =
        [[ 7 15]
         [10 22]]
        """
        if not isinstance(other, tensor):
            assert False, "other must be of type tensor"

        if selfdims is None:
            selfdims = np.array([], dtype=int)
        elif isinstance(selfdims, int):
            selfdims = np.array([selfdims])
        selfshape = tuple(np.array(self.shape)[selfdims])

        if otherdims is None:
            otherdims = selfdims.copy()
        elif isinstance(otherdims, int):
            otherdims = np.array([otherdims])
        othershape = tuple(np.array(other.shape)[otherdims])

        if np.any(selfshape != othershape):
            assert (
                False
            ), f"Specified dimensions do not match got {selfshape} and {othershape}"

        # Compute the product

        # Avoid transpose by reshaping self and computing result = self * other
        amatrix = self.to_tenmat(cdims=selfdims)
        bmatrix = other.to_tenmat(rdims=otherdims)
        cmatrix = amatrix * bmatrix

        # Check whether or not the result is a scalar
        if isinstance(cmatrix, ttb.tenmat):
            return cmatrix.to_tensor()
        return cmatrix

    def ttv(
        self,
        vector: Union[np.ndarray, List[np.ndarray]],
        dims: Optional[Union[int, np.ndarray]] = None,
        exclude_dims: Optional[Union[int, np.ndarray]] = None,
    ) -> Union[float, tensor]:
        """
        Tensor times vector.

        Computes the n-mode product of `self` with the vector `vector`; i.e.,
        `self x_n vector`. The integer `n` specifies the dimension (or mode)
        along which the vector should be multiplied. If `vector.shape = (I,)`,
        then the tensor must have `self.shape[n] = I`. The result will be the
        same order and shape as `self` except that the size of dimension `n`
        will be `J`. The resulting tensor has one less dimension, as dimension
        `n` is removed in the multiplication.

        Multiplication with more than one vector is provided using a list of
        vectors and corresponding dimensions in the tensor to use.

        The dimensions of the tensor with which to multiply can be provided as
        `dims`, or the dimensions to exclude from `[0, ..., self.ndims]` can be
        specified using `exclude_dims`.

        Parameters
        ----------
        vector:
            Vector or vectors to multiple by.
        dims:
            Dimensions to multiply against.
        exclude_dims:
            Use all dimensions but these.

        Returns
        -------
        Tensor product.

        Examples
        --------
        >>> T = ttb.tensor(np.array([[1, 2], [3, 4]]))
        >>> T.ttv(np.ones(2),0)
        tensor of shape (2,)
        data[:] =
        [4. 6.]
        >>> T.ttv(np.ones(2),1)
        tensor of shape (2,)
        data[:] =
        [3. 7.]
        >>> T.ttv([np.ones(2), np.ones(2)])
        10.0
        """
        if dims is None and exclude_dims is None:
            dims = np.array([])
        elif isinstance(dims, (float, int)):
            dims = np.array([dims])

        if isinstance(exclude_dims, (float, int)):
            exclude_dims = np.array([exclude_dims])

        # Check that vector is a list of vectors, if not place single vector as element
        # in list
        if len(vector) > 0 and isinstance(vector[0], (int, float, np.int_, np.float64)):
            return self.ttv(np.array([vector]), dims, exclude_dims)

        # Get sorted dims and index for multiplicands
        dims, vidx = tt_dimscheck(self.ndims, len(vector), dims, exclude_dims)

        # Check that each multiplicand is the right size.
        for i in range(dims.size):
            if vector[vidx[i]].shape != (self.shape[dims[i]],):
                assert False, "Multiplicand is wrong size"

        # Extract the data
        c = self.data.copy()

        # Permute it so that the dimensions we're working with come last
        remdims = np.setdiff1d(np.arange(0, self.ndims), dims)
        if self.ndims > 1:
            c = np.transpose(c, np.concatenate((remdims, dims)))

        # Do each multiply in sequence, doing the highest index first, which is
        # important for vector multiplies.
        n = self.ndims
        sz = np.array(self.shape)[np.concatenate((remdims, dims))]

        for i in range(dims.size - 1, -1, -1):
            c = np.reshape(c, tuple([np.prod(sz[0 : n - 1]), sz[n - 1]]), order="F")
            c = c.dot(vector[vidx[i]])
            n -= 1
        # If needed, convert the final result back to tensor
        if n > 0:
            return ttb.tensor(c, tuple(sz[0:n]), copy=False)
        return c[0]

    def ttsv(
        self,
        vector: np.ndarray,
        skip_dim: Optional[int] = None,
        version: Optional[int] = None,
    ) -> Union[float, np.ndarray, tensor]:
        """
        Tensor times same vector in multiple modes.

        See :meth:`ttv` for details on multiplication of a tensor with a
        vector. When `skip_dim` is provided, multiply the vector by all but
        dimensions except `[0, ..., skip_dim]`.

        Parameters
        ----------
        vector:
            Vector to multiply by.
        skip_dim:
            Initial dimensions of the tensor to skip when multiplying.

        Examples
        --------
        >>> T = ttb.tensor(np.array([[1, 2], [3, 4]]))
        >>> T.ttsv(np.ones(2))
        10.0
        >>> T.ttsv(np.ones(2),0)
        array([3., 7.])
        >>> T.ttsv(np.ones(2),1)
        array([[1, 2],
               [3, 4]])
        """
        # Only two simple cases are supported
        if skip_dim is None:
            exclude_dims = None
            skip_dim = -1  # For easier math later
        elif skip_dim < 0:
            raise ValueError("Invalid modes in ttsv")
        else:
            exclude_dims = np.arange(0, skip_dim + 1)

        if version == 1:  # Calculate the old way
            P = self.ndims
            X = np.array([vector for i in range(P)])
            if skip_dim in (0, 1):  # Return matrix
                result = self.ttv(X, exclude_dims=exclude_dims)
                assert not isinstance(result, float)
                return result.double()
            return self.ttv(X, exclude_dims=exclude_dims)

        if version == 2 or version is None:  # Calculate the new way
            d = self.ndims
            sz = self.shape[0]  # Sizes of all modes must be the same

            dnew = skip_dim + 1  # Number of modes in result
            drem = d - dnew  # Number of modes multiplied out

            y = self.data.copy()
            for i in range(drem, 0, -1):
                yy = np.reshape(y, (sz ** (dnew + i - 1), sz), order="F")
                y = yy.dot(vector)

            # Convert to matrix if 2-way or convert back to tensor if result is >= 3-way
            if dnew == 2:
                return np.reshape(y, [sz, sz], order="F")
            if dnew > 2:
                return ttb.tensor(
                    np.reshape(y, newshape=sz * np.ones(dnew, dtype=int), order="F"),
                    copy=False,
                )

            # extract scalar if needed
            if len(y) == 1:
                y = y.item()

            return y
        assert False, "Invalid value for version; should be None, 1, or 2"

    def __setitem__(self, key, value):
        """
        Subscripted assignment for a tensor.

        We can assign elements to a tensor in three ways.

        Case 1: `T[R1,R2,...,Rn] = Y`, in which case we replace the
        rectangular subtensor (or single element) specified by the ranges
        `R1`,...,`Rn` with `Y`. The right-hand-side can be a scalar, a tensor,
        or a :class:`numpy.ndarray`.

        Case 2a: `T[S] = V`, where `S` is a `p` x `n` array of subscripts and `V` is
        a scalar or a vector containing `p` values.

        Case 2b: `T[I] = V`, where `I` is a set of `p` linear indices and `V` is a
        scalar or a vector containing p values. Resizing is not allowed in this
        case.

        Examples
        --------
        >>> T = tenones((3,4,2))
        >>> # replaces subtensor
        >>> T[0:2,0:2,0] = np.ones((2,2))
        >>> # replaces two elements
        >>> T[np.array([[1, 1, 1], [1, 1, 2]])] = [5, 7]
        >>> # replaces two elements with linear indices
        >>> T[np.array([1, 13])] = [5, 7]
        >>> # grows tensor to accept new element
        >>> T[1,1,2:3] = 1
        >>> T[1,1,4] = 1
        """
        access_type = get_index_variant(key)

        # Case 1: Rectangular Subtensor
        if access_type == IndexVariant.SUBTENSOR:
            return self._set_subtensor(key, value)

        # Case 2a: Subscript indexing
        if access_type == IndexVariant.SUBSCRIPTS:
            return self._set_subscripts(key, value)

        # Case 2b: Linear Indexing
        if access_type == IndexVariant.LINEAR:
            if isinstance(key, list):
                key = np.array(key)
            return self._set_linear(key, value)

        assert False, "Invalid use of tensor setitem"

    def _set_linear(self, key, value):
        idx = key
        if not isinstance(idx, slice) and (idx > np.prod(self.shape)).any():
            assert (
                False
            ), "TTB:BadIndex In assignment X[I] = Y, a tensor X cannot be resized"
        if isinstance(key, (int, float, np.generic)):
            idx = np.array([key])
        elif isinstance(key, slice):
            idx = np.array(range(np.prod(self.shape))[key])
        idx = tt_ind2sub(self.shape, idx)
        if idx.shape[0] == 1:
            self.data[tuple(idx[0, :])] = value
        else:
            actualIdx = tuple(idx.transpose())
            self.data[actualIdx] = value

    def _set_subtensor(self, key, value):  # noqa: PLR0912
        # Extract array of subscripts
        subs = key
        # Will the size change? If so we first need to resize x
        n = self.ndims
        sliceCheck = []
        for element in subs:
            if isinstance(element, slice):
                if element.stop is None:
                    sliceCheck.append(1)
                else:
                    sliceCheck.append(element.stop - 1)
            elif isinstance(element, Iterable):
                if any(
                    not isinstance(entry, (float, int, np.generic)) for entry in element
                ):
                    raise ValueError(
                        f"Entries for setitem must be numeric but recieved, {element}"
                    )
                sliceCheck.append(max(element))
            else:
                sliceCheck.append(element)
        bsiz = np.array(sliceCheck)
        if n == 0:
            newsiz = (bsiz[n:] + 1).astype(int)
        else:
            newsiz = np.concatenate(
                (np.max((self.shape, bsiz[0:n] + 1), axis=0), bsiz[n:] + 1)
            ).astype(int)
        if not np.array_equal(newsiz, self.shape):
            # We need to enlarge x.data.
            newData = np.zeros(shape=tuple(newsiz))
            if self.data.size > 0:
                idx = [slice(None, currentShape) for currentShape in self.shape]
                idx.extend([0] * (len(newsiz) - self.ndims))
                newData[tuple(idx)] = self.data
            self.data = newData

            self.shape = tuple(newsiz)
        if isinstance(value, ttb.tensor):
            self.data[key] = value.data
        else:
            self.data[key] = value

    def _set_subscripts(self, key, value):
        # Extract array of subscripts
        subs = key

        # Will the size change? If so we first need to resize x
        n = self.ndims
        bsiz = np.array(np.max(subs, axis=0))
        if n == 0:
            newsiz = (bsiz[n:] + 1).astype(int)
        else:
            newsiz = np.concatenate(
                (np.max((self.shape, bsiz[0:n] + 1), axis=0), bsiz[n:] + 1)
            ).astype(int)

        if not np.array_equal(newsiz, self.shape):
            # We need to enlarge x.data.
            newData = np.zeros(shape=tuple(newsiz))
            if self.data.size > 0:
                idx = [slice(None, currentShape) for currentShape in self.shape]
                idx.extend([0] * (len(newsiz) - self.ndims))
                newData[tuple(idx)] = self.data
            self.data = newData

            self.shape = tuple(newsiz)

        # Finally we can copy in new data
        if key.shape[0] == 1:  # and len(key.shape) == 1:
            self.data[tuple(key[0, :])] = value
        else:
            self.data[tuple(key.transpose())] = value

    def __getitem__(self, item):  # noqa: PLR0912
        """
        Subscripted reference for tensors.

        We can extract elements or subtensors from a tensor in the
        following ways.

        Case 1a: `y = T[I1,I2,...,In]`, where each `I` is an index, returns a
        scalar.

        Case 1b: `Y = T[R1,R2,...,Rn]`, where one or more `R` is a range and
        the rest are indices, returns a tensor.

        Case 2a: `V = T[S]` where `S` is a `p` x `n` array
        of subscripts, returns a vector of `p` values.

        Case 2b: `V = T[I]` where `I` is a set of `p`
        linear indices, returns a vector of `p` values.

        Any ambiguity results in executing the first valid case. This
        is particularly an issue if `self.ndims == 1`.

        Examples
        --------
        >>> T = tenones((3,4,2,1))
        >>> T[0,0,0,0] # produces a scalar
        1.0
        >>> # produces a tensor of order 1 and size 1
        >>> T[1,1,1,:] # doctest: +NORMALIZE_WHITESPACE
        tensor of shape (1,)
        data[:] =
        [1.]
        >>> # produces a tensor of size 2 x 2 x 1
        >>> T[0:2,[2, 3],1,:] # doctest: +NORMALIZE_WHITESPACE
        tensor of shape (2, 2, 1)
        data[0, :, :] =
        [[1.]
         [1.]]
        data[1, :, :] =
        [[1.]
         [1.]]
        >>> # returns a vector of length 2
        >>> # Equivalent to selecting [0,0,0,0] and [1,1,1,0] separately
        >>> T[np.array([[0, 0, 0, 0], [1, 1, 1, 0]])]
        array([1., 1.])
        >>> T[[0,1,2]] # extracts the first three linearized indices
        array([1., 1., 1.])
        """
        # Case 0: Single Index Linear
        if isinstance(item, (int, float, np.generic, slice)):
            if isinstance(item, (int, float, np.generic)):
                idx = np.array(item)
            elif isinstance(item, slice):
                idx = np.array(range(np.prod(self.shape))[item])
            a = np.squeeze(self.data[tuple(tt_ind2sub(self.shape, idx).transpose())])
            # Todo if row make column?
            return tt_subsubsref(a, idx)
        # Case 1: Rectangular Subtensor
        if isinstance(item, tuple) and len(item) == self.ndims:
            # Copy the subscripts
            region = item

            # Extract the data
            newdata = self.data[region]

            # Determine the subscripts
            newsiz = []  # future new size
            kpdims = []  # dimensions to keep
            rmdims = []  # dimensions to remove

            # Determine the new size and what dimensions to keep
            for i, a_region in enumerate(region):
                if isinstance(a_region, slice):
                    newsiz.append(self.shape[i])
                    kpdims.append(i)
                elif not isinstance(a_region, (int, np.integer)) and len(a_region) > 1:
                    newsiz.append(np.prod(a_region))
                    kpdims.append(i)
                else:
                    rmdims.append(i)

            newsiz = np.array(newsiz, dtype=int)
            kpdims = np.array(kpdims, dtype=int)
            rmdims = np.array(rmdims, dtype=int)

            # If the size is zero, then the result is returned as a scalar
            # otherwise, we convert the result to a tensor
            if newsiz.size == 0:
                a = newdata
            else:
                a = ttb.tensor(newdata, copy=False)
            return a

        # *** CASE 2a: Subscript indexing ***
        is_subscript = (
            isinstance(item, np.ndarray)
            and len(item.shape) == 2
            and item.shape[-1] == self.ndims
        )
        if is_subscript:
            # Extract array of subscripts
            subs = np.array(item)
            a = np.squeeze(self.data[tuple(subs.transpose())])
            # TODO if is row make column?
            return tt_subsubsref(a, subs)

        # Case 2b: Linear Indexing
        if isinstance(item, tuple) and len(item) >= 2:
            assert False, "Linear indexing requires single input array"

        if (isinstance(item, np.ndarray) and len(item.shape) == 1) or (
            isinstance(item, list)
            and all(isinstance(element, (int, np.integer)) for element in item)
        ):
            idx = np.array(item)
            a = np.squeeze(self.data[tuple(tt_ind2sub(self.shape, idx).transpose())])
            # Todo if row make column?
            return tt_subsubsref(a, idx)

        assert False, "Invalid use of tensor getitem"

    def __eq__(self, other):
        """
        Equal for tensors (element-wise).

        Parameters
        ----------
        other: :class:`pyttb.tensor`, float, int

        Returns
        -------
        :class:`pyttb.tensor` of `bool`.

        Examples
        --------
        >>> T = ttb.tensor(np.array([[1, 2], [3, 4]]))
        >>> T == T
        tensor of shape (2, 2)
        data[:, :] =
        [[ True  True]
         [ True  True]]
        >>> T == 1
        tensor of shape (2, 2)
        data[:, :] =
        [[ True False]
         [False False]]
        """

        def tensor_equality(x, y):
            return x == y

        return tt_tenfun(tensor_equality, self, other)

    def __ne__(self, other):
        """
        Not equal (!=) for tensors (element-wise).

        Parameters
        ----------
        other: :class:`pyttb.tensor`, float, int

        Returns
        -------
        :class:`pyttb.tensor` of `bool`.

        Examples
        --------
        >>> T = ttb.tensor(np.array([[1, 2], [3, 4]]))
        >>> T != T
        tensor of shape (2, 2)
        data[:, :] =
        [[False False]
         [False False]]
        >>> T != 1
        tensor of shape (2, 2)
        data[:, :] =
        [[False  True]
         [ True  True]]
        """

        def tensor_not_equal(x, y):
            return x != y

        return tt_tenfun(tensor_not_equal, self, other)

    def __ge__(self, other):
        """
        Greater than or equal (>=) for tensors (element-wise).

        Parameters
        ----------
        other: :class:`pyttb.tensor`, float, int

        Returns
        -------
        :class:`pyttb.tensor` of `bool`.

        Examples
        --------
        >>> T = ttb.tensor(np.array([[1, 2], [3, 4]]))
        >>> T >= T
        tensor of shape (2, 2)
        data[:, :] =
        [[ True  True]
         [ True  True]]
        >>> T >= 1
        tensor of shape (2, 2)
        data[:, :] =
        [[ True  True]
         [ True  True]]
        """

        def greater_or_equal(x, y):
            return x >= y

        return tt_tenfun(greater_or_equal, self, other)

    def __le__(self, other):
        """
        Less than or equal (<=) for tensors (element-wise).

        Parameters
        ----------
        other: :class:`pyttb.tensor`, float, int

        Returns
        -------
        :class:`pyttb.tensor` of `bool`.

        Examples
        --------
        >>> T = ttb.tensor(np.array([[1, 2], [3, 4]]))
        >>> T <= T
        tensor of shape (2, 2)
        data[:, :] =
        [[ True  True]
         [ True  True]]
        >>> T <= 1
        tensor of shape (2, 2)
        data[:, :] =
        [[ True False]
         [False False]]
        """

        def less_or_equal(x, y):
            return x <= y

        return tt_tenfun(less_or_equal, self, other)

    def __gt__(self, other):
        """
        Greater than (>) for tensors (element-wise).

        Parameters
        ----------
        other: :class:`pyttb.tensor`, float, int

        Returns
        -------
        :class:`pyttb.tensor` of `bool`.

        Examples
        --------
        >>> T = ttb.tensor(np.array([[1, 2], [3, 4]]))
        >>> T > T
        tensor of shape (2, 2)
        data[:, :] =
        [[False False]
         [False False]]
        >>> T > 1
        tensor of shape (2, 2)
        data[:, :] =
        [[False  True]
         [ True  True]]
        """

        def greater(x, y):
            return x > y

        return tt_tenfun(greater, self, other)

    def __lt__(self, other):
        """
        Less than (<) for tensors (element-wise).

        Parameters
        ----------
        other: :class:`pyttb.tensor`, float, int

        Returns
        -------
        :class:`pyttb.tensor` of `bool`.

        Examples
        --------
        >>> T = ttb.tensor(np.array([[1, 2], [3, 4]]))
        >>> T < T
        tensor of shape (2, 2)
        data[:, :] =
        [[False False]
         [False False]]
        >>> T < 1
        tensor of shape (2, 2)
        data[:, :] =
        [[False False]
         [False False]]
        """

        def less(x, y):
            return x < y

        return tt_tenfun(less, self, other)

    def __sub__(self, other):
        """
        Binary subtraction (-) for tensors.

        Parameters
        ----------
        other: :class:`pyttb.tensor`, float, int

        Returns
        -------
        :class:`pyttb.tensor`

        Examples
        --------
        >>> T = ttb.tensor(np.array([[1, 2], [3, 4]]))
        >>> T - T
        tensor of shape (2, 2)
        data[:, :] =
        [[0 0]
         [0 0]]
        >>> T - 1
        tensor of shape (2, 2)
        data[:, :] =
        [[0 1]
         [2 3]]
        """

        def minus(x, y):
            return x - y

        return tt_tenfun(minus, self, other)

    def __add__(self, other):
        """
        Binary addition (+) for tensors.

        Parameters
        ----------
        other: :class:`pyttb.tensor`, float, int

        Returns
        -------
        :class:`pyttb.tensor`

        Examples
        --------
        >>> T = ttb.tensor(np.array([[1, 2], [3, 4]]))
        >>> T + T
        tensor of shape (2, 2)
        data[:, :] =
        [[2 4]
         [6 8]]
        >>> T + 1
        tensor of shape (2, 2)
        data[:, :] =
        [[2 3]
         [4 5]]
        """
        # If rhs is sumtensor, treat as such
        if isinstance(other, ttb.sumtensor):
            return other.__add__(self)

        def tensor_add(x, y):
            return x + y

        return tt_tenfun(tensor_add, self, other)

    def __radd__(self, other):
        """
        Right binary addition (+) for tensors

        Parameters
        ----------
        other: :class:`pyttb.tensor`, float, int

        Returns
        -------
        :class:`pyttb.tensor`

        Examples
        --------
        >>> T = ttb.tensor(np.array([[1, 2], [3, 4]]))
        >>> 1 + T
        tensor of shape (2, 2)
        data[:, :] =
        [[2 3]
         [4 5]]
        """
        return self.__add__(other)

    def __pow__(self, power):
        """
        Element-wise Power (**) for tensors.

        Parameters
        ----------
        other::class:`pyttb.tensor`, float, int

        Returns
        -------
        :class:`pyttb.tensor`

        Examples
        --------
        >>> T = ttb.tensor(np.array([[1, 2], [3, 4]]))
        >>> T**2
        tensor of shape (2, 2)
        data[:, :] =
        [[ 1  4]
         [ 9 16]]
        """

        def tensor_pow(x, y):
            return x**y

        return tt_tenfun(tensor_pow, self, power)

    def __mul__(self, other):
        """
        Element-wise multiplication (*) for tensors, self*other

        Parameters
        ----------
        other: :class:`pyttb.tensor`, float, int

        Returns
        -------
        :class:`pyttb.tensor`

        Examples
        --------
        >>> T = ttb.tensor(np.array([[1, 2], [3, 4]]))
        >>> T * T
        tensor of shape (2, 2)
        data[:, :] =
        [[ 1  4]
         [ 9 16]]
        >>> T * 2
        tensor of shape (2, 2)
        data[:, :] =
        [[2 4]
         [6 8]]
        """

        def mul(x, y):
            return x * y

        if isinstance(other, (ttb.ktensor, ttb.sptensor, ttb.ttensor)):
            other = other.full()

        return tt_tenfun(mul, self, other)

    def __rmul__(self, other):
        """
        Element wise right multiplication (*) for tensors, other*self

        Parameters
        ----------
        other: :class:`pyttb.tensor`, float, int

        Returns
        -------
        :class:`pyttb.tensor`

        Examples
        --------
        >>> T = ttb.tensor(np.array([[1, 2], [3, 4]]))
        >>> 2 * T
        tensor of shape (2, 2)
        data[:, :] =
        [[2 4]
         [6 8]]
        """
        return self.__mul__(other)

    def __truediv__(self, other):
        """
        Element-wise left division (/) for tensors, self/other

        Parameters
        ----------
        other: :class:`pyttb.tensor`, float, int

        Returns
        -------
        :class:`pyttb.tensor`

        Examples
        --------
        >>> T = ttb.tensor(np.array([[1, 2], [3, 4]]))
        >>> T / T
        tensor of shape (2, 2)
        data[:, :] =
        [[1. 1.]
         [1. 1.]]
        >>> T / 2
        tensor of shape (2, 2)
        data[:, :] =
        [[0.5 1. ]
         [1.5 2. ]]
        """

        def div(x, y):
            # We ignore the divide by zero errors because np.inf/np.nan is an
            # appropriate representation
            with np.errstate(divide="ignore", invalid="ignore"):
                return x / y

        return tt_tenfun(div, self, other)

    def __rtruediv__(self, other):
        """
        Element wise right division (/) for tensors, other/self

        Parameters
        ----------
        other::class:`pyttb.tensor`, float, int

        Returns
        -------
        :class:`pyttb.tensor`

        Examples
        --------
        >>> T = ttb.tensor(np.array([[1, 2], [3, 4]]))
        >>> np.set_printoptions(precision=8)
        >>> 2 / T  # doctest: +ELLIPSIS
        tensor of shape (2, 2)
        data[:, :] =
        [[2.         1.        ]
         [0.66666... 0.5       ]]
        """

        def div(x, y):
            # We ignore the divide by zero errors because np.inf/np.nan is an
            # appropriate representation
            with np.errstate(divide="ignore", invalid="ignore"):
                return x / y

        return tt_tenfun(div, other, self)

    def __pos__(self):
        """
        Unary plus (+) for tensors.

        Returns
        -------
        Copy of tensor.

        Examples
        --------
        >>> T = ttb.tensor(np.array([[1, 2], [3, 4]]))
        >>> +T
        tensor of shape (2, 2)
        data[:, :] =
        [[1 2]
         [3 4]]
        """
        return self.copy()

    def __neg__(self):
        """
        Unary minus (-) for tensors.

        Returns
        -------
        Copy of negated tensor.

        Examples
        --------
        >>> T = ttb.tensor(np.array([[1, 2], [3, 4]]))
        >>> -T
        tensor of shape (2, 2)
        data[:, :] =
        [[-1 -2]
         [-3 -4]]
        """

        return ttb.tensor(-1 * self.data)

    def __repr__(self):
        """
        String representation of the tensor.

        Returns
        -------
        String displaying shape and data as strings on different lines.

        Examples
        --------
        >>> T = ttb.tensor(np.array([[1, 2], [3, 4]]))
        >>> T
        tensor of shape (2, 2)
        data[:, :] =
        [[1 2]
         [3 4]]
        """
        if self.ndims == 0:
            s = ""
            s += "empty tensor of shape "
            s += str(self.shape)
            s += "\ndata = []"
            return s

        s = ""
        s += f"tensor of shape {self.shape}"

        if self.ndims == 1:
            s += "\ndata"
            if self.ndims == 1:
                s += "[:]"
                s += " =\n"
                s += str(self.data)
                return s
        for i in np.arange(np.prod(self.shape[:-2])):
            s += "\ndata"
            if self.ndims == 2:
                s += "[:, :]"
                s += " =\n"
                s += str(self.data)
            elif self.ndims > 2:
                idx = tt_ind2sub(self.shape[:-2], np.array([i]))
                s += str(idx[0].tolist())[0:-1]
                s += ", :, :]"
                s += " =\n"
                s += str(
                    self.data[
                        tuple(
                            np.concatenate(
                                (idx[0], np.array([slice(None), slice(None)]))
                            )
                        )
                    ]
                )
        # s += '\n'
        return s

    __str__ = __repr__


def tenones(shape: Tuple[int, ...]) -> tensor:
    """
    Creates a tensor of all ones.

    Parameters
    ----------
    shape:
        Shape of resulting tensor.

    Returns
    -------
    Constructed tensor.

    Examples
    --------
    >>> T = ttb.tenones((3,))
    >>> T
    tensor of shape (3,)
    data[:] =
    [1. 1. 1.]
    >>> T = ttb.tenones((3,3))
    >>> T
    tensor of shape (3, 3)
    data[:, :] =
    [[1. 1. 1.]
     [1. 1. 1.]
     [1. 1. 1.]]
    """
    return tensor.from_function(np.ones, shape)


def tenzeros(shape: Tuple[int, ...]) -> tensor:
    """
    Creates a tensor of all zeros.

    Parameters
    ----------
    shape:
        Shape of resulting tensor.

    Returns
    -------
    Constructed tensor.

    Examples
    --------
    >>> T = ttb.tenzeros((3,))
    >>> T
    tensor of shape (3,)
    data[:] =
    [0. 0. 0.]
    >>> T = ttb.tenzeros((3,3))
    >>> T
    tensor of shape (3, 3)
    data[:, :] =
    [[0. 0. 0.]
     [0. 0. 0.]
     [0. 0. 0.]]
    """
    return tensor.from_function(np.zeros, shape)


def tenrand(shape: Tuple[int, ...]) -> tensor:
    """
    Creates a tensor with entries drawn from a uniform
    distribution on the unit interval.

    Parameters
    ----------
    shape:
        Shape of resulting tensor.

    Returns
    -------
    Constructed tensor.

    Examples
    --------
    >>> np.random.seed(1)
    >>> T = ttb.tenrand((3,))
    >>> T
    tensor of shape (3,)
    data[:] =
    [4.170...e-01 7.203...e-01 1.143...e-04]
    """

    # Typing doesn't play nice with partial
    # mypy issue: 1484
    def unit_uniform(pass_through_shape: Tuple[int, ...]) -> np.ndarray:
        return np.random.uniform(low=0, high=1, size=pass_through_shape)

    return tensor.from_function(unit_uniform, shape)


def tendiag(elements: np.ndarray, shape: Optional[Tuple[int, ...]] = None) -> tensor:
    """
    Creates a tensor with elements along super diagonal. If provided shape is too
    small the tensor will be enlarged to accomodate.

    Parameters
    ----------
    elements:
        Elements to set along the diagonal.
    shape:
        Shape of resulting tensor.

    Returns
    -------
    Constructed tensor.

    Examples
    --------
    >>> shape = (3,)
    >>> values = np.ones(shape)
    >>> T1 = ttb.tendiag(values)
    >>> T2 = ttb.tendiag(values, (3, 3, 3))
    >>> T1.isequal(T2)
    True
    """
    # Flatten provided elements
    elements = np.ravel(elements)
    N = len(elements)
    if shape is None:
        constructed_shape = (N,) * N
    else:
        constructed_shape = tuple(max(N, dim) for dim in shape)
    X = tenzeros(constructed_shape)
    subs = np.tile(np.arange(0, N)[:, None], (len(constructed_shape),))
    X[subs] = elements
    return X


def teneye(order: int, size: int) -> tensor:
    """Create identity tensor of specified shape.

    T is an "identity tensor if T.ttsv(x, skip_dim=0) = x for all x such that
    norm(x) == 1.

    An identity tensor only exists if order is even.
    This method is resource intensive
    for even moderate orders or sizes (>=6).

    Parameters
    ----------
    order: Number of dimensions of tensor.
    size: Number of elements in any dimension of the tensor.

    Examples
    --------
    >>> ttb.teneye(2, 3)
    tensor of shape (3, 3)
    data[:, :] =
    [[1. 0. 0.]
     [0. 1. 0.]
     [0. 0. 1.]]
    >>> x = np.ones((5,))
    >>> x /= np.linalg.norm(x)
    >>> T = ttb.teneye(4, 5)
    >>> np.allclose(T.ttsv(x, 0), x)
    True

    Returns
    -------
    Identity tensor.
    """
    if order % 2 != 0:
        raise ValueError(f"Order must be even but received {order}")
    idx_iterator = combinations_with_replacement(range(size), order)
    A = tenzeros((size,) * order)
    s = np.zeros((factorial(order), order // 2))
    for _i, indices in enumerate(idx_iterator):
        p = np.array(list(permutations(indices)))
        for j in range(order // 2):
            s[:, j] = p[:, 2 * j - 1] == p[:, 2 * j]
        v = np.sum(np.sum(s, axis=1) == order // 2)
        A[tuple(zip(*p))] = v / factorial(order)
    return A


def mttv_left(W_in: np.ndarray, U1: np.ndarray) -> np.ndarray:
    """
    Contract leading mode in partial MTTKRP W_in using factor matrix U1.
    The leading mode is the mode for which consecutive increases in index address
    elements at consecutive increases in the memory offset.

    Parameters
    ----------
    W_in:
        Has modes in descending order: (m1 x m2 x ... x mN, C). The final mode C is the
        component mode corresponding to the columns in factor matrices.
    U1:
        Factor matrix with modes (m1, C).

    Returns
    -------
        Matrix with modes (m2 x ... x mN, C).
    """
    r = U1.shape[1]
    W_in = np.reshape(W_in, (U1.shape[0], -1, r), order="F")
    W_out = np.zeros_like(W_in, shape=(W_in.shape[1], r))
    # TODO this can be replaced with tensordot and slice,
    #  even better if we can skip slice
    #  W_out = np.dot(W_in.transpose(), U1)[range(r), :, range(r)].transpose()
    for j in range(r):
        W_out[:, j] = W_in[:, :, j].transpose().dot(U1[:, j])
    return W_out


def mttv_mid(W_in: np.ndarray, U_mid: List[np.ndarray]) -> np.ndarray:
    """
    Contract intermediate modes in partial MTTKRP W_in using factor matrices U_mid.

    Parameters
    ----------
    W_in:
        Has modes in descending order: (m1 x m2 x ... x mN, C). The final mode C is the
        component mode corresponding to the columns in factor matrices.
    U_mid:
        Factor matrices with modes (m2, C), (m3, C), ..., (mN, C).

    Returns
    -------
        Matrix with modes (m1, C).
    """
    if len(U_mid) == 0:
        return W_in
    K = ttb.khatrirao(*U_mid, reverse=True)
    r = K.shape[1]
    W_in = np.reshape(W_in, (-1, K.shape[0], r), order="F")
    V = np.zeros_like(W_in, shape=(W_in.shape[0], r))
    for j in range(r):
        V[:, j] = W_in[:, :, j].dot(K[:, j])
    return V


def min_split(shape: Tuple[int, ...]) -> int:
    """Scan for optimal splitting with minimal memory footprint.

    Parameters
    ----------
    shape:
        Shape of original tensor in natural descending order.

    Returns
    -------
        Optimal splitting to minimize partial MTTKRP memory footprint.
        Modes 0:split will contract in left-partial computation and the
        rest will contract in right-partial.
    """
    m_left = shape[0]
    m_right = np.prod(shape[1:])
    idx_min = 0

    # Minimize m_left + m_right
    for idx, s in enumerate(shape[1:], 1):
        # Peel mode idx off right and test placement.
        m_right = m_right // s
        if m_left < m_right:
            # Sum is reduced by placing mode idx on left
            idx_min = idx
            m_left *= s
        else:
            # The sum would be reduced by placing mode s back on the right.
            # Stop collecting modes on the left.
            break
    return idx_min


if __name__ == "__main__":
    import doctest  # pragma: no cover

    doctest.testmod()  # pragma: no cover<|MERGE_RESOLUTION|>--- conflicted
+++ resolved
@@ -460,10 +460,7 @@
         cdims_cyclic: Optional[
             Union[Literal["fc"], Literal["bc"], Literal["t"]]
         ] = None,
-<<<<<<< HEAD
         copy: bool = True,
-=======
->>>>>>> ebd5069e
     ) -> ttb.tenmat:
         """
         Construct a :class:`pyttb.tenmat` from a :class:`pyttb.tensor` and
@@ -481,11 +478,8 @@
                 in the order range(rdims,self.ndims()) followed by range(0, rdims).
                 _bc_ (backward cyclic) range(rdims-1, -1, -1) then
                 range(self.ndims(), rdims, -1).
-<<<<<<< HEAD
         copy:
             Whether to make a copy of provided data or just reference it.
-=======
->>>>>>> ebd5069e
 
         Notes
         -----
@@ -580,11 +574,7 @@
             (rprod, cprod),
             order="F",
         )
-<<<<<<< HEAD
         return ttb.tenmat(data, rdims, cdims, tshape=tshape, copy=copy)
-=======
-        return ttb.tenmat(data, rdims, cdims, tshape=tshape)
->>>>>>> ebd5069e
 
     def innerprod(
         self, other: Union[tensor, ttb.sptensor, ttb.ktensor, ttb.ttensor]
@@ -1217,11 +1207,7 @@
         vector_self = self.to_tenmat(dims, remdims).double()
         # Numpy broadcasting should be equivalent to bsxfun
         result = vector_self * vector_factor
-<<<<<<< HEAD
         return ttb.tenmat(result, dims, remdims, self.shape, copy=False).to_tensor()
-=======
-        return ttb.tenmat(result, dims, remdims, self.shape).to_tensor()
->>>>>>> ebd5069e
 
     def squeeze(self) -> Union[tensor, float]:
         """
