"""Classes and functions for dense tensors (hidden module)."""

# Copyright 2025 National Technology & Engineering Solutions of Sandia,
# LLC (NTESS). Under the terms of Contract DE-NA0003525 with NTESS, the
# U.S. Government retains certain rights in this software.

from __future__ import annotations

import logging
import textwrap
from collections.abc import Iterable, Sequence
from inspect import signature
from itertools import combinations_with_replacement, permutations
from math import factorial, prod
from typing import (
    Any,
    Callable,
    Literal,
    cast,
    overload,
)

import numpy as np
import scipy.sparse.linalg
from numpy_groupies import aggregate as accumarray
from scipy import sparse

import pyttb as ttb
from pyttb.matlab.matlab_utilities import _matlab_array_str
from pyttb.pyttb_utils import (
    IndexVariant,
    MemoryLayout,
    OneDArray,
    Shape,
    gather_wrap_dims,
    get_index_variant,
    get_mttkrp_factors,
    np_to_python,
    parse_one_d,
    parse_shape,
    to_memory_order,
    tt_dimscheck,
    tt_ind2sub,
    tt_sub2ind,
    tt_subsubsref,
)


class tensor:  # noqa: PLW1641
    """Class for dense tensors.

    Parameters
    ----------
<<<<<<< HEAD
    data : optional
        Source data as :class:`numpy.ndarray`
    shape : optional
        Shape of the tensor as a :class:`tuple` or any iterable array of integers.
        A single integer means that the tensor should be a 1D array.
        If no shape is given, defaults to :attr:`numpy.ndarray.shape` of ``data``.
        Otherwise, the data is reshaped to the specified shape.
    copy : optional
        Whether to deep copy (versus reference) the data.
        By default, the data is deep copied.

    **Attributes**

    - **data** (:class:`numpy.ndarray`) : Data of the tensor
    - **shape** (:class:`tuple`) : Size of the tensor

    Examples
    --------
    Create a :class:`pyttb.tensor` from a three-way :class:`numpy.ndarray`::

        >>> data = np.array([[[1,13],[5,17],[9,21]],
        ... [[2,14],[6,18],[10,22]],
        ... [[3,15],[7,19],[11,23]],
        ...  [[4,16],[8,20],[12,24]]])
        >>> T = ttb.tensor(data)
        >>> print(T)
        tensor of shape (4, 3, 2) with order F
        data[:, :, 0] =
        [[ 1  5  9]
         [ 2  6 10]
         [ 3  7 11]
         [ 4  8 12]]
        data[:, :, 1] =
        [[13 17 21]
         [14 18 22]
         [15 19 23]
         [16 20 24]]

    Create a :class:`pyttb.tensor` from a :class:`numpy.ndarray` vector and
    reshape it::

        >>> data = np.array([1, 2, 3, 4, 5, 6, 7, 8, 9, 10, 11, 12, 13, 14, 15, 16,
        ... 17, 18, 19, 20, 21, 22, 23, 24])
        >>> T = ttb.tensor(data, shape=(4, 3, 2))
        >>> print(T)
        tensor of shape (4, 3, 2) with order F
        data[:, :, 0] =
        [[ 1  5  9]
         [ 2  6 10]
         [ 3  7 11]
         [ 4  8 12]]
        data[:, :, 1] =
        [[13 17 21]
         [14 18 22]
         [15 19 23]
         [16 20 24]]

    Create an empty :class:`pyttb.tensor`::

        >>> T = ttb.tensor()
        >>> print(T)
        empty tensor of shape ()
        data = []

    Notes
    -----
    Instances of :class:`pyttb.tensor` can also be created using the following methods:
=======
        data : numpy.ndarray
            Data of the tensor
        shape : Tuple[int]
            Size of the tensor

    Instances of :class:`pyttb.tensor` can be created using
    :meth:`pyttb.tensor.tensor.__init__` or the following methods:
>>>>>>> 5b7b2710

        * :meth:`from_function` - Create a tensor from a function
        * :meth:`copy` - Make a deep copy of a tensor
        * :func:`tenones` - Create an all ones tensor of a specified size
        * :func:`tenzeros` - Create an all zeros tensor of a specified size
        * :func:`tenrand` - Create a random tensor of a specified size
        * :func:`tendiag` - Create a tensor with a specified diagonal
        * :func:`teneye` - Create an identity tensor
        * :meth:`pyttb.sptensor.to_tensor` - Convert a sparse tensor to a dense tensor
        * :meth:`pyttb.ktensor.to_tensor` - Convert a Kruskal tensor to a dense tensor
        * :meth:`pyttb.ttensor.to_tensor` - Convert a Tucker tensor to a dense tensor
        * :meth:`pyttb.tenmat.to_tensor` - Convert a tenmat to a dense tensor

    See :doc:`/tutorial/class_tensor` for getting started with the tensor class.
    """

    __slots__ = ("data", "shape")

    def __init__(
        self,
        data: np.ndarray | None = None,
        shape: Shape | None = None,
        copy: bool = True,
    ):
        if data is None:
            # EMPTY / DEFAULT CONSTRUCTOR
            self.data: np.ndarray = np.array([], order=self.order)
            self.shape: tuple = ()
            return

        # CONVERT A MULTIDIMENSIONAL ARRAY
        if not issubclass(data.dtype.type, np.number) and not issubclass(
            data.dtype.type, np.bool_
        ):
            assert False, "First argument must be a multidimensional array."

        # Create or check second argument
        if shape is None:
            shape = data.shape
        shape = parse_shape(shape)

        # Make sure the number of elements matches what's been specified
        if len(shape) == 0:
            if data.size > 0:
                assert False, "Empty tensor cannot contain any elements"

        elif prod(shape) != data.size:
            assert False, (
                "TTB:WrongSize, Size of data does not match specified size of tensor"
            )

        # Make sure the data is indeed the right shape
        if data.size > 0 and len(shape) > 0:
            # reshaping using Fortran ordering to match Matlab conventions
            data = np.reshape(data, np.array(shape), order=self.order)

        # Create the tensor
        if copy:
            self.data = data.copy(self.order)
        else:
            if not self._matches_order(data):
                logging.warning(
                    f"Selected no copy, but input data isn't {self.order} ordered "
                    "so must copy."
                )
            self.data = to_memory_order(data, self.order)
        self.shape = shape
        return

    @property
    def order(self) -> Literal["F"]:
        """Return the data layout of the underlying storage."""
        return "F"

    def _matches_order(self, array: np.ndarray) -> bool:
        """Check if provided array matches tensor memory layout."""
        if array.flags["C_CONTIGUOUS"] and self.order == "C":
            return True
        if array.flags["F_CONTIGUOUS"] and self.order == "F":
            return True
        return False

    @classmethod
    def from_function(
        cls,
        function_handle: Callable[[tuple[int, ...]], np.ndarray],
        shape: Shape,
    ) -> tensor:
        """Construct a :class:`pyttb.tensor` with data from a function.

        Parameters
        ----------
        function_handle:
            A function that can accept a shape (i.e., :class:`tuple` of
            dimension sizes) and return a :class:`numpy.ndarray` of that shape.
            The array returned by the function should ideally be in Fortran order.
            If that is not the case, an expensive reordering of the data will be
            required. One way to avoid this reordering is to return a 1D vector.
        shape:
            Shape of the resulting tensor.

        Returns
        -------
        Constructed tensor.

        Examples
        --------
        Create a :class:`pyttb.tensor` with entries drawn from a normal distribution
        using :func:`numpy.random.randn`. Observe that we actually generate a vector to
        avoid having a C-ordered array (the default if we had provided the shape array)
        be rearranged as a F-ordered array::

            >>> randn = lambda s : np.random.randn(np.prod(s))
            >>> np.random.seed(0) # reproducibility
            >>> T = ttb.tensor.from_function(randn, (4, 3, 2))
            >>> print(T)
            tensor of shape (4, 3, 2) with order F
            data[:, :, 0] =
            [[ 1.76405235  1.86755799 -0.10321885]
             [ 0.40015721 -0.97727788  0.4105985 ]
             [ 0.97873798  0.95008842  0.14404357]
             [ 2.2408932  -0.15135721  1.45427351]]
            data[:, :, 1] =
            [[ 0.76103773  1.49407907 -2.55298982]
             [ 0.12167502 -0.20515826  0.6536186 ]
             [ 0.44386323  0.3130677   0.8644362 ]
             [ 0.33367433 -0.85409574 -0.74216502]]

        Create a :class:`pyttb.tensor` with all entries equal to 1 using
        :func:`numpy.ones`. Observe that we specifically specify Fortran order::

            >>> T = ttb.tensor.from_function(lambda s: np.ones(s,order='F'), (2, 3, 4))
            >>> print(T)
            tensor of shape (2, 3, 4) with order F
            data[:, :, 0] =
            [[1. 1. 1.]
             [1. 1. 1.]]
            data[:, :, 1] =
            [[1. 1. 1.]
             [1. 1. 1.]]
            data[:, :, 2] =
            [[1. 1. 1.]
             [1. 1. 1.]]
            data[:, :, 3] =
            [[1. 1. 1.]
             [1. 1. 1.]]
        """
        # Check size
        shape = parse_shape(shape)

        # Generate data
        data = function_handle(shape)

        # Create the tensor
        return cls(data, shape, copy=False)

    def copy(self) -> tensor:
        """Make a deep copy of a :class:`pyttb.tensor`.

        Returns
        -------
        Deep copy of original tensor.

        Examples
        --------
        Observing the difference between a shallow copy and a deep copy. When the
        original tensor changes, so does the shallow copy, but the deep copy does not::

            >>> T = ttb.tensor(np.ones(8), (2, 2, 2))
            >>> T_shallow = T
            >>> T_deep = T.copy()
            >>> T[0, 0, 0] = 3
            >>> T[0, 0, 0] == T_shallow[0, 0, 0]
            True
            >>> T[0, 0, 0] == T_deep[0, 0, 0]
            False
        """
        return ttb.tensor(self.data, self.shape, copy=True)

    def __deepcopy__(self, memo):
        """Return deep copy of this tensor."""
        return self.copy()

    @overload
    def collapse(
        self,
        dims: None,
        fun: Callable[[np.ndarray], float | np.ndarray],
    ) -> float: ...  # pragma: no cover see coveragepy/issues/970

    @overload
    def collapse(
        self,
        dims: OneDArray,
        fun: Callable[[np.ndarray], float | np.ndarray] = np.sum,
    ) -> np.ndarray | tensor: ...  # pragma: no cover see coveragepy/issues/970

    def collapse(
        self,
        dims: OneDArray | None = None,
        fun: Callable[[np.ndarray], float | np.ndarray] = np.sum,
    ) -> float | np.ndarray | tensor:
        """
        Collapse tensor along specified dimensions using a function.

        Parameters
        ----------
        dims: optional
            Dimensions to collapse (default: all).
        fun: optional
            Function used to collapse dimensions (default: :func:`numpy.sum`).

        Returns
        -------
        Scalar (if all dimensions collapsed) or tensor.

        Examples
        --------
        Sum all elements of tensor::

            >>> T = ttb.tensor(np.ones((4,3,2),order='F'))
            >>> T.collapse()
            24.0

        Compute the sum for each mode-0 fiber (output is a tensor)::

            >>> T.collapse(0)
            tensor of shape (3, 2) with order F
            data[:, :] =
            [[4. 4.]
             [4. 4.]
             [4. 4.]]

        Compute the sum of the entries in each mode-0 slice (output is a tensor)::

            >>> T.collapse([1, 2])
            tensor of shape (4,) with order F
            data[:] =
            [6. 6. 6. 6.]

        Compute the max entry in each mode-2 slice (output is a tensor)::

            >>> T.collapse([0, 1], np.max)
            tensor of shape (2,) with order F
            data[:] =
            [1. 1.]

        Find the maximum and minimum values in a tensor::

            >>> randn = lambda s : np.random.randn(np.prod(s))
            >>> np.random.seed(0) # reproducibility
            >>> T = ttb.tensor.from_function(randn, (2, 2, 2))
            >>> print(T)
            tensor of shape (2, 2, 2) with order F
            data[:, :, 0] =
            [[1.76405235 0.97873798]
             [0.40015721 2.2408932 ]]
            data[:, :, 1] =
            [[ 1.86755799  0.95008842]
             [-0.97727788 -0.15135721]]
            >>> max_val = T.collapse(fun=np.max)
            >>> min_val = T.collapse(fun=np.min)
            >>> print(f"Max value: {max_val}")
            Max value: 2.240893199201458
            >>> print(f"Min value: {min_val}")
            Min value: -0.977277879876411
        """
        if self.data.size == 0:
            # TODO verify this is the only thing that returns np array
            # and remove
            return np.array([], order=self.order)

        if dims is None:
            dims = np.arange(0, self.ndims)

        dims, _ = tt_dimscheck(self.ndims, dims=dims)

        if dims.size == 0:
            return self.copy()

        remdims = np.setdiff1d(np.arange(0, self.ndims), dims)

        # Check for the case where we accumulate over *all* dimensions
        if remdims.size == 0:
            result = fun(self.data.flatten(self.order))
            if isinstance(result, np.generic):
                result = result.item()
            return result

        ## Calculate the shape of the result
        newshape = tuple(np.array(self.shape)[remdims])

        ## Convert to a matrix where each row is going to be collapsed
        A = self.to_tenmat(remdims, dims).double()

        ## Apply the collapse function
        B = np.zeros((A.shape[0], 1), order=self.order)
        for i in range(0, A.shape[0]):
            B[i] = fun(A[i, :])

        ## Form and return the final result
        return ttb.tensor(B, newshape, copy=False)

    def contract(self, i1: int, i2: int) -> np.ndarray | tensor:
        """
        Contract tensor along two dimensions (array trace).

        Parameters
        ----------
        i1:
            First dimension
        i2:
            Second dimension

        Returns
        -------
        Contracted tensor.

        Examples
        --------
        Contract a three-way 2 x 2 x 2 tensor along two dimensions
        in three possible ways::

            >>> T = ttb.tensor(np.ones(8), (2, 2, 2)) # All-ones 2 x 2 x 2 tensor
            >>> T.contract(0, 1)
            tensor of shape (2,) with order F
            data[:] =
            [2. 2.]
            >>> T = ttb.tensor(np.arange(1, 9), (2, 2, 2))
            >>> print(T)
            tensor of shape (2, 2, 2) with order F
            data[:, :, 0] =
            [[1 3]
             [2 4]]
            data[:, :, 1] =
            [[5 7]
             [6 8]]
            >>> T.contract(0, 1)
            tensor of shape (2,) with order F
            data[:] =
            [ 5. 13.]
            >>> T.contract(0, 2)
            tensor of shape (2,) with order F
            data[:] =
            [ 7. 11.]
            >>> T.contract(1, 2)
            tensor of shape (2,) with order F
            data[:] =
            [ 8. 10.]
        """
        if self.shape[i1] != self.shape[i2]:
            assert False, "Must contract along equally sized dimensions"

        if i1 == i2:
            assert False, "Must contract along two different dimensions"

        # Easy case - returns a scalar
        if self.ndims == 2:
            return np.trace(self.data).item()

        # Remaining dimensions after trace
        remdims = np.setdiff1d(np.arange(0, self.ndims), np.array([i1, i2])).astype(int)

        # Size for return
        newsize = tuple(np.array(self.shape)[remdims])

        # Total size of remainder
        m = prod(newsize)

        # Number of items to add for trace
        n = self.shape[i1]

        # Permute trace dimensions to the end
        x = self.permute(np.concatenate((remdims, np.array([i1, i2]))))

        # Reshape data to be 3D
        data = np.reshape(x.data, (m, n, n), order=self.order)

        # Add diagonal entries for each slice
        newdata = np.zeros((m, 1), order=self.order)
        for idx in range(0, n):
            newdata += data[:, idx, idx][:, None]

        # Reshape result
        if prod(newsize) > 1:
            newdata = np.reshape(newdata, newsize, order=self.order)

        return ttb.tensor(newdata, newsize, copy=False)

    def double(self, immutable: bool = False) -> np.ndarray:
        """
        Convert `:class:pyttb.tensor` to an `:class:numpy.ndarray` of doubles.

        Parameters
        ----------
        immutable: Whether or not the returned data cam be mutated. May enable
            additional optimizations.

        Returns
        -------
        Array of tensor data.

        Examples
        --------
        >>> T = ttb.tensor(np.ones(8), (2, 2, 2))  # All-ones 2 x 2 x 2 tensor
        >>> T.double()
        array([[[1., 1.],
                [1., 1.]],
        <BLANKLINE>
               [[1., 1.],
                [1., 1.]]])
        """
        double = self.data.astype(np.float64, order=self.order, copy=not immutable)
        if immutable:
            double.flags.writeable = False
        return double

    def exp(self) -> tensor:
        """
        Exponential of the elements of tensor.

        Returns
        -------
        Copy of tensor data with the exponential function applied to data\
            element-wise.

        Examples
        --------
        >>> T = ttb.tensor(np.arange(8), (2, 2, 2))  # Tensor with entries 0 to 7
        >>> print(T)
        tensor of shape (2, 2, 2) with order F
        data[:, :, 0] =
        [[0 2]
         [1 3]]
        data[:, :, 1] =
        [[4 6]
         [5 7]]
        >>> print(T.exp())
        tensor of shape (2, 2, 2) with order F
        data[:, :, 0] =
        [[ 1.          7.3890561 ]
         [ 2.71828183 20.08553692]]
        data[:, :, 1] =
        [[  54.59815003  403.42879349]
         [ 148.4131591  1096.63315843]]
        """
        return ttb.tensor(np.exp(self.data), copy=False)

    def find(self) -> tuple[np.ndarray, np.ndarray]:
        """
        Find subscripts of nonzero elements in a tensor.

        Returns
        -------
        Array of subscripts of the nonzero values in the tensor and a column\
            vector of the corresponding values.

        Examples
        --------
        Create a random tensor with approximately 50% zero entries::

            >>> np.random.seed(6) # reproducibility
            >>> sprandint = lambda s: np.where(np.random.rand(np.prod(s)) < 0.5,
            ...                                0.0, np.random.rand(np.prod(s)))
            >>> T = ttb.tensor.from_function(sprandint, (2,2,2))
            >>> print(T)
            tensor of shape (2, 2, 2) with order F
            data[:, :, 0] =
            [[0.33540785 0.43814143]
             [0.         0.        ]]
            data[:, :, 1] =
            [[0.        0.6453551]
             [0.5788586 0.       ]]

        Find the nonzero entries in the tensor::

            >>> subs, vals = T.find()
            >>> print(subs)
            [[0 0 0]
             [0 1 0]
             [1 0 1]
             [0 1 1]]
            >>> print(vals)
            [[0.33540785]
             [0.43814143]
             [0.5788586 ]
             [0.6453551 ]]

        """
        idx = np.nonzero(np.ravel(self.data, order=self.order))[0]
        subs = tt_ind2sub(self.shape, idx)
        vals = self.data[tuple(subs.T)][:, None]
        return subs, vals

    def to_sptensor(self) -> ttb.sptensor:
        """Construct a :class:`pyttb.sptensor` from `:class:pyttb.tensor`.

        Returns
        -------
        Generated Sparse Tensor

        Examples
        --------
        Construct a 2x2x2 tensor with some nonzero entries::

            >>> np.random.seed(3) # reproducibility
            >>> sprandint = lambda s: np.random.randint(0, 4, size=np.prod(s)) / 4;
            >>> T = ttb.tensor.from_function(sprandint, (2,2,2))
            >>> print(T)
            tensor of shape (2, 2, 2) with order F
            data[:, :, 0] =
            [[0.5  0.25]
             [0.   0.75]]
            data[:, :, 1] =
            [[0.   0.  ]
             [0.   0.25]]

        Convert to a sparse tensor::

            >>> S = T.to_sptensor()
            >>> print(S)
            sparse tensor of shape (2, 2, 2) with 4 nonzeros and order F
            [0, 0, 0] = 0.5
            [0, 1, 0] = 0.25
            [1, 1, 0] = 0.75
            [1, 1, 1] = 0.25
        """
        subs, vals = self.find()
        return ttb.sptensor(subs, vals, self.shape, copy=False)

    def full(self) -> tensor:
        """
        Create a dense tensor from dense tensor.

        Convenience method to maintain common interface with other
        tensor types.

        Returns
        -------
        Shallow copy
        """
        return self

    def to_tenmat(
        self,
        rdims: np.ndarray | None = None,
        cdims: np.ndarray | None = None,
        cdims_cyclic: Literal["fc"] | Literal["bc"] | Literal["t"] | None = None,
        copy: bool = True,
    ) -> ttb.tenmat:
        """Construct a :class:`pyttb.tenmat` from a :class:`pyttb.tensor`.

        Parameters
        ----------
        rdims:
            Mapping of row indices.
        cdims:
            Mapping of column indices.
        cdims_cyclic:
            When only rdims is specified maps a single rdim to the rows and
                the remaining dimensions span the columns. _fc_ (forward cyclic)
                in the order range(rdims,self.ndims()) followed by range(0, rdims).
                _bc_ (backward cyclic) range(rdims-1, -1, -1) then
                range(self.ndims(), rdims, -1).
        copy:
            Whether to make a copy of provided data or just reference it.

        Notes
        -----
        Forward cyclic is defined by Kiers [1]_ and backward cyclic is defined by
            De Lathauwer, De Moor, and Vandewalle [2]_.

        References
        ----------
        .. [1] KIERS, H. A. L. 2000. Towards a standardized notation and terminology
               in multiway analysis. J. Chemometrics 14, 105-122.
        .. [2] DE LATHAUWER, L., DE MOOR, B., AND VANDEWALLE, J. 2000b. On the best
               rank-1 and rank-(R1, R2, ... , RN ) approximation of higher-order
               tensors. SIAM J. Matrix Anal. Appl. 21, 4, 1324-1342.

        Examples
        --------
        Create a :class:`pyttb.tensor`.

        >>> tshape = (2, 2, 2)
        >>> data = np.reshape(np.arange(prod(tshape)), tshape)
        >>> T = ttb.tensor(data)
        >>> T  # doctest: +NORMALIZE_WHITESPACE
        tensor of shape (2, 2, 2) with order F
        data[:, :, 0] =
        [[0 2]
         [4 6]]
        data[:, :, 1] =
        [[1 3]
         [5 7]]

        Convert to a :class:`pyttb.tenmat` unwrapping around the first dimension.
            Either allow for implicit column or explicit column dimension
            specification.

        >>> TM1 = T.to_tenmat(rdims=np.array([0]))
        >>> TM2 = T.to_tenmat(rdims=np.array([0]), cdims=np.array([1, 2]))
        >>> TM1.isequal(TM2)
        True

        Convert using cyclic column ordering. For the three mode case _fc_ is the same
            result.

        >>> TM3 = T.to_tenmat(rdims=np.array([0]), cdims_cyclic="fc")
        >>> TM3  # doctest: +NORMALIZE_WHITESPACE
        matrix corresponding to a tensor of shape (2, 2, 2)  with order F
        rindices = [ 0 ] (modes of tensor corresponding to rows)
        cindices = [ 1, 2 ] (modes of tensor corresponding to columns)
        data[:, :] =
        [[0 2 1 3]
         [4 6 5 7]]

        Backwards cyclic reverses the order.

        >>> TM4 = T.to_tenmat(rdims=np.array([0]), cdims_cyclic="bc")
        >>> TM4  # doctest: +NORMALIZE_WHITESPACE
        matrix corresponding to a tensor of shape (2, 2, 2) with order F
        rindices = [ 0 ] (modes of tensor corresponding to rows)
        cindices = [ 2, 1 ] (modes of tensor corresponding to columns)
        data[:, :] =
        [[0 1 2 3]
         [4 5 6 7]]
        """
        n = self.ndims
        alldims = np.array([range(n)])
        tshape = self.shape

        # Verify inputs
        if rdims is None and cdims is None:
            assert False, "Either rdims or cdims or both must be specified."
        if rdims is not None and not sum(np.isin(rdims, alldims)) == len(rdims):
            assert False, "Values in rdims must be in [0, source.ndims]."
        if cdims is not None and not sum(np.isin(cdims, alldims)) == len(cdims):
            assert False, "Values in cdims must be in [0, source.ndims]."

        rdims, cdims = gather_wrap_dims(n, rdims, cdims, cdims_cyclic)
        # if rdims or cdims is empty, hstack will output an array of float not int
        if rdims.size == 0:
            dims = cdims.copy()
        elif cdims.size == 0:
            dims = rdims.copy()
        else:
            dims = np.hstack([rdims, cdims])
        if not len(dims) == n or not (alldims == np.sort(dims)).all():
            assert False, (
                "Incorrect specification of dimensions, the sorted concatenation "
                "of rdims and cdims must be range(source.ndims)."
            )
        rprod = 1 if rdims.size == 0 else np.prod(np.array(tshape)[rdims])
        cprod = 1 if cdims.size == 0 else np.prod(np.array(tshape)[cdims])
        data = np.reshape(
            self.permute(dims).data,
            (rprod, cprod),
            order=self.order,
        )
        assert data.flags["F_CONTIGUOUS"]
        return ttb.tenmat(data, rdims, cdims, tshape=tshape, copy=copy)

    def innerprod(
        self, other: tensor | ttb.sptensor | ttb.ktensor | ttb.ttensor
    ) -> float:
        """Efficient inner product between a tensor and other `pyttb` tensors.

        Parameters
        ----------
        other:
            Tensor to take an innerproduct with.

        Examples
        --------
        >>> T = ttb.tensor(np.array([[1.0, 0.0], [0.0, 4.0]]))
        >>> T.innerprod(T)
        17.0
        >>> S = T.to_sptensor()
        >>> T.innerprod(S)
        17.0
        """
        if isinstance(other, ttb.tensor):
            if self.shape != other.shape:
                assert False, "Inner product must be between tensors of the same size"
            x = np.reshape(self.data, (self.data.size,), order=self.order)
            y = np.reshape(other.data, (other.data.size,), order=self.order)
            return x.dot(y).item()
        if isinstance(other, (ttb.ktensor, ttb.sptensor, ttb.ttensor)):
            # Reverse arguments and call specializer code
            return other.innerprod(self)
        assert False, "Inner product between tensor and that class is not supported"

    def isequal(self, other: tensor | ttb.sptensor) -> bool:
        """
        Exact equality for tensors.

        Parameters
        ----------
        other:
            Tensor to compare against.

        Examples
        --------
        >>> T1 = ttb.tensor(2 * np.ones((2, 2, 2)))
        >>> T2 = 2 * ttb.tensor(np.ones((2, 2, 2)))
        >>> T1.isequal(T2)
        True
        >>> T2[1, 0, 1] = 1
        >>> T1.isequal(T2)
        False
        """
        if isinstance(other, ttb.tensor):
            return bool(np.all(self.data == other.data))
        if isinstance(other, ttb.sptensor):
            return bool(np.all(self.data == other.full().data))
        return False

    @overload
    def issymmetric(
        self,
        grps: np.ndarray | None,
        version: Any | None,
        return_details: Literal[False],
    ) -> bool: ...  # pragma: no cover see coveragepy/issues/970

    @overload
    def issymmetric(
        self,
        grps: np.ndarray | None,
        version: Any | None,
        return_details: Literal[True],
    ) -> tuple[
        bool, np.ndarray, np.ndarray
    ]: ...  # pragma: no cover see coveragepy/issues/970

    # TODO: We should probably always return details and let caller drop them
    def issymmetric(  # noqa: PLR0912
        self,
        grps: np.ndarray | None = None,
        version: Any | None = None,
        return_details: bool = False,
    ) -> bool | tuple[bool, np.ndarray, np.ndarray]:
        """
        Determine if a dense tensor is symmetric in specified modes.

        Parameters
        ----------
        grps:
            Modes to check for symmetry
        version:
            Any non-None value will call the non-default old version
        return_details:
            Flag to return symmetry details in addition to bool

        Returns
        -------
        If symmetric in modes, optionally all differences and permutations

        Examples
        --------
        >>> T = ttb.tensor(np.ones((2,2)))
        >>> T.issymmetric()
        True
        >>> T.issymmetric(grps=np.arange(T.ndims))
        True
        >>> is_sym, diffs, perms = \
            T.issymmetric(grps=np.arange(T.ndims), version=1, return_details=True)
        >>> print(f"Tensor is symmetric: {is_sym}")
        Tensor is symmetric: True
        >>> print(f"Differences in modes: {diffs}")
        Differences in modes: [[0.]
         [0.]]
        >>> print(f"Permutations: {perms}")
        Permutations: [[0. 1.]
         [1. 0.]]
        """
        n = self.ndims
        sz = np.array(self.shape)

        if grps is None:
            grps = np.arange(0, n)[None, :]
        elif len(grps.shape) == 1:
            grps = np.array([grps])

        # Substantially different routines are called depending on whether the user
        # requests the permutation information. If permutation is required
        # (or requested) the algorithm is much slower
        if version is None and not return_details:
            # Use new algorithm
            for thisgrp in grps:
                # Check tensor dimensions first
                if not np.all(sz[thisgrp[0]] == sz[thisgrp]):
                    return False

                # Construct matrix ind where each row is the multi-index for one
                # element of X
                idx = tt_ind2sub(self.shape, np.arange(0, self.data.size))

                # Find reference index for every element in the tensor - this
                # is to its index in the symmetrized tensor. This puts every
                # element into a 'class' of entries that will be the same under
                # symmetry.
                classidx = idx
                classidx[:, thisgrp] = np.sort(idx[:, thisgrp], axis=1)

                # Compare each element to its class exemplar
                if np.any(self.data.ravel() != self.data[tuple(classidx.transpose())]):
                    return False

            # We survived all the tests!
            return True

        # Use the older algorithm
        else:
            # Check tensor dimensions for compatibility with symmetrization
            for dims in grps:
                for j in dims[1:]:
                    if sz[j] != sz[dims[0]]:
                        return False

            # Check actual symmetry
            cnt = sum(factorial(len(x)) for x in grps)
            all_diffs = np.zeros((cnt, 1))
            all_perms = np.zeros((cnt, n))
            for a_group in grps:
                # Compute the permutations for this group of symmetries
                for p_idx, perm in enumerate(permutations(a_group)):
                    all_perms[p_idx, :] = perm

                    # Do the permutation and record the difference.
                    Y = self.permute(np.array(perm))
                    if np.array_equal(self.data, Y.data):
                        all_diffs[p_idx] = 0
                    else:
                        all_diffs[p_idx] = np.max(
                            np.abs(self.data.ravel() - Y.data.ravel())
                        )

            if return_details is False:
                return bool((all_diffs == 0).all())
            return bool((all_diffs == 0).all()), all_diffs, all_perms

    def logical_and(self, other: float | tensor) -> tensor:
        """
        Logical and for tensors.

        Parameters
        ----------
        other:
            Value to perform and against.

        Examples
        --------
        >>> T = ttb.tenones((2, 2))
        >>> T.logical_and(T).collapse()  # All true
        4.0
        """

        def logical_and(x, y):
            return np.logical_and(x, y).astype(dtype=x.dtype)

        return self.tenfun(logical_and, other)

    def logical_not(self) -> tensor:
        """
        Logical not for tensors.

        Examples
        --------
        >>> T = ttb.tenones((2, 2))
        >>> T.logical_not().collapse()  # All false
        0.0
        """
        # Np logical not dtype argument seems to not work here
        return ttb.tensor(np.logical_not(self.data).astype(self.data.dtype), copy=False)

    def logical_or(self, other: float | tensor) -> tensor:
        """
        Logical or for tensors.

        Parameters
        ----------
        other:
            Value to perform or against.

        Examples
        --------
        >>> T = ttb.tenones((2, 2))
        >>> T.logical_or(T.logical_not()).collapse()  # All true
        4.0
        """

        def tensor_or(x, y):
            return np.logical_or(x, y).astype(x.dtype)

        return self.tenfun(tensor_or, other)

    def logical_xor(self, other: float | tensor) -> tensor:
        """
        Logical xor for tensors.

        Parameters
        ----------
        other:
            Value to perform xor against.

        Examples
        --------
        >>> T = ttb.tenones((2, 2))
        >>> T.logical_xor(T.logical_not()).collapse()  # All true
        4.0
        """

        def tensor_xor(x, y):
            return np.logical_xor(x, y).astype(dtype=x.dtype)

        return self.tenfun(tensor_xor, other)

    def mask(self, W: tensor) -> np.ndarray:
        """
        Extract non-zero values at locations specified by mask tensor `W`.

        Parameters
        ----------
        W:
            Mask tensor.

        Returns
        -------
        Array of extracted values.

        Examples
        --------
        >>> T = ttb.tensor(np.array([[1, 2], [3, 4]]))
        >>> W = ttb.tenones((2, 2))
        >>> T.mask(W)
        array([1, 3, 2, 4])
        """
        # Error checking
        if np.any(np.array(W.shape) > np.array(self.shape)):
            assert False, "Mask cannot be bigger than the data tensor"

        # Extract locations of nonzeros in W
        wsubs, _ = W.find()

        # Extract those non-zero values
        return self.data[tuple(wsubs.transpose())]

    def mttkrp(
        self, U: ttb.ktensor | Sequence[np.ndarray], n: int | np.integer
    ) -> np.ndarray:
        """Matricized tensor times Khatri-Rao product.

        The matrices used in the
        Khatri-Rao product are passed as a :class:`pyttb.ktensor` (where the
        factor matrices are used) or as a list of :class:`numpy.ndarray` objects.

        Parameters
        ----------
        U:
            Matrices to create the Khatri-Rao product.
        n:
            Mode used to matricize tensor.

        Returns
        -------
        Array containing matrix product.

        Examples
        --------
        >>> T = ttb.tenones((2, 2, 2))
        >>> U = [np.ones((2, 2))] * 3
        >>> T.mttkrp(U, 2)
        array([[4., 4.],
               [4., 4.]])
        """
        # check that we have a tensor that can perform mttkrp
        if self.ndims < 2:
            assert False, "MTTKRP is invalid for tensors with fewer than 2 dimensions"

        U = get_mttkrp_factors(U, n, self.ndims)

        if n == 0:
            R = U[1].shape[1]
        else:
            R = U[0].shape[1]

        # check that the dimensions match
        for i in range(self.ndims):
            if i == n:
                continue
            if U[i].shape[0] != self.shape[i]:
                assert False, f"Entry {i} of list of arrays is wrong size"

        szl = prod(self.shape[0:n])
        szr = prod(self.shape[n + 1 :])
        szn = self.shape[n]

        if n == 0:
            Ur = ttb.khatrirao(*U[1 : self.ndims], reverse=True)
            Y = np.reshape(self.data, (szn, szr), order=self.order)
            return to_memory_order(Y @ Ur, self.order)
        if n == self.ndims - 1:
            Ul = ttb.khatrirao(*U[0 : self.ndims - 1], reverse=True)
            Y = np.reshape(self.data, (szl, szn), order=self.order)
            return to_memory_order(Y.T @ Ul, self.order)
        else:
            Ul = ttb.khatrirao(*U[n + 1 :], reverse=True)
            Ur = np.reshape(
                ttb.khatrirao(*U[0:n], reverse=True), (szl, 1, R), order=self.order
            )
            Y = np.reshape(self.data, (-1, szr), order=self.order)
            Y = Y @ Ul
            Y = np.reshape(Y, (szl, szn, R), order=self.order)
            V = np.zeros((szn, R), order=self.order)
            for r in range(R):
                V[:, [r]] = Y[:, :, r].T @ Ur[:, :, r]
            return to_memory_order(V, self.order)

    def mttkrps(self, U: ttb.ktensor | Sequence[np.ndarray]) -> list[np.ndarray]:
        """
        Sequence of MTTKRP calculations for a tensor.

        Result is equivalent to [T.mttkrp(U, k) for k in range(T.ndims)].

        Parameters
        ----------
        U:
            Matrices to create the Khatri-Rao product.

        Returns
        -------
        Array containing matrix product.

        Examples
        --------
        >>> T = ttb.tenones((2, 2, 2))
        >>> U = [np.ones((2, 2))] * 3
        >>> T.mttkrps(U)
        [array([[4., 4.],
               [4., 4.]]), array([[4., 4.],
               [4., 4.]]), array([[4., 4.],
               [4., 4.]])]
        """
        if isinstance(U, ttb.ktensor):
            U = U.factor_matrices
        split_idx = min_split(self.shape)
        V = [np.empty_like(self.data, shape=())] * self.ndims
        K = ttb.khatrirao(*U[split_idx + 1 :], reverse=True)
        W = np.reshape(self.data, (-1, K.shape[0]), order=self.order).dot(K)
        for k in range(split_idx):
            # Loop entry invariant: W has modes (mk x ... x ms, C)
            V[k] = mttv_mid(W, U[k + 1 : split_idx + 1])
            W = mttv_left(W, U[k])
        V[split_idx] = W
        K = ttb.khatrirao(*U[0 : split_idx + 1], reverse=True)
        W = np.reshape(self.data, (K.shape[0], -1), order=self.order).transpose().dot(K)
        for k in range(split_idx + 1, self.ndims - 1):
            # Loop invariant: W has modes (mk x .. x md, C)
            V[k] = mttv_mid(W, U[k + 1 :])
            W = mttv_left(W, U[k])
        V[-1] = W
        return V

    @property
    def ndims(self) -> int:
        """
        Number of dimensions of the tensor.

        Examples
        --------
        >>> T = ttb.tenones((2, 2))
        >>> T.ndims
        2
        """
        if self.shape == (0,):
            return 0
        return len(self.shape)

    @property
    def nnz(self) -> int:
        """
        Number of non-zero elements in the tensor.

        Examples
        --------
        >>> T = ttb.tenones((2, 2, 2))
        >>> T.nnz
        8
        """
        return np.count_nonzero(self.data)

    def norm(self) -> float:
        """Frobenius norm of the tensor.

        Defined as the square root of the sum of the
        squares of the elements of the tensor.

        Examples
        --------
        >>> T = ttb.tenones((2, 2, 2, 2))
        >>> T.norm()
        4.0
        """
        # default of np.linalg.norm is to vectorize the data and compute the vector
        # norm, which is equivalent to the Frobenius norm for multidimensional arrays.
        # However, the argument 'fro' only works for 1-D and 2-D arrays currently.
        return np.linalg.norm(self.data).item()

    def nvecs(self, n: int, r: int, flipsign: bool = True) -> np.ndarray:
        """
        Compute the leading mode-n vectors of the tensor.

        Computes the `r` leading eigenvectors of Tn*Tn.T (where Tn is the
        mode-`n` matricization/unfolding of self), which provides information
        about the mode-n fibers. In two-dimensions, the `r` leading mode-1
        vectors are the same as the `r` left singular vectors and the `r`
        leading mode-2 vectors are the same as the `r` right singular
        vectors. By default, this method computes the top `r` eigenvectors
        of Tn*Tn.T.

        Parameters
        ----------
        n:
            Mode for tensor matricization.
        r:
            Number of eigenvectors to compute and use.
        flipsign:
            If True, make each column's largest element positive.

        Returns
        -------
        Computed eigenvectors.

        Examples
        --------
        >>> T = ttb.tensor(np.array([[1, 2], [3, 4]]))
        >>> T.nvecs(0, 1)  # doctest: +ELLIPSIS
        array([[0.4045...],
               [0.9145...]])
        >>> T.nvecs(0, 2)  # doctest: +ELLIPSIS
        array([[ 0.4045...,  0.9145...],
               [ 0.9145..., -0.4045...]])
        """
        Xn = self.to_tenmat(rdims=np.array([n])).double()
        y = Xn @ Xn.T

        if r < y.shape[0] - 1:
            w, v = scipy.sparse.linalg.eigsh(y, r)
            v = v[:, (-np.abs(w)).argsort()]
            v = v[:, :r]
        else:
            logging.debug(
                "Greater than or equal to tensor.shape[n] - 1 eigenvectors"
                " requires cast to dense to solve"
            )
            w, v = scipy.linalg.eigh(y)
            v = v[:, (-np.abs(w)).argsort()]
            v = v[:, :r]

        if flipsign:
            idx = np.argmax(np.abs(v), axis=0)
            for i in range(v.shape[1]):
                if v[idx[i], i] < 0:
                    v[:, i] *= -1
        return v

    def permute(self, order: OneDArray) -> tensor:
        """Permute tensor dimensions.

        The result is a tensor that has the
        same values, but the order of the subscripts needed to access
        any particular element are rearranged as specified by `order`.

        Parameters
        ----------
        order:
            New order of tensor dimensions.

        Returns
        -------
        New tensor with permuted dimensions.

        Examples
        --------
        >>> T1 = ttb.tensor(np.array([[1, 2], [3, 4]]))
        >>> T1
        tensor of shape (2, 2) with order F
        data[:, :] =
        [[1 2]
         [3 4]]
        >>> T1.permute(np.array((1, 0)))
        tensor of shape (2, 2) with order F
        data[:, :] =
        [[1 3]
         [2 4]]
        """
        order = parse_one_d(order)
        if self.ndims != order.size:
            assert False, "Invalid permutation order"

        # If order is empty, return
        if order.size == 0:
            return self.copy()

        # Check for special case of an order-1 object, has no effect
        if (order == 1).all():
            return self.copy()

        # Np transpose does error checking on order, acts as permutation

        return ttb.tensor(
            to_memory_order(np.transpose(self.data, order), self.order), copy=False
        )

    def reshape(self, shape: Shape) -> tensor:
        """
        Reshape the tensor.

        Parameters
        ----------
        shape:
            New shape

        Examples
        --------
        >>> T1 = ttb.tenones((2, 2))
        >>> T1.shape
        (2, 2)
        >>> T2 = T1.reshape((4, 1))
        >>> T2.shape
        (4, 1)
        """
        shape = parse_shape(shape)
        if prod(self.shape) != prod(shape):
            assert False, "Reshaping a tensor cannot change number of elements"

        return ttb.tensor(self.data.reshape(shape, order=self.order), shape, copy=False)

    def scale(
        self,
        factor: np.ndarray | ttb.tensor,
        dims: float | np.ndarray,
    ) -> tensor:
        """
        Scale along specified dimensions for tensors.

        Parameters
        ----------
        factor: Scaling factor
        dims: Dimensions to scale

        Returns
        -------
        Scaled Tensor.

        Examples
        --------
        >>> T = ttb.tenones((3, 4, 5))
        >>> S = np.arange(5)
        >>> Y = T.scale(S, 2)
        >>> Y.data[0, 0, :]
        array([0., 1., 2., 3., 4.])
        >>> S = ttb.tensor(np.arange(5))
        >>> Y = T.scale(S, 2)
        >>> Y.data[0, 0, :]
        array([0., 1., 2., 3., 4.])
        >>> S = ttb.tensor(np.arange(12), shape=(3, 4))
        >>> Y = T.scale(S, [0, 1])
        >>> Y.data[:, :, 0]
        array([[ 0.,  3.,  6.,  9.],
               [ 1.,  4.,  7., 10.],
               [ 2.,  5.,  8., 11.]])
        """
        if isinstance(dims, list):
            dims = np.array(dims)
        elif isinstance(dims, (float, int, np.generic)):
            dims = np.array([dims])

        # TODO update tt_dimscheck overload so I don't need explicit
        #   Nones to appease mypy
        dims, _ = tt_dimscheck(self.ndims, None, dims, None)
        remdims = np.setdiff1d(np.arange(0, self.ndims), dims)

        if not np.array_equal(factor.shape, np.array(self.shape)[dims]):
            raise ValueError(
                f"Scaling factor has shape {factor.shape}, but dimensions "
                f"to scale had shape {np.array(self.shape)[dims]}"
            )
        if isinstance(factor, np.ndarray):
            if len(factor.shape) == 1:
                factor = factor[:, None]
            factor = ttb.tensor(factor, copy=False)
        # TODO this should probably be doable directly as a numpy view
        #   where I think this is currently a copy
        vector_factor = factor.to_tenmat(np.arange(factor.ndims)).double()
        vector_self = self.to_tenmat(dims, remdims).double()
        # Numpy broadcasting should be equivalent to bsxfun
        result = vector_self * vector_factor
        return ttb.tenmat(result, dims, remdims, self.shape, copy=False).to_tensor()

    def squeeze(self) -> tensor | float:
        """Remove singleton dimensions from the tensor.

        Returns
        -------
        Tensor or scalar if all dims squeezed.

        Examples
        --------
        >>> T = ttb.tensor(np.array([[[4]]]))
        >>> T.squeeze()
        4
        >>> T = ttb.tensor(np.array([[1, 2, 3]]))
        >>> T.squeeze().data
        array([1, 2, 3])
        """
        shapeArray = np.array(self.shape)
        if np.all(shapeArray > 1):
            return self.copy()
        else:
            idx = np.where(shapeArray > 1)
            if idx[0].size == 0:
                # Why is item annotated as str?
                single_item: float = cast("float", self.data.item())
                return single_item
            return ttb.tensor(np.squeeze(self.data))

    def symmetrize(  # noqa: PLR0912,PLR0915
        self, grps: np.ndarray | None = None, version: Any | None = None
    ) -> tensor:
        """
        Symmetrize a tensor in the specified modes.

        It is *the same or less* work to just call T = T.symmetrize() then to first
        check if T is symmetric and then symmetrize it, even if T is already symmetric.

        Parameters
        ----------
        grps:
            Modes to check for symmetry.
        version:
            Any non-None value will call the non-default old version.

        Returns
        -------
        Symmetrized tensor.

        Examples
        --------
        >>> T = ttb.tenones((2, 2, 2))
        >>> T.symmetrize(np.array([0, 2]))
        tensor of shape (2, 2, 2) with order F
        data[:, :, 0] =
        [[1. 1.]
         [1. 1.]]
        data[:, :, 1] =
        [[1. 1.]
         [1. 1.]]
        """
        n = self.ndims
        sz = np.array(self.shape)

        if grps is None:
            grps = np.arange(0, n)

        if len(grps.shape) == 1:
            grps = np.array([grps])

        data = self.data.copy()

        # Use default newer faster version
        if version is None:
            ngrps = len(grps)
            for i in range(0, ngrps):
                # Extract current group
                thisgrp = grps[i]

                # Check tensor dimensions first
                if not np.all(sz[thisgrp[0]] == sz[thisgrp]):
                    assert False, "Dimension mismatch for symmetrization"

                # Check for no overlap in the sets
                if i < ngrps - 1:
                    if not np.intersect1d(thisgrp, grps[i + 1 :, :]).size == 0:
                        assert False, "Cannot have overlapping symmetries"

                # Construct matrix ind where each row is the multi-index for one
                # element of tensor
                idx = tt_ind2sub(self.shape, np.arange(0, data.size))

                # Find reference index for every element in the tensor - this
                # is to its index in the symmetrized tensor. This puts every
                # element into a 'class' of entries that will be the same under
                # symmetry.

                classidx = idx
                classidx[:, thisgrp] = np.sort(idx[:, thisgrp], axis=1)
                linclassidx = tt_sub2ind(self.shape, classidx)

                # Compare each element to its class exemplar
                if np.all(data.ravel() == data[tuple(classidx.transpose())]):
                    continue

                # Take average over all elements in the same class
                classSum = accumarray(linclassidx, data.ravel())
                classNum = accumarray(linclassidx, 1)
                # We ignore this division error state because if we don't have an entry
                # in linclassidx we won't reference the inf or nan in the slice below
                with np.errstate(divide="ignore", invalid="ignore"):
                    avg = classSum / classNum

                newdata = avg[linclassidx]
                data = np.reshape(newdata, self.shape, order=self.order)

            return ttb.tensor(to_memory_order(data, self.order), copy=False)

        else:  # Original version
            # Check tensor dimensions for compatibility with symmetrization
            ngrps = len(grps)
            for i in range(0, ngrps):
                dims = grps[i]
                for j in dims[1:]:
                    if sz[j] != sz[dims[0]]:
                        assert False, "Dimension mismatch for symmetrization"

            # Check for no overlap in sets
            for i in range(0, ngrps):
                for j in range(i + 1, ngrps):
                    if not np.intersect1d(grps[i, :], grps[j, :]).size == 0:
                        assert False, "Cannot have overlapping symmetries"

            # Create the combinations for each symmetrized subset
            combos = []
            for i in range(0, ngrps):
                combos.append(np.array(list(permutations(grps[i, :]))))

            # Create all the permutations to be averaged
            combo_lengths = [len(perm) for perm in combos]
            total_perms = prod(combo_lengths)
            sym_perms = np.tile(np.arange(0, n), [total_perms, 1])
            for i in range(0, ngrps):
                ntimes = np.prod(combo_lengths[0:i], dtype=int)
                ncopies = np.prod(combo_lengths[i + 1 :], dtype=int)
                nelems = len(combos[i])

                perm_idx = 0
                for _ in range(0, ntimes):
                    for k in range(0, nelems):
                        for _ in range(0, ncopies):
                            # TODO: Does this do anything? Matches MATLAB
                            # at very least should be able to flatten
                            sym_perms[perm_idx, grps[i]] = combos[i][k, :]
                            perm_idx += 1

            # Create an average tensor
            Y = ttb.tensor(np.zeros(self.shape), copy=False)
            for i in range(0, total_perms):
                Y += self.permute(sym_perms[i, :])

            Y /= total_perms

            # It's not *exactly* symmetric due to oddities in differently ordered
            # summations and so on, so let's fix that.
            # Idea borrowed from Gergana Bounova:
            # http://www.mit.edu/~gerganaa/downloads/matlab/symmetrize.m
            for i in range(0, total_perms):
                Z = Y.permute(sym_perms[i, :])
                Y.data[:] = np.maximum(Y.data[:], Z.data[:])

            return Y

    def ttm(
        self,
        matrix: np.ndarray | Sequence[np.ndarray],
        dims: OneDArray | None = None,
        exclude_dims: OneDArray | None = None,
        transpose: bool = False,
    ) -> tensor:
        """
        Tensor times matrix.

        Computes the n-mode product of `self` with the matrix `matrix`; i.e.,
        `self x_n matrix`. The integer `n` specifies the dimension (or mode)
        along which the matrix should be multiplied. If `matrix.shape = (J,I)`,
        then the tensor must have `self.shape[n] = I`. The result will be the
        same order and shape as `self` except that the size of dimension `n`
        will be `J`.

        Multiplication with more than one matrix is provided using a list of
        matrices and corresponding dimensions in the tensor to use. Multiplication
        using the transpose of the matrix (or matrices) is also provided.

        The dimensions of the tensor with which to multiply can be provided as
        `dims`, or the dimensions to exclude from `[0, ..., self.ndims]` can be
        specified using `exclude_dims`.

        Parameters
        ----------
        matrix:
            Matrix or matrices to multiple by.
        dims:
            Dimensions to multiply against.
        exclude_dims:
            Use all dimensions but these.
        transpose:
            Transpose matrices during multiplication.

        Returns
        -------
        Tensor product.

        Examples
        --------
        >>> T = ttb.tenones((2, 2, 2, 2))
        >>> A = 2 * np.ones((2, 1))
        >>> T.ttm([A, A], dims=[0, 1], transpose=True)
        tensor of shape (1, 1, 2, 2) with order F
        data[:, :, 0, 0] =
        [[16.]]
        data[:, :, 1, 0] =
        [[16.]]
        data[:, :, 0, 1] =
        [[16.]]
        data[:, :, 1, 1] =
        [[16.]]
        >>> T.ttm([A, A], exclude_dims=[0, 1], transpose=True)
        tensor of shape (2, 2, 1, 1) with order F
        data[:, :, 0, 0] =
        [[16. 16.]
         [16. 16.]]
        """
        if isinstance(matrix, Sequence):
            # Check that the dimensions are valid
            dims, vidx = tt_dimscheck(self.ndims, len(matrix), dims, exclude_dims)

            # Calculate individual products
            Y = self.ttm(matrix[vidx[0]], dims[0], transpose=transpose)
            for k in range(1, dims.size):
                Y = Y.ttm(matrix[vidx[k]], dims[k], transpose=transpose)
            return Y

        if not isinstance(matrix, (np.ndarray, sparse.spmatrix)):
            assert False, f"matrix must be of type numpy.ndarray but got:\n{matrix}"

        dims, _ = tt_dimscheck(self.ndims, dims=dims, exclude_dims=exclude_dims)

        if not (dims.size == 1 and np.isin(dims, np.arange(self.ndims))):
            assert False, "dims must contain values in [0,self.dims)"

        # old version (ver=0)
        shape = np.array(self.shape, dtype=int)
        n = dims[0]
        order = np.array([n, *list(range(0, n)), *list(range(n + 1, self.ndims))])
        newdata = self.permute(order).data
        ids = np.array(list(range(0, n)) + list(range(n + 1, self.ndims)))
        second_dim = 1
        if len(ids) > 0:
            second_dim = np.prod(shape[ids])
        newdata = np.reshape(newdata, (shape[n], second_dim), order=self.order)
        if transpose:
            newdata = matrix.T @ newdata
            p = matrix.shape[1]
        else:
            newdata = matrix @ newdata
            p = matrix.shape[0]

        newshape = np.array(
            [p, *list(shape[range(0, n)]), *list(shape[range(n + 1, self.ndims)])]
        )
        Y_data: np.ndarray = np.reshape(newdata, newshape, order=self.order)
        Y_data = np.transpose(Y_data, np.argsort(order))
        return ttb.tensor(Y_data, copy=True)

    def ttt(
        self,
        other: tensor,
        selfdims: int | np.ndarray | None = None,
        otherdims: int | np.ndarray | None = None,
    ) -> tensor:
        """
        Tensor multiplication (tensor times tensor).

        Computes the contracted product of tensors, self and other, in the
        dimensions specified by the `selfdims` and `otherdims`. The sizes of
        the dimensions specified by `selfdims` and `otherdims` must match;
        that is, `self.shape(selfdims)` must equal `other.shape(otherdims)`.
        If only `selfdims` is provided as input, it is used to specify the
        dimensions for both `self` and `other`.

        Parameters
        ----------
        other:
            Tensor to multiply by.
        selfdims:
            Dimensions to contract self by for multiplication.
        otherdims:
            Dimensions to contract other tensor by for multiplication.

        Returns
        -------
        Tensor product.

        Examples
        --------
        >>> T = ttb.tensor(np.array([[1, 2], [3, 4]]))
        >>> T.ttt(T)
        tensor of shape (2, 2, 2, 2) with order F
        data[:, :, 0, 0] =
        [[1 2]
         [3 4]]
        data[:, :, 1, 0] =
        [[ 3  6]
         [ 9 12]]
        data[:, :, 0, 1] =
        [[2 4]
         [6 8]]
        data[:, :, 1, 1] =
        [[ 4  8]
         [12 16]]
        >>> T.ttt(T, 0)
        tensor of shape (2, 2) with order F
        data[:, :] =
        [[10 14]
         [14 20]]
        >>> T.ttt(T, selfdims=0, otherdims=1)
        tensor of shape (2, 2) with order F
        data[:, :] =
        [[ 7 15]
         [10 22]]
        """
        if not isinstance(other, tensor):
            assert False, "other must be of type tensor"

        if selfdims is None:
            selfdims = np.array([], dtype=int)
        elif isinstance(selfdims, int):
            selfdims = np.array([selfdims])
        selfshape = tuple(np.array(self.shape)[selfdims])

        if otherdims is None:
            otherdims = selfdims.copy()
        elif isinstance(otherdims, int):
            otherdims = np.array([otherdims])
        othershape = tuple(np.array(other.shape)[otherdims])

        if np.any(selfshape != othershape):
            assert False, (
                f"Specified dimensions do not match got {selfshape} and {othershape}"
            )

        # Compute the product

        # Avoid transpose by reshaping self and computing result = self * other
        amatrix = self.to_tenmat(cdims=selfdims)
        bmatrix = other.to_tenmat(rdims=otherdims)
        cmatrix = amatrix * bmatrix

        # Check whether or not the result is a scalar
        if isinstance(cmatrix, ttb.tenmat):
            return cmatrix.to_tensor()
        return cmatrix

    def ttv(
        self,
        vector: np.ndarray | Sequence[np.ndarray],
        dims: OneDArray | None = None,
        exclude_dims: OneDArray | None = None,
    ) -> float | tensor:
        """
        Tensor times vector.

        Computes the n-mode product of `self` with the vector `vector`; i.e.,
        `self x_n vector`. The integer `n` specifies the dimension (or mode)
        along which the vector should be multiplied. If `vector.shape = (I,)`,
        then the tensor must have `self.shape[n] = I`. The result will be the
        same order and shape as `self` except that the size of dimension `n`
        will be `J`. The resulting tensor has one less dimension, as dimension
        `n` is removed in the multiplication.

        Multiplication with more than one vector is provided using a list of
        vectors and corresponding dimensions in the tensor to use.

        The dimensions of the tensor with which to multiply can be provided as
        `dims`, or the dimensions to exclude from `[0, ..., self.ndims]` can be
        specified using `exclude_dims`.

        Parameters
        ----------
        vector:
            Vector or vectors to multiply by.
        dims:
            Dimensions to multiply against.
        exclude_dims:
            Use all dimensions but these.

        Returns
        -------
        Tensor product.

        Examples
        --------
        >>> T = ttb.tensor(np.array([[1, 2], [3, 4]]))
        >>> T.ttv(np.ones(2), 0)
        tensor of shape (2,) with order F
        data[:] =
        [4. 6.]
        >>> T.ttv(np.ones(2), 1)
        tensor of shape (2,) with order F
        data[:] =
        [3. 7.]
        >>> T.ttv([np.ones(2), np.ones(2)])
        10.0
        """
        # Check that vector is a list of vectors, if not place single vector as element
        # in list
        if len(vector) > 0 and isinstance(vector[0], (int, float, np.int_, np.float64)):
            return self.ttv(np.array([vector]), dims, exclude_dims)

        # Get sorted dims and index for multiplicands
        dims, vidx = tt_dimscheck(self.ndims, len(vector), dims, exclude_dims)

        # Check that each multiplicand is the right size.
        for i in range(dims.size):
            if vector[vidx[i]].shape != (self.shape[dims[i]],):
                assert False, "Multiplicand is wrong size"

        # Extract the data
        c = self.data.copy()

        # Permute it so that the dimensions we're working with come last
        remdims = np.setdiff1d(np.arange(0, self.ndims), dims)
        if self.ndims > 1:
            c = np.transpose(c, np.concatenate((remdims, dims)))

        # Do each multiply in sequence, doing the highest index first, which is
        # important for vector multiplies.
        n = self.ndims
        sz = np.array(self.shape)[np.concatenate((remdims, dims))]

        for i in range(dims.size - 1, -1, -1):
            c = np.reshape(
                c, tuple([np.prod(sz[0 : n - 1]), sz[n - 1]]), order=self.order
            )
            c = c.dot(vector[vidx[i]])
            n -= 1
        # If needed, convert the final result back to tensor
        if n > 0:
            return ttb.tensor(c, tuple(sz[0:n]), copy=False)
        return c[0].item()

    def ttsv(
        self,
        vector: OneDArray,
        skip_dim: int | None = None,
        version: int | None = None,
    ) -> float | np.ndarray | tensor:
        """
        Tensor times same vector in multiple modes.

        See :meth:`ttv` for details on multiplication of a tensor with a
        vector. When `skip_dim` is provided, multiply the vector by all but
        dimensions except `[0, ..., skip_dim]`.

        Parameters
        ----------
        vector:
            Vector to multiply by.
        skip_dim:
            Initial dimensions of the tensor to skip when multiplying.

        Examples
        --------
        >>> T = ttb.tensor(np.array([[1, 2], [3, 4]]))
        >>> T.ttsv(np.ones(2))
        10.0
        >>> T.ttsv(np.ones(2), 0)
        array([3., 7.])
        >>> T.ttsv(np.ones(2), 1)
        array([[1, 2],
               [3, 4]])
        """
        vector = parse_one_d(vector)
        # Only two simple cases are supported
        if skip_dim is None:
            exclude_dims = None
            skip_dim = -1  # For easier math later
        elif skip_dim < 0:
            raise ValueError("Invalid modes in ttsv")
        else:
            exclude_dims = np.arange(0, skip_dim + 1)

        if version == 1:  # Calculate the old way
            P = self.ndims
            X = np.array([vector for i in range(P)])
            if skip_dim in (0, 1):  # Return matrix
                result = self.ttv(X, exclude_dims=exclude_dims)
                assert not isinstance(result, float)
                return result.double()
            return self.ttv(X, exclude_dims=exclude_dims)

        if version == 2 or version is None:  # Calculate the new way
            d = self.ndims
            sz = self.shape[0]  # Sizes of all modes must be the same

            dnew = skip_dim + 1  # Number of modes in result
            drem = d - dnew  # Number of modes multiplied out

            y = self.data.copy()
            for i in range(drem, 0, -1):
                yy = np.reshape(y, (sz ** (dnew + i - 1), sz), order=self.order)
                y = yy.dot(vector)

            # Convert to matrix if 2-way or convert back to tensor if result is >= 3-way
            if dnew == 2:
                return np.reshape(y, [sz, sz], order=self.order)
            if dnew > 2:
                return ttb.tensor(
                    np.reshape(
                        y, newshape=sz * np.ones(dnew, dtype=int), order=self.order
                    ),
                    copy=False,
                )

            # extract scalar if needed
            if len(y) == 1:
                return cast("float", y.item())

            return y
        assert False, "Invalid value for version; should be None, 1, or 2"

    def tenfun(
        self,
        function_handle: Callable[[np.ndarray, np.ndarray], np.ndarray]
        | Callable[[np.ndarray], np.ndarray],
        *inputs: float
        | int
        | np.ndarray
        | ttb.tensor
        | ttb.ktensor
        | ttb.ttensor
        | ttb.sptensor
        | ttb.sumtensor,
    ) -> ttb.tensor:
        """Apply a function to each element in a tensor or tensors.

        See :meth:`pyttb.tensor.tensor.tenfun_binary` and
        :meth:`pyttb.tensor.tensor.tenfun_unary` for supported
        options.
        """
        assert callable(function_handle), "function_handle must be callable"

        # Number of inputs for function handle
        nfunin = len(signature(function_handle).parameters)

        # Case I: Binary function
        if len(inputs) == 1 and nfunin == 2:
            # We manually inspected the function handle for the parameters
            # maybe there is a more clever way to convince mypy
            binary_function_handle = cast(
                "Callable[[np.ndarray, np.ndarray], np.ndarray]", function_handle
            )
            Y = inputs[0]
            if not isinstance(Y, (int, float)):
                Y = self._tt_to_tensor(Y)
            return self.tenfun_binary(binary_function_handle, Y)

        # Convert inputs to tensors if they aren't already
        # Allow inputs to be mutable in case of type conversion
        input_tensors: list[ttb.tensor] = []
        for an_input in inputs:
            if not isinstance(
                an_input,
                (
                    np.ndarray,
                    ttb.tensor,
                    ttb.ktensor,
                    ttb.ttensor,
                    ttb.sptensor,
                    ttb.sumtensor,
                ),
            ):
                assert False, (
                    f"Invalid input to ten fun: {an_input} of type {type(an_input)}"
                )
            input_tensors.append(self._tt_to_tensor(an_input))

        # Case II: Expects input to be matrix and applies operation on each columns
        if nfunin != 1:
            raise ValueError(
                "Tenfun only supports binary and unary function handles but provided "
                "function handle takes {nfunin} arguments."
            )
        unary_function_handle = cast(
            "Callable[[np.ndarray], np.ndarray]", function_handle
        )
        return self.tenfun_unary(unary_function_handle, *input_tensors)

    def tenfun_binary(
        self,
        function_handle: Callable[[np.ndarray, np.ndarray], np.ndarray],
        other: ttb.tensor | int | float,
        first: bool = True,
    ) -> ttb.tensor:
        """Apply a binary operation to two tensors or a tensor and a scalar.

        Parameters
        ----------
        function_handle: Function to apply.
        other: Other input to the binary function.
        first: Whether the tensor comes first in the method call (if ordering matters).

        Example
        -------
        >>> add = lambda x, y: x + y
        >>> t0 = ttb.tenones((2, 2))
        >>> t1 = t0.tenfun_binary(add, t0)
        >>> t1.isequal(t0 * 2)
        True
        >>> t2 = t0.tenfun_binary(add, 1)
        >>> t2.isequal(t1)
        True
        """
        X = self.data
        if not isinstance(other, (float, int)):
            Y = other.data
        else:
            Y = np.array(other, order=self.order)

        if not first:
            Y, X = X, Y
        data = function_handle(X, Y)
        copy = False
        if not self._matches_order(data):
            copy = True
            logging.warning(
                f"Tenfun function expects data of order {self.order}."
                f" Update function to return data or the order to avoid "
                "extra data copy."
            )
        Z = ttb.tensor(data, copy=copy)
        return Z

    def tenfun_unary(
        self, function_handle: Callable[[np.ndarray], np.ndarray], *inputs: ttb.tensor
    ) -> ttb.tensor:
        """Apply a unary operation to multiple tensors columnwise.

        Example
        -------
        >>> tensor_max = lambda x: np.max(x, axis=0)
        >>> data = np.array([[1, 2, 3], [4, 5, 6]])
        >>> t0 = ttb.tensor(data)
        >>> t1 = ttb.tensor(data)
        >>> t2 = t0.tenfun_unary(tensor_max, t1)
        >>> t2.isequal(t1)
        True
        """
        sz = self.shape
        for i, an_input in enumerate(inputs):
            if isinstance(an_input, (float, int)):
                assert False, f"Argument {i} is a scalar but expected a tensor"
            elif sz != an_input.shape:
                assert False, (
                    f"Tensor {i} is not the same size as the first tensor input"
                )
        if len(inputs) == 0:
            X = self.data
            X = np.reshape(X, (1, -1), order=self.order)
        else:
            X = np.zeros((len(inputs) + 1, np.prod(sz)), order=self.order)
            X[0, :] = np.reshape(self.data, (np.prod(sz)), order=self.order)
            for i, an_input in enumerate(inputs):
                X[i + 1, :] = np.reshape(an_input.data, (np.prod(sz)), order=self.order)
        data = function_handle(X)
        data = np.reshape(data, sz, order=self.order)
        Z = ttb.tensor(data, copy=False)
        return Z

    def _tt_to_tensor(
        self,
        some_tensor: np.ndarray
        | ttb.tensor
        | ttb.ktensor
        | ttb.ttensor
        | ttb.sptensor
        | ttb.sumtensor,
    ) -> ttb.tensor:
        """Convert a variety of data structures to a dense tensor."""
        if isinstance(some_tensor, np.ndarray):
            return ttb.tensor(some_tensor)
        elif isinstance(some_tensor, ttb.tensor):
            return some_tensor
        return some_tensor.to_tensor()

    def __setitem__(self, key, value):
        """
        Subscripted assignment for a tensor.

        We can assign elements to a tensor in three ways.

        Case 1: `T[R1,R2,...,Rn] = Y`, in which case we replace the
        rectangular subtensor (or single element) specified by the ranges
        `R1`,...,`Rn` with `Y`. The right-hand-side can be a scalar, a tensor,
        or a :class:`numpy.ndarray`.

        Case 2a: `T[S] = V`, where `S` is a `p` x `n` array of subscripts and `V` is
        a scalar or a vector containing `p` values.

        Case 2b: `T[I] = V`, where `I` is a set of `p` linear indices and `V` is a
        scalar or a vector containing p values. Resizing is not allowed in this
        case.

        Examples
        --------
        >>> T = tenones((3, 4, 2))
        >>> # replaces subtensor
        >>> T[0:2, 0:2, 0] = np.ones((2, 2))
        >>> # replaces two elements
        >>> T[np.array([[1, 1, 1], [1, 1, 2]])] = [5, 7]
        >>> # replaces two elements with linear indices
        >>> T[np.array([1, 13])] = [5, 7]
        >>> # grows tensor to accept new element
        >>> T[1, 1, 2:3] = 1
        >>> T[1, 1, 4] = 1
        """
        access_type = get_index_variant(key)

        # Case 1: Rectangular Subtensor
        if access_type == IndexVariant.SUBTENSOR:
            return self._set_subtensor(key, value)

        # Case 2a: Subscript indexing
        if access_type == IndexVariant.SUBSCRIPTS:
            return self._set_subscripts(key, value)

        # Case 2b: Linear Indexing
        if access_type == IndexVariant.LINEAR:
            if isinstance(key, list):
                key = np.array(key)
            return self._set_linear(key, value)

        assert False, "Invalid use of tensor setitem"

    def _set_linear(self, key, value):
        idx = key
        if not isinstance(idx, slice) and (idx > np.prod(self.shape)).any():
            assert False, (
                "TTB:BadIndex In assignment X[I] = Y, a tensor X cannot be resized"
            )
        if isinstance(key, (int, float, np.generic)):
            idx = np.array([key])
        elif isinstance(key, slice):
            idx = np.array(range(prod(self.shape))[key])
        idx = tt_ind2sub(self.shape, idx)
        if idx.shape[0] == 1:
            self.data[tuple(idx[0, :])] = value
        else:
            actualIdx = tuple(idx.transpose())
            self.data[actualIdx] = value

    def _set_subtensor(self, key, value):  # noqa: PLR0912
        # Extract array of subscripts
        subs = key
        # Will the size change? If so we first need to resize x
        n = self.ndims
        sliceCheck = []
        for element in subs:
            if isinstance(element, slice):
                if element.stop is None:
                    sliceCheck.append(1)
                else:
                    sliceCheck.append(element.stop - 1)
            elif isinstance(element, Iterable):
                if any(
                    not isinstance(entry, (float, int, np.generic)) for entry in element
                ):
                    raise ValueError(
                        f"Entries for setitem must be numeric but received, {element}"
                    )
                sliceCheck.append(max(element))
            else:
                sliceCheck.append(element)
        bsiz = np.array(sliceCheck)
        if n == 0:
            newsiz = (bsiz[n:] + 1).astype(int)
        else:
            newsiz = np.concatenate(
                (np.max((self.shape, bsiz[0:n] + 1), axis=0), bsiz[n:] + 1)
            ).astype(int)
        if not np.array_equal(newsiz, self.shape):
            # We need to enlarge x.data.
            newData = np.zeros(shape=tuple(newsiz))
            if self.data.size > 0:
                idx = [slice(None, currentShape) for currentShape in self.shape]
                idx.extend([0] * (len(newsiz) - self.ndims))
                newData[tuple(idx)] = self.data
            self.data = newData

            self.shape = tuple(newsiz)
        if isinstance(value, ttb.tensor):
            self.data[key] = value.data
        else:
            self.data[key] = value

    def _set_subscripts(self, key, value):
        # Extract array of subscripts
        subs = key

        # Will the size change? If so we first need to resize x
        n = self.ndims
        bsiz = np.array(np.max(subs, axis=0))
        if n == 0:
            newsiz = (bsiz[n:] + 1).astype(int)
        else:
            newsiz = np.concatenate(
                (np.max((self.shape, bsiz[0:n] + 1), axis=0), bsiz[n:] + 1)
            ).astype(int)

        if not np.array_equal(newsiz, self.shape):
            # We need to enlarge x.data.
            newData = np.zeros(shape=tuple(newsiz))
            if self.data.size > 0:
                idx = [slice(None, currentShape) for currentShape in self.shape]
                idx.extend([0] * (len(newsiz) - self.ndims))
                newData[tuple(idx)] = self.data
            self.data = newData

            self.shape = tuple(newsiz)

        # Finally we can copy in new data
        if key.shape[0] == 1:  # and len(key.shape) == 1:
            self.data[tuple(key[0, :])] = value
        else:
            self.data[tuple(key.transpose())] = value

    def __getitem__(self, item):  # noqa: PLR0912
        """
        Subscripted reference for tensors.

        We can extract elements or subtensors from a tensor in the
        following ways.

        Case 1a: `y = T[I1,I2,...,In]`, where each `I` is an index, returns a
        scalar.

        Case 1b: `Y = T[R1,R2,...,Rn]`, where one or more `R` is a range and
        the rest are indices, returns a tensor.

        Case 2a: `V = T[S]` where `S` is a `p` x `n` array
        of subscripts, returns a vector of `p` values.

        Case 2b: `V = T[I]` where `I` is a set of `p`
        linear indices, returns a vector of `p` values.

        Any ambiguity results in executing the first valid case. This
        is particularly an issue if `self.ndims == 1`.

        Examples
        --------
        >>> T = tenones((3, 4, 2, 1))
        >>> T[0, 0, 0, 0]  # produces a scalar
        1.0
        >>> # produces a tensor of order 1 and size 1
        >>> T[1, 1, 1, :]  # doctest: +NORMALIZE_WHITESPACE
        tensor of shape (1,) with order F
        data[:] =
        [1.]
        >>> # produces a tensor of size 2 x 2 x 1
        >>> T[0:2, [2, 3], 1, :]  # doctest: +NORMALIZE_WHITESPACE
        tensor of shape (2, 2, 1) with order F
        data[:, :, 0] =
        [[1. 1.]
         [1. 1.]]
        >>> # returns a vector of length 2
        >>> # Equivalent to selecting [0,0,0,0] and [1,1,1,0] separately
        >>> T[np.array([[0, 0, 0, 0], [1, 1, 1, 0]])]
        array([1., 1.])
        >>> T[[0, 1, 2]]  # extracts the first three linearized indices
        array([1., 1., 1.])
        """
        # Case 0: Single Index Linear
        if isinstance(item, (int, float, np.generic, slice)):
            if isinstance(item, (int, float, np.generic)):
                idx = np.array(item)
            elif isinstance(item, slice):
                idx = np.array(range(prod(self.shape))[item])
            a = np.squeeze(self.data[tuple(tt_ind2sub(self.shape, idx).transpose())])
            # Todo if row make column?
            return tt_subsubsref(a, idx)
        # Case 1: Rectangular Subtensor
        if isinstance(item, tuple) and len(item) == self.ndims:
            # Copy the subscripts
            region = item

            # Extract the data
            newdata = self.data[region]

            # Determine the subscripts
            newsiz = []  # future new size
            kpdims = []  # dimensions to keep
            rmdims = []  # dimensions to remove

            # Determine the new size and what dimensions to keep
            for i, a_region in enumerate(region):
                if isinstance(a_region, slice):
                    newsiz.append(self.shape[i])
                    kpdims.append(i)
                elif not isinstance(a_region, (int, np.integer)) and len(a_region) > 1:
                    newsiz.append(np.prod(a_region))
                    kpdims.append(i)
                else:
                    rmdims.append(i)

            newsiz = np.array(newsiz, dtype=int)
            kpdims = np.array(kpdims, dtype=int)
            rmdims = np.array(rmdims, dtype=int)

            # If the size is zero, then the result is returned as a scalar
            # otherwise, we convert the result to a tensor
            if newsiz.size == 0:
                a = newdata.item()
            else:
                # Copy data to ensure correct data ordering
                a = ttb.tensor(newdata, copy=True)
            return a

        # *** CASE 2a: Subscript indexing ***
        is_subscript = (
            isinstance(item, np.ndarray)
            and len(item.shape) == 2
            and item.shape[-1] == self.ndims
        )
        if is_subscript:
            # Extract array of subscripts
            subs = np.array(item)
            a = np.squeeze(self.data[tuple(subs.transpose())])
            # TODO if is row make column?
            return tt_subsubsref(a, subs)

        # Case 2b: Linear Indexing
        if isinstance(item, tuple) and len(item) >= 2:
            assert False, "Linear indexing requires single input array"

        if (isinstance(item, np.ndarray) and len(item.shape) == 1) or (
            isinstance(item, list)
            and all(isinstance(element, (int, np.integer)) for element in item)
        ):
            idx = np.array(item)
            a = np.squeeze(self.data[tuple(tt_ind2sub(self.shape, idx).transpose())])
            # Todo if row make column?
            return tt_subsubsref(a, idx)

        assert False, "Invalid use of tensor getitem"

    def __eq__(self, other):
        """
        Equal for tensors (element-wise).

        Parameters
        ----------
        other: :class:`pyttb.tensor`, float, int

        Returns
        -------
        :class:`pyttb.tensor` of `bool`.

        Examples
        --------
        >>> T = ttb.tensor(np.array([[1, 2], [3, 4]]))
        >>> T == T
        tensor of shape (2, 2) with order F
        data[:, :] =
        [[ True  True]
         [ True  True]]
        >>> T == 1
        tensor of shape (2, 2) with order F
        data[:, :] =
        [[ True False]
         [False False]]
        """

        def tensor_equality(x, y):
            return x == y

        return self.tenfun(tensor_equality, other)

    def __ne__(self, other):
        """
        Not equal (!=) for tensors (element-wise).

        Parameters
        ----------
        other: :class:`pyttb.tensor`, float, int

        Returns
        -------
        :class:`pyttb.tensor` of `bool`.

        Examples
        --------
        >>> T = ttb.tensor(np.array([[1, 2], [3, 4]]))
        >>> T != T
        tensor of shape (2, 2) with order F
        data[:, :] =
        [[False False]
         [False False]]
        >>> T != 1
        tensor of shape (2, 2) with order F
        data[:, :] =
        [[False  True]
         [ True  True]]
        """

        def tensor_not_equal(x, y):
            return x != y

        return self.tenfun(tensor_not_equal, other)

    def __ge__(self, other):
        """
        Greater than or equal (>=) for tensors (element-wise).

        Parameters
        ----------
        other: :class:`pyttb.tensor`, float, int

        Returns
        -------
        :class:`pyttb.tensor` of `bool`.

        Examples
        --------
        >>> T = ttb.tensor(np.array([[1, 2], [3, 4]]))
        >>> T >= T
        tensor of shape (2, 2) with order F
        data[:, :] =
        [[ True  True]
         [ True  True]]
        >>> T >= 1
        tensor of shape (2, 2) with order F
        data[:, :] =
        [[ True  True]
         [ True  True]]
        """

        def greater_or_equal(x, y):
            return x >= y

        return self.tenfun(greater_or_equal, other)

    def __le__(self, other):
        """
        Less than or equal (<=) for tensors (element-wise).

        Parameters
        ----------
        other: :class:`pyttb.tensor`, float, int

        Returns
        -------
        :class:`pyttb.tensor` of `bool`.

        Examples
        --------
        >>> T = ttb.tensor(np.array([[1, 2], [3, 4]]))
        >>> T <= T
        tensor of shape (2, 2) with order F
        data[:, :] =
        [[ True  True]
         [ True  True]]
        >>> T <= 1
        tensor of shape (2, 2) with order F
        data[:, :] =
        [[ True False]
         [False False]]
        """

        def less_or_equal(x, y):
            return x <= y

        return self.tenfun(less_or_equal, other)

    def __gt__(self, other):
        """
        Greater than (>) for tensors (element-wise).

        Parameters
        ----------
        other: :class:`pyttb.tensor`, float, int

        Returns
        -------
        :class:`pyttb.tensor` of `bool`.

        Examples
        --------
        >>> T = ttb.tensor(np.array([[1, 2], [3, 4]]))
        >>> T > T
        tensor of shape (2, 2) with order F
        data[:, :] =
        [[False False]
         [False False]]
        >>> T > 1
        tensor of shape (2, 2) with order F
        data[:, :] =
        [[False  True]
         [ True  True]]
        """

        def greater(x, y):
            return x > y

        return self.tenfun(greater, other)

    def __lt__(self, other):
        """
        Less than (<) for tensors (element-wise).

        Parameters
        ----------
        other: :class:`pyttb.tensor`, float, int

        Returns
        -------
        :class:`pyttb.tensor` of `bool`.

        Examples
        --------
        >>> T = ttb.tensor(np.array([[1, 2], [3, 4]]))
        >>> T < T
        tensor of shape (2, 2) with order F
        data[:, :] =
        [[False False]
         [False False]]
        >>> T < 1
        tensor of shape (2, 2) with order F
        data[:, :] =
        [[False False]
         [False False]]
        """

        def less(x, y):
            return x < y

        return self.tenfun(less, other)

    def __sub__(self, other):
        """
        Binary subtraction (-) for tensors.

        Parameters
        ----------
        other: :class:`pyttb.tensor`, float, int

        Returns
        -------
        :class:`pyttb.tensor`

        Examples
        --------
        >>> T = ttb.tensor(np.array([[1, 2], [3, 4]]))
        >>> T - T
        tensor of shape (2, 2) with order F
        data[:, :] =
        [[0 0]
         [0 0]]
        >>> T - 1
        tensor of shape (2, 2) with order F
        data[:, :] =
        [[0 1]
         [2 3]]
        """

        def minus(x, y):
            return x - y

        return self.tenfun(minus, other)

    def __add__(self, other):
        """
        Binary addition (+) for tensors.

        Parameters
        ----------
        other: :class:`pyttb.tensor`, float, int

        Returns
        -------
        :class:`pyttb.tensor`

        Examples
        --------
        >>> T = ttb.tensor(np.array([[1, 2], [3, 4]]))
        >>> T + T
        tensor of shape (2, 2) with order F
        data[:, :] =
        [[2 4]
         [6 8]]
        >>> T + 1
        tensor of shape (2, 2) with order F
        data[:, :] =
        [[2 3]
         [4 5]]
        """
        # If rhs is sumtensor, treat as such
        if isinstance(other, ttb.sumtensor):
            return other.__add__(self)

        def tensor_add(x, y):
            return x + y

        return self.tenfun(tensor_add, other)

    def __radd__(self, other):
        """Right binary addition (+) for tensors.

        Parameters
        ----------
        other: :class:`pyttb.tensor`, float, int

        Returns
        -------
        :class:`pyttb.tensor`

        Examples
        --------
        >>> T = ttb.tensor(np.array([[1, 2], [3, 4]]))
        >>> 1 + T
        tensor of shape (2, 2) with order F
        data[:, :] =
        [[2 3]
         [4 5]]
        """
        return self.__add__(other)

    def __pow__(self, power):
        """
        Element-wise Power (**) for tensors.

        Parameters
        ----------
        other::class:`pyttb.tensor`, float, int

        Returns
        -------
        :class:`pyttb.tensor`

        Examples
        --------
        >>> T = ttb.tensor(np.array([[1, 2], [3, 4]]))
        >>> T**2
        tensor of shape (2, 2) with order F
        data[:, :] =
        [[ 1  4]
         [ 9 16]]
        """

        def tensor_pow(x, y):
            return x**y

        return self.tenfun(tensor_pow, power)

    def __mul__(self, other):
        """Element-wise multiplication (*) for tensors, self*other.

        Parameters
        ----------
        other: :class:`pyttb.tensor`, float, int

        Returns
        -------
        :class:`pyttb.tensor`

        Examples
        --------
        >>> T = ttb.tensor(np.array([[1, 2], [3, 4]]))
        >>> T * T
        tensor of shape (2, 2) with order F
        data[:, :] =
        [[ 1  4]
         [ 9 16]]
        >>> T * 2
        tensor of shape (2, 2) with order F
        data[:, :] =
        [[2 4]
         [6 8]]
        """

        def mul(x, y):
            return x * y

        if isinstance(other, (ttb.ktensor, ttb.sptensor, ttb.ttensor)):
            other = other.full()

        return self.tenfun(mul, other)

    def __rmul__(self, other):
        """Element wise right multiplication (*) for tensors, other*self.

        Parameters
        ----------
        other: :class:`pyttb.tensor`, float, int

        Returns
        -------
        :class:`pyttb.tensor`

        Examples
        --------
        >>> T = ttb.tensor(np.array([[1, 2], [3, 4]]))
        >>> 2 * T
        tensor of shape (2, 2) with order F
        data[:, :] =
        [[2 4]
         [6 8]]
        """
        return self.__mul__(other)

    def __truediv__(self, other):
        """Element-wise left division (/) for tensors, self/other.

        Parameters
        ----------
        other: :class:`pyttb.tensor`, float, int

        Returns
        -------
        :class:`pyttb.tensor`

        Examples
        --------
        >>> T = ttb.tensor(np.array([[1, 2], [3, 4]]))
        >>> T / T
        tensor of shape (2, 2) with order F
        data[:, :] =
        [[1. 1.]
         [1. 1.]]
        >>> T / 2
        tensor of shape (2, 2) with order F
        data[:, :] =
        [[0.5 1. ]
         [1.5 2. ]]
        """

        def div(x, y):
            # We ignore the divide by zero errors because np.inf/np.nan is an
            # appropriate representation
            with np.errstate(divide="ignore", invalid="ignore"):
                return x / y

        return self.tenfun(div, other)

    def __rtruediv__(self, other):
        """Element wise right division (/) for tensors, other/self.

        Parameters
        ----------
        other::class:`pyttb.tensor`, float, int

        Returns
        -------
        :class:`pyttb.tensor`

        Examples
        --------
        >>> T = ttb.tensor(np.array([[1, 2], [3, 4]]))
        >>> np.set_printoptions(precision=8)
        >>> 2 / T  # doctest: +ELLIPSIS
        tensor of shape (2, 2) with order F
        data[:, :] =
        [[2.         1.        ]
         [0.66666... 0.5       ]]
        """

        def div(x, y):
            # We ignore the divide by zero errors because np.inf/np.nan is an
            # appropriate representation
            with np.errstate(divide="ignore", invalid="ignore"):
                return x / y

        return self.tenfun_binary(div, other, first=False)

    def __pos__(self):
        """
        Unary plus (+) for tensors.

        Returns
        -------
        Copy of tensor.

        Examples
        --------
        >>> T = ttb.tensor(np.array([[1, 2], [3, 4]]))
        >>> +T
        tensor of shape (2, 2) with order F
        data[:, :] =
        [[1 2]
         [3 4]]
        """
        return self.copy()

    def __neg__(self):
        """
        Unary minus (-) for tensors.

        Returns
        -------
        Copy of negated tensor.

        Examples
        --------
        >>> T = ttb.tensor(np.array([[1, 2], [3, 4]]))
        >>> -T
        tensor of shape (2, 2) with order F
        data[:, :] =
        [[-1 -2]
         [-3 -4]]
        """
        return ttb.tensor(-1 * self.data)

    def __repr__(self):
        """Return string representation of the tensor.

        Returns
        -------
        String displaying shape and data as strings on different lines.

        Examples
        --------
        >>> T = ttb.tensor(np.array([[1, 2], [3, 4]]))
        >>> T
        tensor of shape (2, 2) with order F
        data[:, :] =
        [[1 2]
         [3 4]]
        """
        if self.ndims == 0:
            s = ""
            s += "empty tensor of shape "
            s += str(self.shape)
            s += "\ndata = []"
            return s

        s = ""
        s += f"tensor of shape {np_to_python(self.shape)} with order {self.order}"

        if self.ndims == 1:
            s += "\ndata"
            if self.ndims == 1:
                s += "[:]"
                s += " =\n"
                s += str(self.data)
                return s
        for i in np.arange(np.prod(self.shape[2:])):
            s += "\ndata"
            if self.ndims == 2:
                s += "[:, :]"
                s += " =\n"
                s += str(self.data)
            elif self.ndims > 2:
                idx = tt_ind2sub(self.shape[2:], np.array([i]))
                s += "[:, :, "
                s += str(idx[0].tolist())[1:]
                s += " =\n"
                s += str(
                    self.data[
                        tuple(
                            np.concatenate(
                                (np.array([slice(None), slice(None)]), idx[0])
                            )
                        )
                    ]
                )
        # s += '\n'
        return s

    __str__ = __repr__

    def _matlab_str(self, format: str | None = None, name: str | None = None) -> str:
        """Non-standard representation to be more similar to MATLAB."""
        header = name
        if name is None:
            name = "data"
        if header is None:
            header = "This"

        matlab_str = f"{header} is a tensor of shape " + " x ".join(
            map(str, self.shape)
        )

        array_str = _matlab_array_str(self.data, format, name)
        return matlab_str + "\n" + textwrap.indent(array_str, "\t")


def tenones(shape: Shape, order: MemoryLayout = "F") -> tensor:
    """Create a tensor of all ones.

    Parameters
    ----------
    shape:
        Shape of resulting tensor.
    order:
        Memory layout for resulting tensor.

    Returns
    -------
    Constructed tensor.

    Examples
    --------
    >>> T = ttb.tenones((3,))
    >>> T
    tensor of shape (3,) with order F
    data[:] =
    [1. 1. 1.]
    >>> T = ttb.tenones((3, 3))
    >>> T
    tensor of shape (3, 3) with order F
    data[:, :] =
    [[1. 1. 1.]
     [1. 1. 1.]
     [1. 1. 1.]]
    """

    def ones(shape: tuple[int, ...]) -> np.ndarray:
        return np.ones(shape, order=order)

    return tensor.from_function(ones, shape)


def tenzeros(shape: Shape, order: MemoryLayout = "F") -> tensor:
    """Create a tensor of all zeros.

    Parameters
    ----------
    shape:
        Shape of resulting tensor.
    order:
        Memory layout for resulting tensor.

    Returns
    -------
    Constructed tensor.

    Examples
    --------
    >>> T = ttb.tenzeros((3,))
    >>> T
    tensor of shape (3,) with order F
    data[:] =
    [0. 0. 0.]
    >>> T = ttb.tenzeros((3, 3))
    >>> T
    tensor of shape (3, 3) with order F
    data[:, :] =
    [[0. 0. 0.]
     [0. 0. 0.]
     [0. 0. 0.]]
    """

    def zeros(shape: tuple[int, ...]) -> np.ndarray:
        return np.zeros(shape, order=order)

    return tensor.from_function(zeros, shape)


def tenrand(shape: Shape, order: MemoryLayout = "F") -> tensor:
    """Create a tensor with entries drawn from a uniform distribution on [0, 1].

    Parameters
    ----------
    shape:
        Shape of resulting tensor.
    order:
        Memory layout for resulting tensor.

    Returns
    -------
    Constructed tensor.

    Examples
    --------
    >>> np.random.seed(1)
    >>> T = ttb.tenrand((3,))
    >>> T  # doctest: +ELLIPSIS
    tensor of shape (3,) with order F
    data[:] =
    [4.170...e-01 7.203...e-01 1.143...e-04]
    """

    # Typing doesn't play nice with partial
    # mypy issue: 1484
    def unit_uniform(pass_through_shape: tuple[int, ...]) -> np.ndarray:
        data = np.random.uniform(low=0, high=1, size=np.prod(pass_through_shape))
        return data

    return tensor.from_function(unit_uniform, shape)


def tendiag(
    elements: OneDArray,
    shape: Shape | None = None,
    order: MemoryLayout = "F",
) -> tensor:
    """Create a tensor with elements along super diagonal.

    If provided shape is too small the tensor will be enlarged to accommodate.

    Parameters
    ----------
    elements:
        Elements to set along the diagonal.
    shape:
        Shape of resulting tensor.
    order:
        Memory layout for resulting tensor.

    Returns
    -------
    Constructed tensor.

    Examples
    --------
    >>> shape = (3,)
    >>> values = np.ones(shape)
    >>> T1 = ttb.tendiag(values)
    >>> T2 = ttb.tendiag(values, (3, 3, 3))
    >>> T1.isequal(T2)
    True
    """
    # Flatten provided elements
    elements = parse_one_d(elements)
    N = len(elements)
    if shape is None:
        constructed_shape = (N,) * N
    else:
        shape = parse_shape(shape)
        constructed_shape = tuple(max(N, dim) for dim in shape)
    X = tenzeros(constructed_shape, order=order)
    subs = np.tile(np.arange(0, N)[:, None], (len(constructed_shape),))
    X[subs] = elements
    return X


def teneye(ndims: int, size: int, order: MemoryLayout = "F") -> tensor:
    """Create identity tensor of specified shape.

    T is an "identity tensor if T.ttsv(x, skip_dim=0) = x for all x such that
    norm(x) == 1.

    An identity tensor only exists if order is even.
    This method is resource intensive
    for even moderate orders or sizes (>=6).

    Parameters
    ----------
    ndims: Number of dimensions of tensor.
    size: Number of elements in any dimension of the tensor.
    order:
        Memory layout for resulting tensor.

    Examples
    --------
    >>> ttb.teneye(2, 3)
    tensor of shape (3, 3) with order F
    data[:, :] =
    [[1. 0. 0.]
     [0. 1. 0.]
     [0. 0. 1.]]
    >>> x = np.ones((5,))
    >>> x /= np.linalg.norm(x)
    >>> T = ttb.teneye(4, 5)
    >>> np.allclose(T.ttsv(x, 0), x)
    True

    Returns
    -------
    Identity tensor.
    """
    if ndims % 2 != 0:
        raise ValueError(f"Order must be even but received {ndims}")
    idx_iterator = combinations_with_replacement(range(size), ndims)
    A = tenzeros((size,) * ndims, order=order)
    s = np.zeros((factorial(ndims), ndims // 2), order=order)
    for _i, indices in enumerate(idx_iterator):
        p = np.array(list(permutations(indices)))
        for j in range(ndims // 2):
            s[:, j] = p[:, 2 * j - 1] == p[:, 2 * j]
        v = np.sum(np.sum(s, axis=1) == ndims // 2)
        A[tuple(zip(*p))] = v / factorial(ndims)
    return A


def mttv_left(W_in: np.ndarray, U1: np.ndarray) -> np.ndarray:
    """Contract leading mode in partial MTTKRP W_in using factor matrix U1.

    The leading mode is the mode for which consecutive increases in index address
    elements at consecutive increases in the memory offset.

    Parameters
    ----------
    W_in:
        Has modes in descending order: (m1 x m2 x ... x mN, C). The final mode C is the
        component mode corresponding to the columns in factor matrices.
    U1:
        Factor matrix with modes (m1, C).

    Returns
    -------
        Matrix with modes (m2 x ... x mN, C).
    """
    r = U1.shape[1]
    W_in = np.reshape(W_in, (U1.shape[0], -1, r), order="F")
    W_out = np.zeros_like(W_in, shape=(W_in.shape[1], r))
    # TODO this can be replaced with tensordot and slice,
    #  even better if we can skip slice
    #  W_out = np.dot(W_in.transpose(), U1)[range(r), :, range(r)].transpose()
    for j in range(r):
        W_out[:, j] = W_in[:, :, j].transpose().dot(U1[:, j])
    return W_out


def mttv_mid(W_in: np.ndarray, U_mid: Sequence[np.ndarray]) -> np.ndarray:
    """
    Contract intermediate modes in partial MTTKRP W_in using factor matrices U_mid.

    Parameters
    ----------
    W_in:
        Has modes in descending order: (m1 x m2 x ... x mN, C). The final mode C is the
        component mode corresponding to the columns in factor matrices.
    U_mid:
        Factor matrices with modes (m2, C), (m3, C), ..., (mN, C).

    Returns
    -------
        Matrix with modes (m1, C).
    """
    if len(U_mid) == 0:
        return W_in
    K = ttb.khatrirao(*U_mid, reverse=True)
    r = K.shape[1]
    W_in = np.reshape(W_in, (-1, K.shape[0], r), order="F")
    V = np.zeros_like(W_in, shape=(W_in.shape[0], r))
    for j in range(r):
        V[:, j] = W_in[:, :, j].dot(K[:, j])
    return V


def min_split(shape: Shape) -> int:
    """Scan for optimal splitting with minimal memory footprint.

    Parameters
    ----------
    shape:
        Shape of original tensor in natural descending order.

    Returns
    -------
        Optimal splitting to minimize partial MTTKRP memory footprint.
        Modes 0:split will contract in left-partial computation and the
        rest will contract in right-partial.
    """
    shape = parse_shape(shape)
    m_left = shape[0]
    m_right = prod(shape[1:])
    idx_min = 0

    # Minimize m_left + m_right
    for idx, s in enumerate(shape[1:], 1):
        # Peel mode idx off right and test placement.
        m_right = m_right // s
        if m_left < m_right:
            # Sum is reduced by placing mode idx on left
            idx_min = idx
            m_left *= s
        else:
            # The sum would be reduced by placing mode s back on the right.
            # Stop collecting modes on the left.
            break
    return idx_min


if __name__ == "__main__":
    import doctest  # pragma: no cover

    doctest.testmod()  # pragma: no cover<|MERGE_RESOLUTION|>--- conflicted
+++ resolved
@@ -51,7 +51,6 @@
 
     Parameters
     ----------
-<<<<<<< HEAD
     data : optional
         Source data as :class:`numpy.ndarray`
     shape : optional
@@ -119,15 +118,6 @@
     Notes
     -----
     Instances of :class:`pyttb.tensor` can also be created using the following methods:
-=======
-        data : numpy.ndarray
-            Data of the tensor
-        shape : Tuple[int]
-            Size of the tensor
-
-    Instances of :class:`pyttb.tensor` can be created using
-    :meth:`pyttb.tensor.tensor.__init__` or the following methods:
->>>>>>> 5b7b2710
 
         * :meth:`from_function` - Create a tensor from a function
         * :meth:`copy` - Make a deep copy of a tensor
