"""Classes and functions for working with dense tensors."""
# Copyright 2022 National Technology & Engineering Solutions of Sandia,
# LLC (NTESS). Under the terms of Contract DE-NA0003525 with NTESS, the
# U.S. Government retains certain rights in this software.

from __future__ import annotations

import logging
from collections.abc import Iterable
from itertools import permutations
from math import factorial
from typing import Any, Callable, List, Optional, Tuple, Union

import numpy as np
import scipy.sparse.linalg
from numpy_groupies import aggregate as accumarray
from scipy import sparse

import pyttb as ttb
from pyttb.pyttb_utils import (
    IndexVariant,
    get_index_variant,
    tt_dimscheck,
    tt_ind2sub,
    tt_sub2ind,
    tt_subsubsref,
    tt_tenfun,
)


class tensor:
    """
    TENSOR Class for dense tensors.

    Contains the following data members:

    ``data``: :class:`numpy.ndarray` dense array containing the data elements
    of the tensor.

    Instances of :class:`pyttb.tensor` can be created using `__init__()` or
    the following method:

      * :meth:`from_function`

    Examples
    --------
    For all examples listed below, the following module imports are assumed:

    >>> import pyttb as ttb
    >>> import numpy as np
    """

    __slots__ = ("data", "shape")

    def __init__(
        self,
        data: Optional[np.ndarray] = None,
        shape: Optional[Tuple[int, ...]] = None,
        copy: bool = True,
    ):
        """
<<<<<<< HEAD
        Creates a :class:`pyttb.ktensor` from a :class:`numpy.ndarray`
=======
        Creates a :class:`pyttb.tensor` from a :class:`numpy.ndarray`
>>>>>>> 15b9cc4d
        Note that 1D tensors (i.e., when len(shape)==1) contains a data
        array that follow the Numpy convention of being a row vector.

        Parameters
        ----------
        data:
            Tensor source data.
        shape:
            Shape of resulting tensor if not the same as data shape.
        copy:
            Whether to make a copy of provided data or just reference it.

        Examples
        -------
        Create an empty :class:`pyttb.tensor`:
<<<<<<< HEAD
=======

>>>>>>> 15b9cc4d
        >>> T = ttb.tensor()
        >>> print(T)
        empty tensor of shape ()
        data = []

        Create a :class:`pyttb.tensor` from a :class:`numpy.ndarray`:
<<<<<<< HEAD
=======

>>>>>>> 15b9cc4d
        >>> T = ttb.tensor(np.array([[1,2],[3,4]]))
        >>> print(T)
        tensor of shape (2, 2)
        data[:, :] =
        [[1 2]
         [3 4]]
        """
        if data is None:
            # EMPTY / DEFAULT CONSTRUCTOR
            self.data: np.ndarray = np.array([])
            self.shape: Tuple = ()
            return

        # CONVERT A MULTIDIMENSIONAL ARRAY
        if not issubclass(data.dtype.type, np.number) and not issubclass(
            data.dtype.type, np.bool_
        ):
            assert False, "First argument must be a multidimensional array."

        # Create or check second argument
        if shape is None:
            shape = data.shape
        elif not isinstance(shape, tuple):
            assert False, "Second argument must be a tuple."

        # Make sure the number of elements matches what's been specified
        if len(shape) == 0:
            if data.size > 0:
                assert False, "Empty tensor cannot contain any elements"

        elif np.prod(shape) != data.size:
            assert (
                False
            ), "TTB:WrongSize, Size of data does not match specified size of tensor"

        # Make sure the data is indeed the right shape
        if data.size > 0 and len(shape) > 0:
            # reshaping using Fortran ordering to match Matlab conventions
            data = np.reshape(data, np.array(shape), order="F")

        # Create the tensor
        if copy:
            self.data = data.copy()
        else:
            self.data = data
        self.shape = shape
        return

    @classmethod
    def from_function(
        cls,
        function_handle: Callable[[Tuple[int, ...]], np.ndarray],
        shape: Tuple[int, ...],
    ) -> tensor:
        """
        Construct a :class:`pyttb.tensor` whose data entries are set using
        a function.

        Parameters
        ----------
<<<<<<< HEAD
        fun: function, required
            A function that can accept a shape (i.e., :class:`tuple` of
            dimension sizes) and return a :class:`numpy.ndarray` of that shape.
            Example functions include `numpy.random.random_sample`,
            `numpy,zeros`, `numpy.ones`.
=======
        function_handle:
            A function that can accept a shape (i.e., :class:`tuple` of
            dimension sizes) and return a :class:`numpy.ndarray` of that shape.
            `numpy.zeros`, `numpy.ones`.
>>>>>>> 15b9cc4d
        shape:
            Shape of the resulting tensor.

        Returns
        -------
        Constructed tensor.

        Examples
        --------
<<<<<<< HEAD
        Create a :class:`pyttb.ktensor` with entries taken from a uniform
        random distribution:

        Create a :class:`pyttb.tensor` with entries equal to 1:

=======
        Create a :class:`pyttb.tensor` with entries equal to 1:

>>>>>>> 15b9cc4d
        >>> T = ttb.tensor.from_function(np.ones, (2, 3, 4))
        >>> print(T)
        tensor of shape (2, 3, 4)
        data[0, :, :] =
        [[1. 1. 1. 1.]
         [1. 1. 1. 1.]
         [1. 1. 1. 1.]]
        data[1, :, :] =
        [[1. 1. 1. 1.]
         [1. 1. 1. 1.]
         [1. 1. 1. 1.]]
        """
        # Check size
        if not isinstance(shape, tuple):
            assert False, "TTB:BadInput, Shape must be a tuple"

        # Generate data
        data = function_handle(shape)

        # Create the tensor
        return cls(data, shape, copy=False)

    def copy(self) -> tensor:
        """Make a deep copy of a :class:`pyttb.tensor`.

        Returns
        -------
        Copy of original tensor.

        Examples
        --------
        >>> T1 = ttb.tensor(np.ones((3,2)))
        >>> T2 = T1
        >>> T3 = T2.copy()
        >>> T1[0,0] = 3
        >>> T2[0,0] == T2[0,0]
        True
        >>> T1[0,0] == T3[0,0]
        False
        """
        return ttb.tensor(self.data, self.shape, copy=True)

    def __deepcopy__(self, memo):
        return self.copy()

    def collapse(
        self,
        dims: Optional[np.ndarray] = None,
        fun: Callable[[np.ndarray], Union[float, np.ndarray]] = np.sum,
    ) -> Union[float, np.ndarray, tensor]:
        """
        Collapse tensor along specified dimensions.

        Parameters
        ----------
        dims:
            Dimensions to collapse.
        fun:
            Method used to collapse dimensions.

        Returns
        -------
        Collapsed value.

        Examples
        --------
        >>> T = ttb.tensor(np.ones((2,2)))
        >>> T.collapse()
        4.0
        >>> T.collapse(np.array([0]))
        tensor of shape (2,)
        data[:] =
        [2. 2.]
        >>> T.collapse(np.arange(T.ndims), sum)
        4.0
        >>> T.collapse(np.arange(T.ndims), np.prod)
        1.0
        """
        if self.data.size == 0:
            return np.array([])

        if dims is None:
            dims = np.arange(0, self.ndims)

        if dims.size == 0:
            return self.copy()

        dims, _ = tt_dimscheck(self.ndims, dims=dims)
        remdims = np.setdiff1d(np.arange(0, self.ndims), dims)

        # Check for the case where we accumulate over *all* dimensions
        if remdims.size == 0:
            return fun(self.data.flatten("F"))

        ## Calculate the shape of the result
        newshape = tuple(np.array(self.shape)[remdims])

        ## Convert to a matrix where each row is going to be collapsed
        A = ttb.tenmat.from_data(self.data, remdims, dims).double()

        ## Apply the collapse function
        B = np.zeros((A.shape[0], 1))
        for i in range(0, A.shape[0]):
            B[i] = fun(A[i, :])

        ## Form and return the final result
        return ttb.tensor(B, newshape, copy=False)

    def contract(self, i1: int, i2: int) -> Union[np.ndarray, tensor]:
        """
        Contract tensor along two dimensions (array trace).

        Parameters
        ----------
        i1:
            First dimension
        i2:
            Second dimension

        Returns
        -------
        Contracted tensor.

        Examples
        --------
        >>> T = ttb.tensor(np.ones((2,2)))
        >>> T.contract(0, 1)
        2.0
        >>> T = ttb.tensor(np.array([[[1,2],[3,4]],[[5,6],[7,8]]]))
        >>> print(T)
        tensor of shape (2, 2, 2)
        data[0, :, :] =
        [[1 2]
         [3 4]]
        data[1, :, :] =
        [[5 6]
         [7 8]]
        >>> T.contract(0,1)
        tensor of shape (2,)
        data[:] =
        [ 8. 10.]
        >>> T.contract(0,2)
        tensor of shape (2,)
        data[:] =
        [ 7. 11.]
        >>> T.contract(1,2)
        tensor of shape (2,)
        data[:] =
        [ 5. 13.]
        """
        if self.shape[i1] != self.shape[i2]:
            assert False, "Must contract along equally sized dimensions"

        if i1 == i2:
            assert False, "Must contract along two different dimensions"

        # Easy case - returns a scalar
        if self.ndims == 2:
            return np.trace(self.data)

        # Remaining dimensions after trace
        remdims = np.setdiff1d(np.arange(0, self.ndims), np.array([i1, i2])).astype(int)

        # Size for return
        newsize = tuple(np.array(self.shape)[remdims])

        # Total size of remainder
        m = np.prod(newsize)

        # Number of items to add for trace
        n = self.shape[i1]

        # Permute trace dimensions to the end
        x = self.permute(np.concatenate((remdims, np.array([i1, i2]))))

        # Reshape data to be 3D
        data = np.reshape(x.data, (m, n, n), order="F")

        # Add diagonal entries for each slice
        newdata = np.zeros((m, 1))
        for idx in range(0, n):
            newdata += data[:, idx, idx][:, None]

        # Reshape result
        if np.prod(newsize) > 1:
            newdata = np.reshape(newdata, newsize, order="F")

        return ttb.tensor(newdata, newsize, copy=False)

    def double(self) -> np.ndarray:
        """
<<<<<<< HEAD
        Convert tensor to an :array of doubles.
=======
        Convert `:class:pyttb.tensor` to an `:class:numpy.ndarray` of doubles.
>>>>>>> 15b9cc4d

        Returns
        -------
        Copy of tensor data.

        Examples
        --------
        >>> T = ttb.tensor(np.ones((2,2)))
        >>> T.double()
        array([[1., 1.],
               [1., 1.]])
        """
        return self.data.astype(np.float_).copy()

    def exp(self) -> tensor:
        """
        Exponential of the elements of tensor.

        Returns
        -------
<<<<<<< HEAD
        Copy of tensor data wtih the exponential function applied to data
        element-wise.
=======
        Copy of tensor data with the exponential function applied to data\
            element-wise.
>>>>>>> 15b9cc4d

        Examples
        --------
        >>> T = ttb.tensor(np.array([[1, 2], [3, 4]]))
        >>> T.exp().data  # doctest: +ELLIPSIS
        array([[ 2.7182...,  7.3890... ],
               [20.0855..., 54.5981...]])
        """
        return ttb.tensor(np.exp(self.data), copy=False)

    def find(self) -> Tuple[np.ndarray, np.ndarray]:
        """
        Find subscripts of nonzero elements in a tensor.

        Returns
        -------
<<<<<<< HEAD
        Array of subscripts of the nonzero values in the tensor and a column
        vector of the corresponding values.
=======
        Array of subscripts of the nonzero values in the tensor and a column\
            vector of the corresponding values.
>>>>>>> 15b9cc4d

        Examples
        --------
        >>> T = ttb.tensor(np.array([[1,2],[3,4]]))
        >>> print(T)
        tensor of shape (2, 2)
        data[:, :] =
        [[1 2]
         [3 4]]
        >>> T_threshold = T > 2
        >>> subs, vals = T_threshold.find()
        >>> subs
        array([[1, 0],
               [1, 1]])
        >>> vals
        array([[ True],
               [ True]])
        """
        idx = np.nonzero(np.ravel(self.data, order="F"))[0]
        subs = tt_ind2sub(self.shape, idx)
        vals = self.data[tuple(subs.T)][:, None]
        return subs, vals

    def to_sptensor(self) -> ttb.sptensor:
        """
<<<<<<< HEAD
        Contruct a :class:`pyttb.sptensor` from `pyttb.tensor`
=======
        Contruct a :class:`pyttb.sptensor` from `:class:pyttb.tensor`
>>>>>>> 15b9cc4d

        Returns
        -------
        Generated Sparse Tensor

        Examples
        --------
        >>> T = ttb.tensor(np.array([[0,2],[3,0]]))
        >>> print(T)
        tensor of shape (2, 2)
        data[:, :] =
        [[0 2]
         [3 0]]
        >>> S = T.to_sptensor()
        >>> print(S)
<<<<<<< HEAD
        sparse tensor of shape (2, 2) with 2 nonzeros
=======
        Sparse tensor of shape (2, 2) with 2 nonzeros
>>>>>>> 15b9cc4d
        [1, 0] = 3
        [0, 1] = 2
        """
        subs, vals = self.find()
        return ttb.sptensor(subs, vals, self.shape, copy=False)

    # TODO: do we need this, now that we have copy() and __deepcopy__()?
    def full(self) -> tensor:
        """
        Convert dense tensor to dense tensor.

        Returns
        -------
        Deep copy
        """
        return ttb.tensor(self.data)

    def innerprod(
        self, other: Union[tensor, ttb.sptensor, ttb.ktensor, ttb.ttensor]
    ) -> float:
        """
<<<<<<< HEAD
        Efficient inner product between a tensor and other `pyttb` tensor
=======
        Efficient inner product between a tensor and other `pyttb` tensors
>>>>>>> 15b9cc4d
        (`tensor`, `sptensor`, `ktensor`, or `ttensor`).

        Parameters
        ----------
        other:
            Tensor to take an innerproduct with.

        Examples
        --------
        >>> T = ttb.tensor(np.array([[1, 0], [0, 4]]))
        >>> T.innerprod(T)
        17
        >>> S = T.to_sptensor()
        >>> T.innerprod(S)
        17
        """
        if isinstance(other, ttb.tensor):
            if self.shape != other.shape:
                assert False, "Inner product must be between tensors of the same size"
            x = np.reshape(self.data, (self.data.size,), order="F")
            y = np.reshape(other.data, (other.data.size,), order="F")
            return x.dot(y)
        if isinstance(other, (ttb.ktensor, ttb.sptensor, ttb.ttensor)):
            # Reverse arguments and call specializer code
            return other.innerprod(self)
        assert False, "Inner product between tensor and that class is not supported"

    def isequal(self, other: Union[tensor, ttb.sptensor]) -> bool:
        """
        Exact equality for tensors.

        Parameters
        ----------
        other:
            Tensor to compare against.

        Examples
        --------
        >>> T1 = ttb.tensor(2 * np.ones((2,2)))
        >>> T2 = 2 * ttb.tensor(np.ones((2,2)))
        >>> T1.isequal(T2)
        True
        >>> T2[0,0] = 1
        >>> T1.isequal(T2)
        False
        """
        if isinstance(other, ttb.tensor):
            return bool(np.all(self.data == other.data))
        if isinstance(other, ttb.sptensor):
            return bool(np.all(self.data == other.full().data))
        return False

    # TODO: We should probably always return details and let caller drop them
    def issymmetric(  # noqa: PLR0912
        self,
        grps: Optional[np.ndarray] = None,
        version: Optional[Any] = None,
        return_details: bool = False,
    ) -> Union[bool, Tuple[bool, np.ndarray, np.ndarray]]:
        """
        Determine if a dense tensor is symmetric in specified modes.

        Parameters
        ----------
        grps:
            Modes to check for symmetry
        version:
            Any non-None value will call the non-default old version
        return_details:
            Flag to return symmetry details in addition to bool

        Returns
        -------
        If symmetric in modes, optionally all differences and permutations

        Examples
        --------
        >>> T = ttb.tensor(np.ones((2,2)))
        >>> T.issymmetric()
        True
        >>> T.issymmetric(grps=np.arange(T.ndims))
        True
        >>> is_sym, diffs, perms = \
            T.issymmetric(grps=np.arange(T.ndims), version=1, return_details=True)
        >>> print(f"Tensor is symmetric: {is_sym}")
        Tensor is symmetric: True
        >>> print(f"Differences in modes: {diffs}")
        Differences in modes: [[0.]
         [0.]]
        >>> print(f"Permutations: {perms}")
        Permutations: [[0. 1.]
         [1. 0.]]
        """
        n = self.ndims
        sz = np.array(self.shape)

        if grps is None:
            grps = np.arange(0, n)

        if len(grps.shape) == 1:
            grps = np.array([grps])

        # Substantially different routines are called depending on whether the user
        # requests the permutation information. If permutation is required
        # (or requested) the algorithm is much slower
        if version is None:
            # Use new algorithm
            for thisgrp in grps:
                # Check tensor dimensions first
                if not np.all(sz[thisgrp[0]] == sz[thisgrp]):
                    return False

                # Construct matrix ind where each row is the multi-index for one
                # element of X
                idx = tt_ind2sub(self.shape, np.arange(0, self.data.size))

                # Find reference index for every element in the tensor - this
                # is to its index in the symmetrized tensor. This puts every
                # element into a 'class' of entries that will be the same under
                # symmetry.
                classidx = idx
                classidx[:, thisgrp] = np.sort(idx[:, thisgrp], axis=1)

                # Compare each element to its class exemplar
                if np.any(self.data.ravel() != self.data[tuple(classidx.transpose())]):
                    return False

            # We survived all the tests!
            return True

        # Use the older algorithm
        else:
            # Check tensor dimensions for compatibility with symmetrization
            for dims in grps:
                for j in dims[1:]:
                    if sz[j] != sz[dims[0]]:
                        return False

            # Check actual symmetry
            cnt = sum(factorial(len(x)) for x in grps)
            all_diffs = np.zeros((cnt, 1))
            all_perms = np.zeros((cnt, n))
            for a_group in grps:
                # Compute the permutations for this group of symmetries
                for p_idx, perm in enumerate(permutations(a_group)):
                    all_perms[p_idx, :] = perm

                    # Do the permutation and record the difference.
                    Y = self.permute(np.array(perm))
                    if np.array_equal(self.data, Y.data):
                        all_diffs[p_idx] = 0
                    else:
                        all_diffs[p_idx] = np.max(
                            np.abs(self.data.ravel() - Y.data.ravel())
                        )

            if return_details is False:
                return bool((all_diffs == 0).all())
            return bool((all_diffs == 0).all()), all_diffs, all_perms

    def logical_and(self, other: Union[float, tensor]) -> tensor:
        """
        Logical and for tensors.

        Parameters
        ----------
        other:
            Value to perform and against.

        Examples
        --------
        >>> T = ttb.tensor(np.ones((2,2), dtype=bool))
        >>> T.logical_and(T).collapse()  # All true
        4
        """

        def logical_and(x, y):
            return np.logical_and(x, y)

        return tt_tenfun(logical_and, self, other)

    def logical_not(self) -> tensor:
        """
        Logical not for tensors.

        Examples
        --------
        >>> T = ttb.tensor(np.ones((2,2), dtype=bool))
        >>> T.logical_not().collapse()  # All false
        0
        """
        return ttb.tensor(np.logical_not(self.data), copy=False)

    def logical_or(self, other: Union[float, tensor]) -> tensor:
        """
        Logical or for tensors.

        Parameters
        ----------
        other:
            Value to perform or against.

        Examples
        --------
        >>> T = ttb.tensor(np.ones((2,2), dtype=bool))
        >>> T.logical_or(T.logical_not()).collapse()  # All true
        4
        """

        def tensor_or(x, y):
            return np.logical_or(x, y)

        return tt_tenfun(tensor_or, self, other)

    def logical_xor(self, other: Union[float, tensor]) -> tensor:
        """
        Logical xor for tensors.

        Parameters
        ----------
        other:
            Value to perform xor against.

        Examples
        --------
        >>> T = ttb.tensor(np.ones((2,2), dtype=bool))
        >>> T.logical_xor(T.logical_not()).collapse()  # All true
        4
        """

        def tensor_xor(x, y):
            return np.logical_xor(x, y)

        return tt_tenfun(tensor_xor, self, other)

    def mask(self, W: tensor) -> np.ndarray:
        """
        Extract non-zero values at locations specified by mask tensor `W`.

        Parameters
        ----------
        W:
            Mask tensor.

        Returns
        -------
        Array of extracted values.

        Examples
        --------
        >>> T = ttb.tensor(np.array([[1, 2], [3, 4]]))
        >>> W = ttb.tensor(np.ones((2,2)))
        >>> T.mask(W)
        array([1, 3, 2, 4])
        """
        # Error checking
        if np.any(np.array(W.shape) > np.array(self.shape)):
            assert False, "Mask cannot be bigger than the data tensor"

        # Extract locations of nonzeros in W
        wsubs, _ = W.find()

        # Extract those non-zero values
        return self.data[tuple(wsubs.transpose())]

    def mttkrp(  # noqa: PLR0912
        self, U: Union[ttb.ktensor, List[np.ndarray]], n: int
    ) -> np.ndarray:
        """
        Matricized tensor times Khatri-Rao product. The matrices used in the
        Khatri-Rao product are passed as a :class:`pyttb.ktensor` (where the
        factor matrices are used) or as a list of :class:`numpy.ndarray` objects.

        Parameters
        ----------
        U:
            Matrices to create the Khatri-Rao product.
        n:
            Mode used to matricize tensor.

        Returns
        -------
        Array containing matrix product.

        Examples
        --------
        >>> T = ttb.tensor(np.ones((2,2,2)))
        >>> U = [np.ones((2,2))] * 3
        >>> T.mttkrp(U, 2)
        array([[4., 4.],
               [4., 4.]])
        """

        # check that we have a tensor that can perform mttkrp
        if self.ndims < 2:
            assert False, "MTTKRP is invalid for tensors with fewer than 2 dimensions"

        # extract the list of factor matrices if given a ktensor
        if isinstance(U, ttb.ktensor):
            U = U.copy()
            if n == 0:
                U.redistribute(1)
            else:
                U.redistribute(0)
            # Extract the factor matrices
            U = U.factor_matrices

        # check that we have a list (or list extracted from a ktensor)
        if not isinstance(U, list):
            assert False, "Second argument should be a list of arrays or a ktensor"

        # check that list is the correct length
        if len(U) != self.ndims:
            assert False, "Second argument contains the wrong number of arrays"

        if n == 0:
            R = U[1].shape[1]
        else:
            R = U[0].shape[1]

        # check that the dimensions match
        for i in range(self.ndims):
            if i == n:
                continue
            if U[i].shape[0] != self.shape[i]:
                assert False, f"Entry {i} of list of arrays is wrong size"

        szl = int(np.prod(self.shape[0:n]))
        szr = int(np.prod(self.shape[n + 1 :]))
        szn = self.shape[n]

        if n == 0:
            Ur = ttb.khatrirao(*U[1 : self.ndims], reverse=True)
            Y = np.reshape(self.data, (szn, szr), order="F")
            return Y @ Ur
        if n == self.ndims - 1:
            Ul = ttb.khatrirao(*U[0 : self.ndims - 1], reverse=True)
            Y = np.reshape(self.data, (szl, szn), order="F")
            return Y.T @ Ul
        else:
            Ul = ttb.khatrirao(*U[n + 1 :], reverse=True)
            Ur = np.reshape(
                ttb.khatrirao(*U[0:n], reverse=True), (szl, 1, R), order="F"
            )
            Y = np.reshape(self.data, (-1, szr), order="F")
            Y = Y @ Ul
            Y = np.reshape(Y, (szl, szn, R), order="F")
            V = np.zeros((szn, R))
            for r in range(R):
                V[:, [r]] = Y[:, :, r].T @ Ur[:, :, r]
            return V

    def mttkrps(self, U: Union[ttb.ktensor, List[np.ndarray]]) -> List[np.ndarray]:
        """
        Sequence of MTTKRP calculations for a tensor.

        Result is equivalent to [T.mttkrp(U, k) for k in range(T.ndims)].

        Parameters
        ----------
        U:
            Matrices to create the Khatri-Rao product.
<<<<<<< HEAD

        Returns
        -------
        Array containing matrix product.

=======

        Returns
        -------
        Array containing matrix product.

>>>>>>> 15b9cc4d
        Examples
        --------
        >>> T = ttb.tensor(np.ones((2,2,2)))
        >>> U = [np.ones((2,2))] * 3
        >>> T.mttkrps(U)
        [array([[4., 4.],
               [4., 4.]]), array([[4., 4.],
               [4., 4.]]), array([[4., 4.],
               [4., 4.]])]
        """
        if isinstance(U, ttb.ktensor):
            U = U.factor_matrices
        split_idx = min_split(self.shape)
        V = [np.empty_like(self.data, shape=())] * self.ndims
        K = ttb.khatrirao(*U[split_idx + 1 :], reverse=True)
        W = np.reshape(self.data, (-1, K.shape[0]), order="F").dot(K)
        for k in range(split_idx):
            # Loop entry invariant: W has modes (mk x ... x ms, C)
            V[k] = mttv_mid(W, U[k + 1 : split_idx + 1])
            W = mttv_left(W, U[k])
        V[split_idx] = W
        K = ttb.khatrirao(*U[0 : split_idx + 1], reverse=True)
        W = np.reshape(self.data, (K.shape[0], -1), order="F").transpose().dot(K)
        for k in range(split_idx + 1, self.ndims - 1):
            # Loop invariant: W has modes (mk x .. x md, C)
            V[k] = mttv_mid(W, U[k + 1 :])
            W = mttv_left(W, U[k])
        V[-1] = W
        return V

    @property
    def ndims(self) -> int:
        """
        Number of dimensions of the tensor.

        Examples
        --------
        >>> T = ttb.tensor(np.ones((2,2)))
        >>> T.ndims
        2
        """
        if self.shape == (0,):
            return 0
        return len(self.shape)

    @property
    def nnz(self) -> int:
        """
        Number of non-zero elements in the tensor.

        Examples
        --------
        >>> T = ttb.tensor(np.ones((2,2,2)))
        >>> T.nnz
        8
        """
        return np.count_nonzero(self.data)

    def norm(self) -> float:
        """
        Frobenius norm of the tensor, defined as the square root of the sum of the
        squares of the elements of the tensor.

        Examples
        --------
        >>> T = ttb.tensor(np.ones((2,2,2,2)))
        >>> T.norm()
        4.0
        """
        # default of np.linalg.norm is to vectorize the data and compute the vector
        # norm, which is equivalent to the Frobenius norm for multidimensional arrays.
        # However, the argument 'fro' only works for 1-D and 2-D arrays currently.
        return float(np.linalg.norm(self.data))

    def nvecs(self, n: int, r: int, flipsign: bool = True) -> np.ndarray:
        """
        Compute the leading mode-n vectors of the tensor.

        Computes the `r` leading eigenvectors of Tn*Tn.T (where Tn is the
        mode-`n` matricization/unfolding of self), which provides information
        about the mode-n fibers. In two-dimensions, the `r` leading mode-1
        vectors are the same as the `r` left singular vectors and the `r`
        leading mode-2 vectors are the same as the `r` right singular
        vectors. By default, this method computes the top `r` eigenvectors
        of Tn*Tn.T.

        Parameters
        ----------
        n:
            Mode for tensor matricization.
        r:
            Number of eigenvectors to compute and use.
        flipsign:
            If True, make each column's largest element positive.

        Returns
        -------
        Computed eigenvectors.

        Examples
        --------
        >>> T = ttb.tensor(np.array([[1, 2], [3, 4]]))
        >>> T.nvecs(0,1)  # doctest: +ELLIPSIS
        array([[0.4045...],
               [0.9145...]])
        >>> T.nvecs(0,2)  # doctest: +ELLIPSIS
        array([[ 0.4045...,  0.9145...],
               [ 0.9145..., -0.4045...]])
        """
        Xn = ttb.tenmat.from_tensor_type(self, rdims=np.array([n])).double()
        y = Xn @ Xn.T

        if r < y.shape[0] - 1:
            w, v = scipy.sparse.linalg.eigsh(y, r)
            v = v[:, (-np.abs(w)).argsort()]
            v = v[:, :r]
        else:
            logging.debug(
                "Greater than or equal to tensor.shape[n] - 1 eigenvectors"
                " requires cast to dense to solve"
            )
            w, v = scipy.linalg.eigh(y)
            v = v[:, (-np.abs(w)).argsort()]
            v = v[:, :r]

        if flipsign:
            idx = np.argmax(np.abs(v), axis=0)
            for i in range(v.shape[1]):
                if v[idx[i], i] < 0:
                    v[:, i] *= -1
        return v

    def permute(self, order: np.ndarray) -> tensor:
        """
        Permute tensor dimensions. The result is a tensor that has the
        same values, but the order of the subscripts needed to access
        any particular element are rearranged as specified by `order`.

        Parameters
        ----------
        order:
            New order of tensor dimensions.

        Returns
        -------
        New tensor with permuted dimensions.

        Examples
        --------
        >>> T1 = ttb.tensor(np.array([[1, 2], [3, 4]]))
        >>> T1
        tensor of shape (2, 2)
        data[:, :] =
        [[1 2]
         [3 4]]
        >>> T1.permute(np.array((1,0)))
        tensor of shape (2, 2)
        data[:, :] =
        [[1 3]
         [2 4]]
        """
        if self.ndims != order.size:
            assert False, "Invalid permutation order"

        # If order is empty, return
        if order.size == 0:
            return self.copy()

        # Check for special case of an order-1 object, has no effect
        if (order == 1).all():
            return self.copy()

        # Np transpose does error checking on order, acts as permutation
        return ttb.tensor(np.transpose(self.data, order), copy=False)

    def reshape(self, shape: Tuple[int, ...]) -> tensor:
        """
        Reshape the tensor.

        Parameters
        ----------
        shape:
            New shape

        Examples
        --------
        >>> T1 = ttb.tensor(np.ones((2,2)))
        >>> T1.shape
        (2, 2)
        >>> T2 = T1.reshape((4,1))
        >>> T2.shape
        (4, 1)
        """
        if np.prod(self.shape) != np.prod(shape):
            assert False, "Reshaping a tensor cannot change number of elements"

        return ttb.tensor(np.reshape(self.data, shape, order="F"), shape)

    def squeeze(self) -> Union[tensor, np.ndarray, float]:
        """
        Removes singleton dimensions from the tensor.

        Returns
        -------
        Tensor or scalar if all dims squeezed.

        Examples
        --------
        >>> T = ttb.tensor(np.array([[[4]]]))
        >>> T.squeeze()
        4
        >>> T = ttb.tensor(np.array([[1, 2, 3]]))
        >>> T.squeeze().data
        array([1, 2, 3])
        """
        shapeArray = np.array(self.shape)
        if np.all(shapeArray > 1):
            return self.copy()
        else:
            idx = np.where(shapeArray > 1)
            if idx[0].size == 0:
                return np.squeeze(self.data)[()]
            return ttb.tensor(np.squeeze(self.data))

    def symmetrize(  # noqa: PLR0912,PLR0915
        self, grps: Optional[np.ndarray] = None, version: Optional[Any] = None
    ) -> tensor:
        """
        Symmetrize a tensor in the specified modes.

        It is *the same or less* work to just call T = T.symmetrize() then to first
        check if T is symmetric and then symmetrize it, even if T is already symmetric.

        Parameters
        ----------
        grps:
            Modes to check for symmetry.
        version:
            Any non-None value will call the non-default old version.

        Returns
        -------
        Symmetrized tensor.

        Examples
        --------
        >>> T = ttb.tensor(np.ones((2,2,2)))
        >>> T.symmetrize(np.array([0,2]))
        tensor of shape (2, 2, 2)
        data[0, :, :] =
        [[1. 1.]
         [1. 1.]]
        data[1, :, :] =
        [[1. 1.]
         [1. 1.]]
        """
        n = self.ndims
        sz = np.array(self.shape)

        if grps is None:
            grps = np.arange(0, n)

        if len(grps.shape) == 1:
            grps = np.array([grps])

        data = self.data.copy()

        # Use default newer faster version
        if version is None:
            ngrps = len(grps)
            for i in range(0, ngrps):
                # Extract current group
                thisgrp = grps[i]

                # Check tensor dimensions first
                if not np.all(sz[thisgrp[0]] == sz[thisgrp]):
                    assert False, "Dimension mismatch for symmetrization"

                # Check for no overlap in the sets
                if i < ngrps - 1:
                    if not np.intersect1d(thisgrp, grps[i + 1 :, :]).size == 0:
                        assert False, "Cannot have overlapping symmetries"

                # Construct matrix ind where each row is the multi-index for one
                # element of tensor
                idx = tt_ind2sub(self.shape, np.arange(0, data.size))

                # Find reference index for every element in the tensor - this
                # is to its index in the symmetrized tensor. This puts every
                # element into a 'class' of entries that will be the same under
                # symmetry.

                classidx = idx
                classidx[:, thisgrp] = np.sort(idx[:, thisgrp], axis=1)
                linclassidx = tt_sub2ind(self.shape, classidx)

                # Compare each element to its class exemplar
                if np.all(data.ravel() == data[tuple(classidx.transpose())]):
                    continue

                # Take average over all elements in the same class
                classSum = accumarray(linclassidx, data.ravel())
                classNum = accumarray(linclassidx, 1)
                # We ignore this division error state because if we don't have an entry
                # in linclassidx we won't reference the inf or nan in the slice below
                with np.errstate(divide="ignore", invalid="ignore"):
                    avg = classSum / classNum

                newdata = avg[linclassidx]
                data = np.reshape(newdata, self.shape)

            return ttb.tensor(data, copy=False)

        else:  # Original version
            # Check tensor dimensions for compatibility with symmetrization
            ngrps = len(grps)
            for i in range(0, ngrps):
                dims = grps[i]
                for j in dims[1:]:
                    if sz[j] != sz[dims[0]]:
                        assert False, "Dimension mismatch for symmetrization"

            # Check for no overlap in sets
            for i in range(0, ngrps):
                for j in range(i + 1, ngrps):
                    if not np.intersect1d(grps[i, :], grps[j, :]).size == 0:
                        assert False, "Cannot have overlapping symmetries"

            # Create the combinations for each symmetrized subset
            combos = []
            for i in range(0, ngrps):
                combos.append(np.array(list(permutations(grps[i, :]))))
            combos = np.stack(combos)

            # Create all the permuations to be averaged
            combo_lengths = [len(perm) for perm in combos]
            total_perms = int(np.prod(combo_lengths))
            sym_perms = np.tile(np.arange(0, n), [total_perms, 1])
            for i in range(0, ngrps):
                ntimes = np.prod(combo_lengths[0:i], dtype=int)
                ncopies = np.prod(combo_lengths[i + 1 :], dtype=int)
                nelems = len(combos[i])

                perm_idx = 0
                for _ in range(0, ntimes):
                    for k in range(0, nelems):
                        for _ in range(0, ncopies):
                            # TODO: Does this do anything? Matches MATLAB
                            # at very least should be able to flatten
                            sym_perms[perm_idx, grps[i]] = combos[i][k, :]
                            perm_idx += 1

            # Create an average tensor
            Y = ttb.tensor(np.zeros(self.shape), copy=False)
            for i in range(0, total_perms):
                Y += self.permute(sym_perms[i, :])

            Y /= total_perms

            # It's not *exactly* symmetric due to oddities in differently ordered
            # summations and so on, so let's fix that.
            # Idea borrowed from Gergana Bounova:
            # http://www.mit.edu/~gerganaa/downloads/matlab/symmetrize.m
            for i in range(0, total_perms):
                Z = Y.permute(sym_perms[i, :])
                Y.data[:] = np.maximum(Y.data[:], Z.data[:])

            return Y

    def ttm(
        self,
        matrix: Union[np.ndarray, List[np.ndarray]],
        dims: Optional[Union[float, np.ndarray]] = None,
        exclude_dims: Optional[Union[int, np.ndarray]] = None,
        transpose: bool = False,
    ) -> tensor:
        """
        Tensor times matrix.

        Computes the n-mode product of `self` with the matrix `matrix`; i.e.,
        `self x_n matrix`. The integer `n` specifies the dimension (or mode)
        along which the matrix should be multiplied. If `matrix.shape = (J,I)`,
        then the tensor must have `self.shape[n] = I`. The result will be the
        same order and shape as `self` except that the size of dimension `n`
        will be `J`.

        Multiplication with more than one matrix is provided using a list of
        matrices and corresponding dimensions in the tensor to use. Multiplication
        using the transpose of the matrix (or matrices) is also provided.

        The dimensions of the tensor with which to multiply can be provided as
        `dims`, or the dimensions to exclude from `[0, ..., self.ndims]` can be
        specified using `exclude_dims`.

        Parameters
        ----------
        matrix:
            Matrix or matrices to multiple by.
        dims:
            Dimensions to multiply against.
        exclude_dims:
            Use all dimensions but these.
        transpose:
            Transpose matrices during multiplication.

        Returns
        -------
        Tensor product.

        Examples
        --------
        >>> T = ttb.tensor(np.ones((2,2,2,2)))
        >>> A = 2*np.ones((2,1))
        >>> T.ttm([A,A], dims=[0,1], transpose=True)
        tensor of shape (1, 1, 2, 2)
        data[0, 0, :, :] =
        [[16. 16.]
         [16. 16.]]
        >>> T.ttm([A,A], exclude_dims=[0,1], transpose=True)
        tensor of shape (2, 2, 1, 1)
        data[0, 0, :, :] =
        [[16.]]
        data[1, 0, :, :] =
        [[16.]]
        data[0, 1, :, :] =
        [[16.]]
        data[1, 1, :, :] =
        [[16.]]
        """
        if dims is None and exclude_dims is None:
            dims = np.arange(self.ndims)
        elif isinstance(dims, list):
            dims = np.array(dims)
        elif isinstance(dims, (float, int, np.generic)):
            dims = np.array([dims])

        if isinstance(exclude_dims, (float, int)):
            exclude_dims = np.array([exclude_dims])

        if isinstance(matrix, list):
            # Check that the dimensions are valid
            dims, vidx = tt_dimscheck(self.ndims, len(matrix), dims, exclude_dims)

            # Calculate individual products
            Y = self.ttm(matrix[vidx[0]], dims[0], transpose=transpose)
            for k in range(1, dims.size):
                Y = Y.ttm(matrix[vidx[k]], dims[k], transpose=transpose)
            return Y

        if not isinstance(matrix, (np.ndarray, sparse.spmatrix)):
            assert False, f"matrix must be of type numpy.ndarray but got:\n{matrix}"

        dims, _ = tt_dimscheck(self.ndims, dims=dims, exclude_dims=exclude_dims)

        if not (dims.size == 1 and np.isin(dims, np.arange(self.ndims))):
            assert False, "dims must contain values in [0,self.dims)"

        # old version (ver=0)
        shape = np.array(self.shape, dtype=int)
        n = dims[0]
        order = np.array([n, *list(range(0, n)), *list(range(n + 1, self.ndims))])
        newdata = self.permute(order).data
        ids = np.array(list(range(0, n)) + list(range(n + 1, self.ndims)))
        second_dim = 1
        if len(ids) > 0:
            second_dim = np.prod(shape[ids])
        newdata = np.reshape(newdata, (shape[n], second_dim), order="F")
        if transpose:
            newdata = matrix.T @ newdata
            p = matrix.shape[1]
        else:
            newdata = matrix @ newdata
            p = matrix.shape[0]

        newshape = np.array(
            [p, *list(shape[range(0, n)]), *list(shape[range(n + 1, self.ndims)])]
        )
        Y_data = np.reshape(newdata, newshape, order="F")
        Y_data = np.transpose(Y_data, np.argsort(order))
        return ttb.tensor(Y_data, copy=False)

    def ttt(
        self,
        other: tensor,
        selfdims: Optional[Union[int, np.ndarray]] = None,
        otherdims: Optional[Union[int, np.ndarray]] = None,
    ) -> tensor:
        """
        Tensor multiplication (tensor times tensor).

        Computes the contracted product of tensors, self and other, in the
        dimensions specified by the `selfdims` and `otherdims`. The sizes of
        the dimensions specified by `selfdims` and `otherdims` must match;
        that is, `self.shape(selfdims)` must equal `other.shape(otherdims)`.
        If only `selfdims` is provided as input, it is used to specify the
        dimensions for both `self` and `other`.

        Parameters
        ----------
        other:
            Tensor to multiply by.
        selfdims:
            Dimensions to contract self by for multiplication.
        otherdims:
            Dimensions to contract other tensor by for multiplication.

        Returns
        -------
        Tensor product.

        Examples
        --------
        >>> T = ttb.tensor(np.array([[1, 2], [3, 4]]))
        >>> T.ttt(T)
        tensor of shape (2, 2, 2, 2)
        data[0, 0, :, :] =
        [[1 2]
         [3 4]]
        data[1, 0, :, :] =
        [[ 3  6]
         [ 9 12]]
        data[0, 1, :, :] =
        [[2 4]
         [6 8]]
        data[1, 1, :, :] =
        [[ 4  8]
         [12 16]]
        >>> T.ttt(T, 0)
        tensor of shape (2, 2)
        data[:, :] =
        [[10 14]
         [14 20]]
        >>> T.ttt(T, selfdims=0, otherdims=1)
        tensor of shape (2, 2)
        data[:, :] =
        [[ 7 15]
         [10 22]]
        """
        if not isinstance(other, tensor):
            assert False, "other must be of type tensor"

        if selfdims is None:
            selfdims = np.array([], dtype=int)
        elif isinstance(selfdims, int):
            selfdims = np.array([selfdims])
        selfshape = tuple(np.array(self.shape)[selfdims])

        if otherdims is None:
            otherdims = selfdims.copy()
        elif isinstance(otherdims, int):
            otherdims = np.array([otherdims])
        othershape = tuple(np.array(other.shape)[otherdims])

        if np.any(selfshape != othershape):
            assert (
                False
            ), f"Specified dimensions do not match got {selfshape} and {othershape}"

        # Compute the product

        # Avoid transpose by reshaping self and computing result = self * other
        amatrix = ttb.tenmat.from_tensor_type(self, cdims=selfdims)
        bmatrix = ttb.tenmat.from_tensor_type(other, rdims=otherdims)
        cmatrix = amatrix * bmatrix

        # Check whether or not the result is a scalar
        if isinstance(cmatrix, ttb.tenmat):
            return cmatrix.to_tensor()
        return cmatrix

    def ttv(
        self,
        vector: Union[np.ndarray, List[np.ndarray]],
        dims: Optional[Union[int, np.ndarray]] = None,
        exclude_dims: Optional[Union[int, np.ndarray]] = None,
    ) -> tensor:
        """
        Tensor times vector.

        Computes the n-mode product of `self` with the vector `vector`; i.e.,
        `self x_n vector`. The integer `n` specifies the dimension (or mode)
        along which the vector should be multiplied. If `vector.shape = (I,)`,
        then the tensor must have `self.shape[n] = I`. The result will be the
        same order and shape as `self` except that the size of dimension `n`
        will be `J`. The resulting tensor has one less dimension, as dimension
        `n` is removed in the multiplication.

        Multiplication with more than one vector is provided using a list of
        vectors and corresponding dimensions in the tensor to use.

        The dimensions of the tensor with which to multiply can be provided as
        `dims`, or the dimensions to exclude from `[0, ..., self.ndims]` can be
        specified using `exclude_dims`.

        Parameters
        ----------
        vector:
            Vector or vectors to multiple by.
        dims:
            Dimensions to multiply against.
        exclude_dims:
            Use all dimensions but these.

        Returns
        -------
        Tensor product.

        Examples
        --------
        >>> T = ttb.tensor(np.array([[1, 2], [3, 4]]))
        >>> T.ttv(np.ones(2),0)
        tensor of shape (2,)
        data[:] =
        [4. 6.]
        >>> T.ttv(np.ones(2),1)
        tensor of shape (2,)
        data[:] =
        [3. 7.]
        >>> T.ttv([np.ones(2), np.ones(2)])
        10.0
        """
        if dims is None and exclude_dims is None:
            dims = np.array([])
        elif isinstance(dims, (float, int)):
            dims = np.array([dims])

        if isinstance(exclude_dims, (float, int)):
            exclude_dims = np.array([exclude_dims])

        # Check that vector is a list of vectors, if not place single vector as element
        # in list
        if len(vector) > 0 and isinstance(vector[0], (int, float, np.int_, np.float_)):
            return self.ttv(np.array([vector]), dims, exclude_dims)

        # Get sorted dims and index for multiplicands
        dims, vidx = tt_dimscheck(self.ndims, len(vector), dims, exclude_dims)

        # Check that each multiplicand is the right size.
        for i in range(dims.size):
            if vector[vidx[i]].shape != (self.shape[dims[i]],):
                assert False, "Multiplicand is wrong size"

        # Extract the data
        c = self.data.copy()

        # Permute it so that the dimensions we're working with come last
        remdims = np.setdiff1d(np.arange(0, self.ndims), dims)
        if self.ndims > 1:
            c = np.transpose(c, np.concatenate((remdims, dims)))

        # Do each multiply in sequence, doing the highest index first, which is
        # important for vector multiplies.
        n = self.ndims
        sz = np.array(self.shape)[np.concatenate((remdims, dims))]

        for i in range(dims.size - 1, -1, -1):
            c = np.reshape(c, tuple([np.prod(sz[0 : n - 1]), sz[n - 1]]), order="F")
            c = c.dot(vector[vidx[i]])
            n -= 1
        # If needed, convert the final result back to tensor
        if n > 0:
            return ttb.tensor(c, tuple(sz[0:n]), copy=False)
        return c[0]

    def ttsv(
        self,
        vector: np.ndarray,
        skip_dim: Optional[int] = None,
        version: Optional[int] = None,
    ) -> Union[np.ndarray, tensor]:
        """
        Tensor times same vector in multiple modes.

        See :meth:`ttv` for details on multiplication of a tensor with a
        vector. When `skip_dim` is provided, multiply the vector by all but
        dimensions except `[0, ..., skip_dim]`.

        Parameters
        ----------
        vector:
            Vector to multiply by.
        skip_dim:
            Initial dimensions of the tensor to skip when multiplying.

        Examples
        --------
        >>> T = ttb.tensor(np.array([[1, 2], [3, 4]]))
        >>> T.ttsv(np.ones(2))
        10.0
        >>> T.ttsv(np.ones(2),0)
        array([3., 7.])
        >>> T.ttsv(np.ones(2),1)
        array([[1, 2],
               [3, 4]])
        """
        # Only two simple cases are supported
        if skip_dim is None:
            exclude_dims = None
            skip_dim = -1  # For easier math later
        elif skip_dim < 0:
            raise ValueError("Invalid modes in ttsv")
        else:
            exclude_dims = np.arange(0, skip_dim + 1)

        if version == 1:  # Calculate the old way
            P = self.ndims
            X = np.array([vector for i in range(P)])
            if skip_dim in (0, 1):  # Return scalar or matrix
                return self.ttv(X, exclude_dims=exclude_dims).double()
            return self.ttv(X, exclude_dims=exclude_dims)

        if version == 2 or version is None:  # Calculate the new way
            d = self.ndims
            sz = self.shape[0]  # Sizes of all modes must be the same

            dnew = skip_dim + 1  # Number of modes in result
            drem = d - dnew  # Number of modes multiplied out

            y = self.data.copy()
            for i in range(drem, 0, -1):
                yy = np.reshape(y, (sz ** (dnew + i - 1), sz), order="F")
                y = yy.dot(vector)

            # Convert to matrix if 2-way or convert back to tensor if result is >= 3-way
            if dnew == 2:
                return np.reshape(y, [sz, sz], order="F")
            if dnew > 2:
                return ttb.tensor(
                    np.reshape(y, newshape=sz * np.ones(dnew, dtype=int), order="F"),
                    copy=False,
                )

            # extract scalar if needed
            if len(y) == 1:
                y = y.item()

            return y
        assert False, "Invalid value for version; should be None, 1, or 2"

    def __setitem__(self, key, value):
        """
        Subscripted assignment for a tensor.

        We can assign elements to a tensor in three ways.

        Case 1: `T[R1,R2,...,Rn] = Y`, in which case we replace the
        rectangular subtensor (or single element) specified by the ranges
        `R1`,...,`Rn` with `Y`. The right-hand-side can be a scalar, a tensor,
        or a :class:`numpy.ndarray`.

        Case 2a: `T[S] = V`, where `S` is a `p` x `n` array of subscripts and `V` is
        a scalar or a vector containing `p` values.

        Case 2b: `T[I] = V`, where `I` is a set of `p` linear indices and `V` is a
        scalar or a vector containing p values. Resizing is not allowed in this
        case.

        Examples
        --------
        >>> T = tensor(np.ones((3,4,2)))
        >>> # replaces subtensor
        >>> T[0:2,0:2,0] = np.ones((2,2))
        >>> # replaces two elements
        >>> T[np.array([[1, 1, 1], [1, 1, 2]])] = [5, 7]
        >>> # replaces two elements with linear indices
        >>> T[np.array([1, 13])] = [5, 7]
        >>> # grows tensor to accept new element
        >>> T[1,1,2:3] = 1
        >>> T[1,1,4] = 1
        """
        access_type = get_index_variant(key)

        # Case 1: Rectangular Subtensor
        if access_type == IndexVariant.SUBTENSOR:
            return self._set_subtensor(key, value)

        # Case 2a: Subscript indexing
        if access_type == IndexVariant.SUBSCRIPTS:
            return self._set_subscripts(key, value)

        # Case 2b: Linear Indexing
        if access_type == IndexVariant.LINEAR:
            if isinstance(key, list):
                key = np.array(key)
            return self._set_linear(key, value)

        assert False, "Invalid use of tensor setitem"

    def _set_linear(self, key, value):
        idx = key
        if not isinstance(idx, slice) and (idx > np.prod(self.shape)).any():
            assert (
                False
            ), "TTB:BadIndex In assignment X[I] = Y, a tensor X cannot be resized"
        if isinstance(key, (int, float, np.generic)):
            idx = np.array([key])
        elif isinstance(key, slice):
            idx = np.array(range(np.prod(self.shape))[key])
        idx = tt_ind2sub(self.shape, idx)
        if idx.shape[0] == 1:
            self.data[tuple(idx[0, :])] = value
        else:
            actualIdx = tuple(idx.transpose())
            self.data[actualIdx] = value

    def _set_subtensor(self, key, value):  # noqa: PLR0912
        # Extract array of subscripts
        subs = key
        # Will the size change? If so we first need to resize x
        n = self.ndims
        sliceCheck = []
        for element in subs:
            if isinstance(element, slice):
                if element.stop is None:
                    sliceCheck.append(1)
                else:
                    sliceCheck.append(element.stop - 1)
            elif isinstance(element, Iterable):
                if any(
                    not isinstance(entry, (float, int, np.generic)) for entry in element
                ):
                    raise ValueError(
                        f"Entries for setitem must be numeric but recieved, {element}"
                    )
                sliceCheck.append(max(element))
            else:
                sliceCheck.append(element)
        bsiz = np.array(sliceCheck)
        if n == 0:
            newsiz = (bsiz[n:] + 1).astype(int)
        else:
            newsiz = np.concatenate(
                (np.max((self.shape, bsiz[0:n] + 1), axis=0), bsiz[n:] + 1)
            ).astype(int)
        if not np.array_equal(newsiz, self.shape):
            # We need to enlarge x.data.
            newData = np.zeros(shape=tuple(newsiz))
            if self.data.size > 0:
                idx = [slice(None, currentShape) for currentShape in self.shape]
                idx.extend([0] * (len(newsiz) - self.ndims))
                newData[tuple(idx)] = self.data
            self.data = newData

            self.shape = tuple(newsiz)
        if isinstance(value, ttb.tensor):
            self.data[key] = value.data
        else:
            self.data[key] = value

    def _set_subscripts(self, key, value):
        # Extract array of subscripts
        subs = key

        # Will the size change? If so we first need to resize x
        n = self.ndims
        bsiz = np.array(np.max(subs, axis=0))
        if n == 0:
            newsiz = (bsiz[n:] + 1).astype(int)
        else:
            newsiz = np.concatenate(
                (np.max((self.shape, bsiz[0:n] + 1), axis=0), bsiz[n:] + 1)
            ).astype(int)

        if not np.array_equal(newsiz, self.shape):
            # We need to enlarge x.data.
            newData = np.zeros(shape=tuple(newsiz))
            if self.data.size > 0:
                idx = [slice(None, currentShape) for currentShape in self.shape]
                idx.extend([0] * (len(newsiz) - self.ndims))
                newData[tuple(idx)] = self.data
            self.data = newData

            self.shape = tuple(newsiz)

        # Finally we can copy in new data
        if key.shape[0] == 1:  # and len(key.shape) == 1:
            self.data[tuple(key[0, :])] = value
        else:
            self.data[tuple(key.transpose())] = value

    def __getitem__(self, item):  # noqa: PLR0912
        """
        Subscripted reference for tensors.

        We can extract elements or subtensors from a tensor in the
        following ways.

        Case 1a: `y = T[I1,I2,...,In], where each `I` is an index, returns a
        scalar.

        Case 1b: `Y = T[R1,R2,...,Rn]`, where one or more `R` is a range and
        the rest are indices, returns a tensor.

        Case 2a: `V = T[S]` where `S` is a `p` x `n` array
        of subscripts, returns a vector of `p` values.

        Case 2b: `V = T[I]` where `I` is a set of `p`
        linear indices, returns a vector of `p` values.

        Any ambiguity results in executing the first valid case. This
        is particularly an issue if `self.ndims == 1`.

        Examples
        --------
        >>> T = tensor(np.ones((3,4,2,1)))
        >>> T[0,0,0,0] # produces a scalar
        1.0
        >>> # produces a tensor of order 1 and size 1
        >>> T[1,1,1,:] # doctest: +NORMALIZE_WHITESPACE
        tensor of shape (1,)
        data[:] =
        [1.]
        >>> # produces a tensor of size 2 x 2 x 1
        >>> T[0:2,[2, 3],1,:] # doctest: +NORMALIZE_WHITESPACE
        tensor of shape (2, 2, 1)
        data[0, :, :] =
        [[1.]
         [1.]]
        data[1, :, :] =
        [[1.]
         [1.]]
        >>> # returns a vector of length 2
        >>> # Equivalent to selecting [0,0,0,0] and [1,1,1,0] separately
        >>> T[np.array([[0, 0, 0, 0], [1, 1, 1, 0]])]
        array([1., 1.])
        >>> T[[0,1,2]] # extracts the first three linearized indices
        array([1., 1., 1.])
        """
        # Case 0: Single Index Linear
        if isinstance(item, (int, float, np.generic, slice)):
            if isinstance(item, (int, float, np.generic)):
                idx = np.array(item)
            elif isinstance(item, slice):
                idx = np.array(range(np.prod(self.shape))[item])
            a = np.squeeze(self.data[tuple(tt_ind2sub(self.shape, idx).transpose())])
            # Todo if row make column?
            return tt_subsubsref(a, idx)
        # Case 1: Rectangular Subtensor
        if isinstance(item, tuple) and len(item) == self.ndims:
            # Copy the subscripts
            region = item

            # Extract the data
            newdata = self.data[region]

            # Determine the subscripts
            newsiz = []  # future new size
            kpdims = []  # dimensions to keep
            rmdims = []  # dimensions to remove

            # Determine the new size and what dimensions to keep
            for i, a_region in enumerate(region):
                if isinstance(a_region, slice):
                    newsiz.append(self.shape[i])
                    kpdims.append(i)
                elif not isinstance(a_region, (int, np.integer)) and len(a_region) > 1:
                    newsiz.append(np.prod(a_region))
                    kpdims.append(i)
                else:
                    rmdims.append(i)

            newsiz = np.array(newsiz, dtype=int)
            kpdims = np.array(kpdims, dtype=int)
            rmdims = np.array(rmdims, dtype=int)

            # If the size is zero, then the result is returned as a scalar
            # otherwise, we convert the result to a tensor
            if newsiz.size == 0:
                a = newdata
            else:
                a = ttb.tensor(newdata, copy=False)
            return a

        # *** CASE 2a: Subscript indexing ***
        is_subscript = (
            isinstance(item, np.ndarray)
            and len(item.shape) == 2
            and item.shape[-1] == self.ndims
        )
        if is_subscript:
            # Extract array of subscripts
            subs = np.array(item)
            a = np.squeeze(self.data[tuple(subs.transpose())])
            # TODO if is row make column?
            return tt_subsubsref(a, subs)

        # Case 2b: Linear Indexing
        if isinstance(item, tuple) and len(item) >= 2:
            assert False, "Linear indexing requires single input array"

        if (isinstance(item, np.ndarray) and len(item.shape) == 1) or (
            isinstance(item, list)
            and all(isinstance(element, (int, np.integer)) for element in item)
        ):
            idx = np.array(item)
            a = np.squeeze(self.data[tuple(tt_ind2sub(self.shape, idx).transpose())])
            # Todo if row make column?
            return tt_subsubsref(a, idx)

        assert False, "Invalid use of tensor getitem"

    def __eq__(self, other):
        """
        Equal for tensors (element-wise).

        Parameters
        ----------
        other: :class:`pyttb.tensor`, float, int

        Returns
        -------
        :class:`pyttb.tensor` of `bool`.

        Examples
        --------
        >>> T = ttb.tensor(np.array([[1, 2], [3, 4]]))
        >>> T == T
        tensor of shape (2, 2)
        data[:, :] =
        [[ True  True]
         [ True  True]]
        >>> T == 1
        tensor of shape (2, 2)
        data[:, :] =
        [[ True False]
         [False False]]
        """

        def tensor_equality(x, y):
            return x == y

        return tt_tenfun(tensor_equality, self, other)

    def __ne__(self, other):
        """
        Not equal (!=) for tensors (element-wise).

        Parameters
        ----------
        other: :class:`pyttb.tensor`, float, int

        Returns
        -------
        :class:`pyttb.tensor` of `bool`.

        Examples
        --------
        >>> T = ttb.tensor(np.array([[1, 2], [3, 4]]))
        >>> T != T
        tensor of shape (2, 2)
        data[:, :] =
        [[False False]
         [False False]]
        >>> T != 1
        tensor of shape (2, 2)
        data[:, :] =
        [[False  True]
         [ True  True]]
        """

        def tensor_not_equal(x, y):
            return x != y

        return tt_tenfun(tensor_not_equal, self, other)

    def __ge__(self, other):
        """
        Greater than or equal (>=) for tensors (element-wise).

        Parameters
        ----------
        other: :class:`pyttb.tensor`, float, int

        Returns
        -------
        :class:`pyttb.tensor` of `bool`.

        Examples
        --------
        >>> T = ttb.tensor(np.array([[1, 2], [3, 4]]))
        >>> T >= T
        tensor of shape (2, 2)
        data[:, :] =
        [[ True  True]
         [ True  True]]
        >>> T >= 1
        tensor of shape (2, 2)
        data[:, :] =
        [[ True  True]
         [ True  True]]
        """

        def greater_or_equal(x, y):
            return x >= y

        return tt_tenfun(greater_or_equal, self, other)

    def __le__(self, other):
        """
        Less than or equal (<=) for tensors (element-wise).

        Parameters
        ----------
        other: :class:`pyttb.tensor`, float, int

        Returns
        -------
        :class:`pyttb.tensor` of `bool`.

        Examples
        --------
        >>> T = ttb.tensor(np.array([[1, 2], [3, 4]]))
        >>> T <= T
        tensor of shape (2, 2)
        data[:, :] =
        [[ True  True]
         [ True  True]]
        >>> T <= 1
        tensor of shape (2, 2)
        data[:, :] =
        [[ True False]
         [False False]]
        """

        def less_or_equal(x, y):
            return x <= y

        return tt_tenfun(less_or_equal, self, other)

    def __gt__(self, other):
        """
        Greater than (>) for tensors (element-wise).

        Parameters
        ----------
        other: :class:`pyttb.tensor`, float, int

        Returns
        -------
        :class:`pyttb.tensor` of `bool`.

        Examples
        --------
        >>> T = ttb.tensor(np.array([[1, 2], [3, 4]]))
        >>> T > T
        tensor of shape (2, 2)
        data[:, :] =
        [[False False]
         [False False]]
        >>> T > 1
        tensor of shape (2, 2)
        data[:, :] =
        [[False  True]
         [ True  True]]
        """

        def greater(x, y):
            return x > y

        return tt_tenfun(greater, self, other)

    def __lt__(self, other):
        """
        Less than (<) for tensors (element-wise).

        Parameters
        ----------
        other: :class:`pyttb.tensor`, float, int

        Returns
        -------
        :class:`pyttb.tensor` of `bool`.

        Examples
        --------
        >>> T = ttb.tensor(np.array([[1, 2], [3, 4]]))
        >>> T < T
        tensor of shape (2, 2)
        data[:, :] =
        [[False False]
         [False False]]
        >>> T < 1
        tensor of shape (2, 2)
        data[:, :] =
        [[False False]
         [False False]]
        """

        def less(x, y):
            return x < y

        return tt_tenfun(less, self, other)

    def __sub__(self, other):
        """
        Binary subtraction (-) for tensors.

        Parameters
        ----------
        other: :class:`pyttb.tensor`, float, int

        Returns
        -------
        :class:`pyttb.tensor`

        Examples
        --------
        >>> T = ttb.tensor(np.array([[1, 2], [3, 4]]))
        >>> T - T
        tensor of shape (2, 2)
        data[:, :] =
        [[0 0]
         [0 0]]
        >>> T - 1
        tensor of shape (2, 2)
        data[:, :] =
        [[0 1]
         [2 3]]
        """

        def minus(x, y):
            return x - y

        return tt_tenfun(minus, self, other)

    def __add__(self, other):
        """
        Binary addition (+) for tensors.

        Parameters
        ----------
        other: :class:`pyttb.tensor`, float, int

        Returns
        -------
        :class:`pyttb.tensor`

        Examples
        --------
        >>> T = ttb.tensor(np.array([[1, 2], [3, 4]]))
        >>> T + T
        tensor of shape (2, 2)
        data[:, :] =
        [[2 4]
         [6 8]]
        >>> T + 1
        tensor of shape (2, 2)
        data[:, :] =
        [[2 3]
         [4 5]]
        """
        # If rhs is sumtensor, treat as such
        if isinstance(other, ttb.sumtensor):  # pragma: no cover
            return other.__add__(self)

        def tensor_add(x, y):
            return x + y

        return tt_tenfun(tensor_add, self, other)

    def __radd__(self, other):
        """
        Right binary addition (+) for tensors

        Parameters
        ----------
        other: :class:`pyttb.tensor`, float, int

        Returns
        -------
        :class:`pyttb.tensor`

        Examples
        --------
        >>> T = ttb.tensor(np.array([[1, 2], [3, 4]]))
        >>> 1 + T
        tensor of shape (2, 2)
        data[:, :] =
        [[2 3]
         [4 5]]
        """
        return self.__add__(other)

    def __pow__(self, power):
        """
        Element-wise Power (**) for tensors.

        Parameters
        ----------
        other::class:`pyttb.tensor`, float, int

        Returns
        -------
        :class:`pyttb.tensor`

        Examples
        --------
        >>> T = ttb.tensor(np.array([[1, 2], [3, 4]]))
        >>> T**2
        tensor of shape (2, 2)
        data[:, :] =
        [[ 1  4]
         [ 9 16]]
        """

        def tensor_pow(x, y):
            return x**y

        return tt_tenfun(tensor_pow, self, power)

    def __mul__(self, other):
        """
        Element-wise multiplication (*) for tensors, self*other

        Parameters
        ----------
        other: :class:`pyttb.tensor`, float, int

        Returns
        -------
        :class:`pyttb.tensor`

        Examples
        --------
        >>> T = ttb.tensor(np.array([[1, 2], [3, 4]]))
        >>> T * T
        tensor of shape (2, 2)
        data[:, :] =
        [[ 1  4]
         [ 9 16]]
        >>> T * 2
        tensor of shape (2, 2)
        data[:, :] =
        [[2 4]
         [6 8]]
        """

        def mul(x, y):
            return x * y

        if isinstance(other, (ttb.ktensor, ttb.sptensor, ttb.ttensor)):
            other = other.full()

        return tt_tenfun(mul, self, other)

    def __rmul__(self, other):
        """
        Element wise right multiplication (*) for tensors, other*self

        Parameters
        ----------
        other: :class:`pyttb.tensor`, float, int

        Returns
        -------
        :class:`pyttb.tensor`

        Examples
        --------
        >>> T = ttb.tensor(np.array([[1, 2], [3, 4]]))
        >>> 2 * T
        tensor of shape (2, 2)
        data[:, :] =
        [[2 4]
         [6 8]]
        """
        return self.__mul__(other)

    def __truediv__(self, other):
        """
        Element-wise left division (/) for tensors, self/other

        Parameters
        ----------
        other: :class:`pyttb.tensor`, float, int

        Returns
        -------
        :class:`pyttb.tensor`

        Examples
        --------
        >>> T = ttb.tensor(np.array([[1, 2], [3, 4]]))
        >>> T / T
        tensor of shape (2, 2)
        data[:, :] =
        [[1. 1.]
         [1. 1.]]
        >>> T / 2
        tensor of shape (2, 2)
        data[:, :] =
        [[0.5 1. ]
         [1.5 2. ]]
        """

        def div(x, y):
            # We ignore the divide by zero errors because np.inf/np.nan is an
            # appropriate representation
            with np.errstate(divide="ignore", invalid="ignore"):
                return x / y

        return tt_tenfun(div, self, other)

    def __rtruediv__(self, other):
        """
        Element wise right division (/) for tensors, other/self

        Parameters
        ----------
        other::class:`pyttb.tensor`, float, int

        Returns
        -------
        :class:`pyttb.tensor`

        Examples
        --------
        >>> T = ttb.tensor(np.array([[1, 2], [3, 4]]))
        >>> np.set_printoptions(precision=8)
<<<<<<< HEAD
        >>> 2 / T
        tensor of shape (2, 2)
        data[:, :] =
        [[2.         1.        ]
         [0.66666667 0.5       ]]
=======
        >>> 2 / T  # doctest: +ELLIPSIS
        tensor of shape (2, 2)
        data[:, :] =
        [[2.         1.        ]
         [0.66666... 0.5       ]]
>>>>>>> 15b9cc4d
        """

        def div(x, y):
            # We ignore the divide by zero errors because np.inf/np.nan is an
            # appropriate representation
            with np.errstate(divide="ignore", invalid="ignore"):
                return x / y

        return tt_tenfun(div, other, self)

    def __pos__(self):
        """
        Unary plus (+) for tensors.

        Returns
        -------
        Copy of tensor.

        Examples
        --------
        >>> T = ttb.tensor(np.array([[1, 2], [3, 4]]))
        >>> +T
        tensor of shape (2, 2)
        data[:, :] =
        [[1 2]
         [3 4]]
        """
        return ttb.tensor(self.data)

    def __neg__(self):
        """
        Unary minus (-) for tensors.

        Returns
        -------
        Copy of negated tensor.

        Examples
        --------
        >>> T = ttb.tensor(np.array([[1, 2], [3, 4]]))
        >>> -T
        tensor of shape (2, 2)
        data[:, :] =
        [[-1 -2]
         [-3 -4]]
        """

        return ttb.tensor(-1 * self.data)

    def __repr__(self):
        """
        String representation of the tensor.

        Returns
        -------
        String displaying shape and data as strings on different lines.

        Examples
        --------
        >>> T = ttb.tensor(np.array([[1, 2], [3, 4]]))
        >>> T
        tensor of shape (2, 2)
        data[:, :] =
        [[1 2]
         [3 4]]
        """
        if self.ndims == 0:
            s = ""
            s += "empty tensor of shape "
            s += str(self.shape)
            s += "\ndata = []"
            return s

        s = ""
        s += f"tensor of shape {self.shape}"

        if self.ndims == 1:
            s += "\ndata"
            if self.ndims == 1:
                s += "[:]"
                s += " =\n"
                s += str(self.data)
                return s
        for i in np.arange(np.prod(self.shape[:-2])):
            s += "\ndata"
            if self.ndims == 2:
                s += "[:, :]"
                s += " =\n"
                s += str(self.data)
            elif self.ndims > 2:
                idx = tt_ind2sub(self.shape[:-2], np.array([i]))
                s += str(idx[0].tolist())[0:-1]
                s += ", :, :]"
                s += " =\n"
                s += str(
                    self.data[
                        tuple(
                            np.concatenate(
                                (idx[0], np.array([slice(None), slice(None)]))
                            )
                        )
                    ]
                )
        # s += '\n'
        return s

    __str__ = __repr__


def tenones(shape: Tuple[int, ...]) -> tensor:
    """
    Creates a tensor of all ones.

    Parameters
    ----------
    shape:
        Shape of resulting tensor.

    Returns
    -------
    Constructed tensor.

    Examples
<<<<<<< HEAD
    -------
=======
    --------
>>>>>>> 15b9cc4d
    >>> T = ttb.tenones((3,))
    >>> T
    tensor of shape (3,)
    data[:] =
    [1. 1. 1.]
    >>> T = ttb.tenones((3,3))
    >>> T
    tensor of shape (3, 3)
    data[:, :] =
    [[1. 1. 1.]
     [1. 1. 1.]
     [1. 1. 1.]]
    """
    return tensor.from_function(np.ones, shape)


def tenzeros(shape: Tuple[int, ...]) -> tensor:
    """
    Creates a tensor of all zeros.

    Parameters
    ----------
    shape:
        Shape of resulting tensor.

    Returns
    -------
    Constructed tensor.

    Examples
    --------
    >>> T = ttb.tenzeros((3,))
    >>> T
    tensor of shape (3,)
    data[:] =
    [0. 0. 0.]
    >>> T = ttb.tenzeros((3,3))
    >>> T
    tensor of shape (3, 3)
    data[:, :] =
    [[0. 0. 0.]
     [0. 0. 0.]
     [0. 0. 0.]]
    """
    return tensor.from_function(np.zeros, shape)


def tenrand(shape: Tuple[int, ...]) -> tensor:
    """
    Creates a tensor with entries drawn from a uniform
    distribution on the unit interval.

    Parameters
    ----------
    shape:
        Shape of resulting tensor.

    Returns
    -------
    Constructed tensor.

    Examples
    --------
    >>> np.random.seed(1)
<<<<<<< HEAD
    >>> np.set_printoptions(precision=8)
=======
>>>>>>> 15b9cc4d
    >>> T = ttb.tenrand((3,))
    >>> T
    tensor of shape (3,)
    data[:] =
<<<<<<< HEAD
    [4.17022005e-01 7.20324493e-01 1.14374817e-04]
=======
    [4.170...e-01 7.203...e-01 1.143...e-04]
>>>>>>> 15b9cc4d
    """

    # Typing doesn't play nice with partial
    # mypy issue: 1484
    def unit_uniform(pass_through_shape: Tuple[int, ...]) -> np.ndarray:
        return np.random.uniform(low=0, high=1, size=pass_through_shape)

    return tensor.from_function(unit_uniform, shape)


def tendiag(elements: np.ndarray, shape: Optional[Tuple[int, ...]] = None) -> tensor:
    """
    Creates a tensor with elements along super diagonal. If provided shape is too
    small the tensor will be enlarged to accomodate.

    Parameters
    ----------
    elements:
        Elements to set along the diagonal.
    shape:
        Shape of resulting tensor.

    Returns
    -------
    Constructed tensor.

    Examples
    --------
    >>> shape = (3,)
    >>> values = np.ones(shape)
    >>> T1 = ttb.tendiag(values)
    >>> T2 = ttb.tendiag(values, (3, 3, 3))
    >>> T1.isequal(T2)
    True
    """
    # Flatten provided elements
    elements = np.ravel(elements)
    N = len(elements)
    if shape is None:
        constructed_shape = (N,) * N
    else:
        constructed_shape = tuple(max(N, dim) for dim in shape)
    X = tenzeros(constructed_shape)
    subs = np.tile(np.arange(0, N)[:, None], (len(constructed_shape),))
    X[subs] = elements
    return X


def mttv_left(W_in: np.ndarray, U1: np.ndarray) -> np.ndarray:
    """
    Contract leading mode in partial MTTKRP W_in using factor matrix U1.
    The leading mode is the mode for which consecutive increases in index address
    elements at consecutive increases in the memory offset.

    Parameters
    ----------
    W_in:
        Has modes in descending order: (m1 x m2 x ... x mN, C). The final mode C is the
        component mode corresponding to the columns in factor matrices.
    U1:
        Factor matrix with modes (m1, C).

    Returns
    -------
        Matrix with modes (m2 x ... x mN, C).
    """
    r = U1.shape[1]
    W_in = np.reshape(W_in, (U1.shape[0], -1, r), order="F")
    W_out = np.zeros_like(W_in, shape=(W_in.shape[1], r))
    # TODO this can be replaced with tensordot and slice,
    #  even better if we can skip slice
    #  W_out = np.dot(W_in.transpose(), U1)[range(r), :, range(r)].transpose()
    for j in range(r):
        W_out[:, j] = W_in[:, :, j].transpose().dot(U1[:, j])
    return W_out


def mttv_mid(W_in: np.ndarray, U_mid: List[np.ndarray]) -> np.ndarray:
    """
    Contract intermediate modes in partial MTTKRP W_in using factor matrices U_mid.

    Parameters
    ----------
    W_in:
        Has modes in descending order: (m1 x m2 x ... x mN, C). The final mode C is the
        component mode corresponding to the columns in factor matrices.
    U_mid:
        Factor matrices with modes (m2, C), (m3, C), ..., (mN, C).

    Returns
    -------
        Matrix with modes (m1, C).
    """
    if len(U_mid) == 0:
        return W_in
    K = ttb.khatrirao(*U_mid, reverse=True)
    r = K.shape[1]
    W_in = np.reshape(W_in, (-1, K.shape[0], r), order="F")
    V = np.zeros_like(W_in, shape=(W_in.shape[0], r))
    for j in range(r):
        V[:, j] = W_in[:, :, j].dot(K[:, j])
    return V


def min_split(shape: Tuple[int, ...]) -> int:
    """Scan for optimal splitting with minimal memory footprint.

    Parameters
    ----------
    shape:
        Shape of original tensor in natural descending order.

    Returns
    -------
        Optimal splitting to minimize partial MTTKRP memory footprint.
        Modes 0:split will contract in left-partial computation and the
        rest will contract in right-partial.
    """
    m_left = shape[0]
    m_right = np.prod(shape[1:])
    idx_min = 0

    # Minimize m_left + m_right
    for idx, s in enumerate(shape[1:], 1):
        # Peel mode idx off right and test placement.
        m_right = m_right // s
        if m_left < m_right:
            # Sum is reduced by placing mode idx on left
            idx_min = idx
            m_left *= s
        else:
            # The sum would be reduced by placing mode s back on the right.
            # Stop collecting modes on the left.
            break
    return idx_min


if __name__ == "__main__":
    import doctest  # pragma: no cover

    doctest.testmod()  # pragma: no cover<|MERGE_RESOLUTION|>--- conflicted
+++ resolved
@@ -59,11 +59,8 @@
         copy: bool = True,
     ):
         """
-<<<<<<< HEAD
-        Creates a :class:`pyttb.ktensor` from a :class:`numpy.ndarray`
-=======
         Creates a :class:`pyttb.tensor` from a :class:`numpy.ndarray`
->>>>>>> 15b9cc4d
+
         Note that 1D tensors (i.e., when len(shape)==1) contains a data
         array that follow the Numpy convention of being a row vector.
 
@@ -79,20 +76,14 @@
         Examples
         -------
         Create an empty :class:`pyttb.tensor`:
-<<<<<<< HEAD
-=======
-
->>>>>>> 15b9cc4d
+
         >>> T = ttb.tensor()
         >>> print(T)
         empty tensor of shape ()
         data = []
 
         Create a :class:`pyttb.tensor` from a :class:`numpy.ndarray`:
-<<<<<<< HEAD
-=======
-
->>>>>>> 15b9cc4d
+
         >>> T = ttb.tensor(np.array([[1,2],[3,4]]))
         >>> print(T)
         tensor of shape (2, 2)
@@ -153,18 +144,10 @@
 
         Parameters
         ----------
-<<<<<<< HEAD
-        fun: function, required
-            A function that can accept a shape (i.e., :class:`tuple` of
-            dimension sizes) and return a :class:`numpy.ndarray` of that shape.
-            Example functions include `numpy.random.random_sample`,
-            `numpy,zeros`, `numpy.ones`.
-=======
         function_handle:
             A function that can accept a shape (i.e., :class:`tuple` of
             dimension sizes) and return a :class:`numpy.ndarray` of that shape.
             `numpy.zeros`, `numpy.ones`.
->>>>>>> 15b9cc4d
         shape:
             Shape of the resulting tensor.
 
@@ -174,16 +157,8 @@
 
         Examples
         --------
-<<<<<<< HEAD
-        Create a :class:`pyttb.ktensor` with entries taken from a uniform
-        random distribution:
-
         Create a :class:`pyttb.tensor` with entries equal to 1:
 
-=======
-        Create a :class:`pyttb.tensor` with entries equal to 1:
-
->>>>>>> 15b9cc4d
         >>> T = ttb.tensor.from_function(np.ones, (2, 3, 4))
         >>> print(T)
         tensor of shape (2, 3, 4)
@@ -375,11 +350,7 @@
 
     def double(self) -> np.ndarray:
         """
-<<<<<<< HEAD
-        Convert tensor to an :array of doubles.
-=======
         Convert `:class:pyttb.tensor` to an `:class:numpy.ndarray` of doubles.
->>>>>>> 15b9cc4d
 
         Returns
         -------
@@ -400,13 +371,8 @@
 
         Returns
         -------
-<<<<<<< HEAD
-        Copy of tensor data wtih the exponential function applied to data
-        element-wise.
-=======
         Copy of tensor data with the exponential function applied to data\
             element-wise.
->>>>>>> 15b9cc4d
 
         Examples
         --------
@@ -423,13 +389,8 @@
 
         Returns
         -------
-<<<<<<< HEAD
-        Array of subscripts of the nonzero values in the tensor and a column
-        vector of the corresponding values.
-=======
         Array of subscripts of the nonzero values in the tensor and a column\
             vector of the corresponding values.
->>>>>>> 15b9cc4d
 
         Examples
         --------
@@ -455,11 +416,7 @@
 
     def to_sptensor(self) -> ttb.sptensor:
         """
-<<<<<<< HEAD
-        Contruct a :class:`pyttb.sptensor` from `pyttb.tensor`
-=======
         Contruct a :class:`pyttb.sptensor` from `:class:pyttb.tensor`
->>>>>>> 15b9cc4d
 
         Returns
         -------
@@ -475,11 +432,7 @@
          [3 0]]
         >>> S = T.to_sptensor()
         >>> print(S)
-<<<<<<< HEAD
         sparse tensor of shape (2, 2) with 2 nonzeros
-=======
-        Sparse tensor of shape (2, 2) with 2 nonzeros
->>>>>>> 15b9cc4d
         [1, 0] = 3
         [0, 1] = 2
         """
@@ -501,11 +454,7 @@
         self, other: Union[tensor, ttb.sptensor, ttb.ktensor, ttb.ttensor]
     ) -> float:
         """
-<<<<<<< HEAD
-        Efficient inner product between a tensor and other `pyttb` tensor
-=======
         Efficient inner product between a tensor and other `pyttb` tensors
->>>>>>> 15b9cc4d
         (`tensor`, `sptensor`, `ktensor`, or `ttensor`).
 
         Parameters
@@ -868,19 +817,11 @@
         ----------
         U:
             Matrices to create the Khatri-Rao product.
-<<<<<<< HEAD
 
         Returns
         -------
         Array containing matrix product.
 
-=======
-
-        Returns
-        -------
-        Array containing matrix product.
-
->>>>>>> 15b9cc4d
         Examples
         --------
         >>> T = ttb.tensor(np.ones((2,2,2)))
@@ -2300,19 +2241,11 @@
         --------
         >>> T = ttb.tensor(np.array([[1, 2], [3, 4]]))
         >>> np.set_printoptions(precision=8)
-<<<<<<< HEAD
-        >>> 2 / T
-        tensor of shape (2, 2)
-        data[:, :] =
-        [[2.         1.        ]
-         [0.66666667 0.5       ]]
-=======
         >>> 2 / T  # doctest: +ELLIPSIS
         tensor of shape (2, 2)
         data[:, :] =
         [[2.         1.        ]
          [0.66666... 0.5       ]]
->>>>>>> 15b9cc4d
         """
 
         def div(x, y):
@@ -2436,11 +2369,7 @@
     Constructed tensor.
 
     Examples
-<<<<<<< HEAD
-    -------
-=======
     --------
->>>>>>> 15b9cc4d
     >>> T = ttb.tenones((3,))
     >>> T
     tensor of shape (3,)
@@ -2505,19 +2434,11 @@
     Examples
     --------
     >>> np.random.seed(1)
-<<<<<<< HEAD
-    >>> np.set_printoptions(precision=8)
-=======
->>>>>>> 15b9cc4d
     >>> T = ttb.tenrand((3,))
     >>> T
     tensor of shape (3,)
     data[:] =
-<<<<<<< HEAD
-    [4.17022005e-01 7.20324493e-01 1.14374817e-04]
-=======
     [4.170...e-01 7.203...e-01 1.143...e-04]
->>>>>>> 15b9cc4d
     """
 
     # Typing doesn't play nice with partial
