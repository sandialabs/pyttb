--- conflicted
+++ resolved
@@ -702,18 +702,6 @@
         szn = self.shape[n]
 
         if n == 0:
-<<<<<<< HEAD
-            Ur = ttb.khatrirao(U[1 : self.ndims], reverse=True)
-            Y = np.reshape(self.data, (szn, szr), order="F")
-            return Y @ Ur
-        if n == self.ndims - 1:  # pylint: disable=no-else-return
-            Ul = ttb.khatrirao(U[0 : self.ndims - 1], reverse=True)
-            Y = np.reshape(self.data, (szl, szn), order="F")
-            return Y.T @ Ul
-        else:
-            Ul = ttb.khatrirao(U[n + 1 :], reverse=True)
-            Ur = np.reshape(ttb.khatrirao(U[0:n], reverse=True), (szl, 1, R), order="F")
-=======
             Ur = ttb.khatrirao(*U[1 : self.ndims], reverse=True)
             Y = np.reshape(self.data, (szn, szr), order="F")
             return Y @ Ur
@@ -726,7 +714,6 @@
             Ur = np.reshape(
                 ttb.khatrirao(*U[0:n], reverse=True), (szl, 1, R), order="F"
             )
->>>>>>> d70a1023
             Y = np.reshape(self.data, (-1, szr), order="F")
             Y = Y @ Ul
             Y = np.reshape(Y, (szl, szn, R), order="F")
