--- conflicted
+++ resolved
@@ -10,10 +10,6 @@
 from collections.abc import Iterable
 from inspect import signature
 from itertools import combinations_with_replacement, permutations
-<<<<<<< HEAD
-from math import factorial
-from typing import Any, Callable, List, Literal, Optional, Tuple, Union, cast, overload
-=======
 from math import factorial, prod
 from typing import (
     Any,
@@ -27,7 +23,6 @@
     cast,
     overload,
 )
->>>>>>> 396fa7f7
 
 import numpy as np
 import scipy.sparse.linalg
@@ -900,18 +895,12 @@
         # Extract those non-zero values
         return self.data[tuple(wsubs.transpose())]
 
-<<<<<<< HEAD
-    def mttkrp(self, U: Union[ttb.ktensor, List[np.ndarray]], n: int) -> np.ndarray:
+    def mttkrp(
+            self, U: Union[ttb.ktensor, Sequence[np.ndarray]], n: Union[int, np.integer]
+    ) -> np.ndarray:
         """Matricized tensor times Khatri-Rao product.
 
         The matrices used in the
-=======
-    def mttkrp(
-        self, U: Union[ttb.ktensor, Sequence[np.ndarray]], n: Union[int, np.integer]
-    ) -> np.ndarray:
-        """
-        Matricized tensor times Khatri-Rao product. The matrices used in the
->>>>>>> 396fa7f7
         Khatri-Rao product are passed as a :class:`pyttb.ktensor` (where the
         factor matrices are used) or as a list of :class:`numpy.ndarray` objects.
 
@@ -1125,16 +1114,10 @@
                     v[:, i] *= -1
         return v
 
-<<<<<<< HEAD
-    def permute(self, order: np.ndarray) -> tensor:
+    def permute(self, order: OneDArray) -> tensor:
         """Permute tensor dimensions.
 
         The result is a tensor that has the
-=======
-    def permute(self, order: OneDArray) -> tensor:
-        """
-        Permute tensor dimensions. The result is a tensor that has the
->>>>>>> 396fa7f7
         same values, but the order of the subscripts needed to access
         any particular element are rearranged as specified by `order`.
 
@@ -2739,14 +2722,8 @@
     __str__ = __repr__
 
 
-<<<<<<< HEAD
-def tenones(shape: Tuple[int, ...]) -> tensor:
+def tenones(shape: Shape, order: Union[Literal["F"], Literal["C"]] = "F") -> tensor:
     """Create a tensor of all ones.
-=======
-def tenones(shape: Shape, order: Union[Literal["F"], Literal["C"]] = "F") -> tensor:
-    """
-    Creates a tensor of all ones.
->>>>>>> 396fa7f7
 
     Parameters
     ----------
@@ -2780,15 +2757,8 @@
 
     return tensor.from_function(ones, shape)
 
-
-<<<<<<< HEAD
-def tenzeros(shape: Tuple[int, ...]) -> tensor:
+def tenzeros(shape: Shape, order: Union[Literal["F"], Literal["C"]] = "F") -> tensor:
     """Create a tensor of all zeros.
-=======
-def tenzeros(shape: Shape, order: Union[Literal["F"], Literal["C"]] = "F") -> tensor:
-    """
-    Creates a tensor of all zeros.
->>>>>>> 396fa7f7
 
     Parameters
     ----------
@@ -2822,16 +2792,8 @@
 
     return tensor.from_function(zeros, shape)
 
-
-<<<<<<< HEAD
-def tenrand(shape: Tuple[int, ...]) -> tensor:
+def tenrand(shape: Shape, order: Union[Literal["F"], Literal["C"]] = "F") -> tensor:
     """Create a tensor with entries drawn from a uniform distribution on [0, 1].
-=======
-def tenrand(shape: Shape, order: Union[Literal["F"], Literal["C"]] = "F") -> tensor:
-    """
-    Creates a tensor with entries drawn from a uniform
-    distribution on the unit interval.
->>>>>>> 396fa7f7
 
     Parameters
     ----------
@@ -2865,21 +2827,14 @@
     return tensor.from_function(unit_uniform, shape)
 
 
-<<<<<<< HEAD
-def tendiag(elements: np.ndarray, shape: Optional[Tuple[int, ...]] = None) -> tensor:
-    """Create a tensor with elements along super diagonal.
-
-    If provided shape is too small the tensor will be enlarged to accomodate.
-=======
 def tendiag(
     elements: OneDArray,
     shape: Optional[Shape] = None,
     order: Union[Literal["F"], Literal["C"]] = "F",
 ) -> tensor:
-    """
-    Creates a tensor with elements along super diagonal. If provided shape is too
-    small the tensor will be enlarged to accomodate.
->>>>>>> 396fa7f7
+    """Create a tensor with elements along super diagonal.
+
+    If provided shape is too small the tensor will be enlarged to accomodate.
 
     Parameters
     ----------
