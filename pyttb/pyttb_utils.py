--- conflicted
+++ resolved
@@ -7,11 +7,8 @@
 from __future__ import annotations
 
 from enum import Enum
-<<<<<<< HEAD
-=======
 from inspect import signature
 from math import prod
->>>>>>> 396fa7f7
 from typing import (
     Any,
     Iterable,
@@ -203,108 +200,6 @@
     return sdims, vidx
 
 
-<<<<<<< HEAD
-=======
-def tt_tenfun(function_handle, *inputs):  # noqa: PLR0912
-    """
-    Apply a function to each element in a tensor
-
-    Parameters
-    ----------
-    function_handle:
-        callable
-    inputs:
-        tensor type, or np.array
-
-    Returns
-    -------
-    :class:`pyttb.tensor`
-    """
-    # Allow inputs to be mutable in case of type conversion
-    inputs = list(inputs)
-
-    if len(inputs) == 0:
-        assert False, "Must provide element(s) to perform operation on"
-
-    assert callable(function_handle), "function_handle must be callable"
-
-    # Convert inputs to tensors if they aren't already
-    for i, an_input in enumerate(inputs):
-        if isinstance(an_input, (ttb.tensor, float, int)):
-            continue
-        if isinstance(an_input, np.ndarray):
-            inputs[i] = ttb.tensor(an_input)
-        elif isinstance(
-            an_input,
-            (
-                ttb.ktensor,
-                ttb.ttensor,
-                ttb.sptensor,
-                ttb.sumtensor,
-                ttb.symtensor,
-                ttb.symktensor,
-            ),
-        ):
-            inputs[i] = an_input.to_tensor()
-        else:
-            assert False, "Invalid input to ten fun"
-
-    # It's ok if there are two input and one is a scalar; otherwise all inputs have to
-    # be the same size
-    if (
-        (len(inputs) == 2)
-        and isinstance(inputs[0], (float, int))
-        and isinstance(inputs[1], ttb.tensor)
-    ):
-        sz = inputs[1].shape
-    elif (
-        (len(inputs) == 2)
-        and isinstance(inputs[1], (float, int))
-        and isinstance(inputs[0], ttb.tensor)
-    ):
-        sz = inputs[0].shape
-    else:
-        for i, an_input in enumerate(inputs):
-            if isinstance(an_input, (float, int)):
-                assert False, f"Argument {i} is a scalar but expected a tensor"
-            elif i == 0:
-                sz = an_input.shape
-            elif sz != an_input.shape:
-                assert (
-                    False
-                ), f"Tensor {i} is not the same size as the first tensor input"
-
-    # Number of inputs for function handle
-    nfunin = len(signature(function_handle).parameters)
-
-    # Case I: Binary function
-    if len(inputs) == 2 and nfunin == 2:
-        X = inputs[0]
-        Y = inputs[1]
-        if not isinstance(X, (float, int)):
-            X = X.data
-        if not isinstance(Y, (float, int)):
-            Y = Y.data
-
-        data = function_handle(X, Y)
-        Z = ttb.tensor(data, copy=False)
-        return Z
-
-    # Case II: Expects input to be matrix and applies operation on each columns
-    if len(inputs) == 1:
-        X = inputs[0].data
-        X = np.reshape(X, (1, -1))
-    else:
-        X = np.zeros((len(inputs), prod(sz)))
-        for i, an_input in enumerate(inputs):
-            X[i, :] = np.reshape(an_input.data, (prod(sz)))
-    data = function_handle(X)
-    data = np.reshape(data, sz)
-    Z = ttb.tensor(data, copy=False)
-    return Z
-
-
->>>>>>> 396fa7f7
 def tt_setdiff_rows(MatrixA: np.ndarray, MatrixB: np.ndarray) -> np.ndarray:
     """Reproduce functionality of MATLABS setdiff(a,b,'rows').
 
@@ -611,35 +506,8 @@
     return obj
 
 
-<<<<<<< HEAD
 def tt_sub2ind(shape: Tuple[int, ...], subs: np.ndarray) -> np.ndarray:
     """Convert multidimensional subscripts to linear indices.
-=======
-def tt_intvec2str(v: np.ndarray) -> str:
-    """
-    Print integer vector to a string with brackets. Numpy should already handle this so
-    it is a placeholder stub
-
-    Parameters
-    ----------
-    v:
-        Integer vector
-
-    Returns
-    -------
-    Formatted string to print
-    """
-    return np.array2string(v)
-
-
-def tt_sub2ind(
-    shape: Tuple[int, ...],
-    subs: np.ndarray,
-    order: Union[Literal["F"], Literal["C"]] = "F",
-) -> np.ndarray:
-    """
-    Converts multidimensional subscripts to linear indices.
->>>>>>> 396fa7f7
 
     Parameters
     ----------
@@ -906,15 +774,9 @@
 
 
 def get_mttkrp_factors(
-<<<<<<< HEAD
-    U: Union[ttb.ktensor, List[np.ndarray]], n: int, ndims: int
-) -> List[np.ndarray]:
-    """Apply standard checks and type conversions for mttkrp factors."""
-=======
     U: Union[ttb.ktensor, Sequence[np.ndarray]], n: Union[int, np.integer], ndims: int
 ) -> Sequence[np.ndarray]:
-    """Apply standard checks and type conversions for mttkrp factors"""
->>>>>>> 396fa7f7
+    """Apply standard checks and type conversions for mttkrp factors."""
     if isinstance(U, ttb.ktensor):
         U = U.copy()
         # Absorb lambda into one of the factors but not the one that is skipped
