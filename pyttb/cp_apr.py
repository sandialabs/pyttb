"""Non-negative CP decomposition with alternating Poisson regression"""

# Copyright 2022 National Technology & Engineering Solutions of Sandia,
# LLC (NTESS). Under the terms of Contract DE-NA0003525 with NTESS, the
# U.S. Government retains certain rights in this software.
from __future__ import annotations

import time
import warnings
from typing import Dict, Literal, Optional, Tuple, Union, overload

import numpy as np
from numpy_groupies import aggregate as accumarray

import pyttb as ttb
from pyttb.pyttb_utils import tt_to_dense_matrix


def cp_apr(  # noqa: PLR0913
    input_tensor: Union[ttb.tensor, ttb.sptensor],
    rank: int,
    algorithm: Union[Literal["mu"], Literal["pdnr"], Literal["pqnr"]] = "mu",
    stoptol: float = 1e-4,
    stoptime: float = 1e6,
    maxiters: int = 1000,
    init: Union[ttb.ktensor, Literal["random"]] = "random",
    maxinneriters: int = 10,
    epsDivZero: float = 1e-10,
    printitn: int = 1,
    printinneritn: int = 0,
    kappa: float = 0.01,
    kappatol: float = 1e-10,
    epsActive: float = 1e-8,
    mu0: float = 1e-5,
    precompinds: bool = True,
    inexact: bool = True,
    lbfgsMem: int = 3,
) -> Tuple[ttb.ktensor, ttb.ktensor, Dict]:
    """
    Compute non-negative CP with alternating Poisson regression.

    Parameters
    ----------
    input_tensor: :class:`pyttb.tensor` or :class:`pyttb.sptensor`
    rank: int
        Rank of the decomposition
    algorithm: str
        in {'mu', 'pdnr, 'pqnr'}
    stoptol: float
        Tolerance on overall KKT violation
    stoptime: float
        Maximum number of seconds to run
    maxiters: int
        Maximum number of iterations
    init: str or :class:`pyttb.ktensor`
        Initial guess
    maxinneriters: int
        Maximum inner iterations per outer iteration
    epsDivZero: float
        Safeguard against divide by zero
    printitn: int
        Print every n outer iterations, 0 for none
    printinneritn: int
        Print every n inner iterations
    kappa: int
        MU ALGORITHM PARAMETER: Offset to fix complementary slackness
    kappatol:
        MU ALGORITHM PARAMETER: Tolerance on complementary slackness
    epsActive: float
        PDNR & PQNR ALGORITHM PARAMETER: Bertsekas tolerance for active set
    mu0: float
        PDNR ALGORITHM PARAMETER: Initial Damping Parameter
    precompinds: bool
        PDNR & PQNR ALGORITHM PARAMETER: Precompute sparse tensor indices
    inexact: bool
        PDNR ALGORITHM PARAMETER: Compute inexact Newton steps
    lbfgsMem: int
        PQNR ALGORITHM PARAMETER: Precompute sparse tensor indices

    Returns
    -------
    M: :class:`pyttb.ktensor`
        Resulting ktensor from CP APR
    Minit: :class:`pyttb.ktensor`
        Initial Guess
    output: dict
        Additional output #TODO document this more appropriately

    """
    # Extract the number of modes in tensor X
    N = input_tensor.ndims

    assert rank > 0, "Number of components requested must be positive"

    # Check that the data is non-negative.
    tmp = input_tensor < 0.0
    assert (
        tmp.nnz == 0
    ), "Data tensor must be nonnegative for Poisson-based factorization"

    # Set up an initial guess for the factor matrices.
    if isinstance(init, ttb.ktensor):
        # User provided an initial ktensor; validate it
        assert init.ndims == N, "Initial guess does not have the right number of modes"
        assert (
            init.ncomponents == rank
        ), "Initial guess does not have the right number of componenets"
        for n in range(N):
            if init.shape[n] != input_tensor.shape[n]:
                assert False, f"Mode {n} of the initial guess is the wrong size"
            if np.min(init.factor_matrices[n]) < 0.0:
                assert False, f"Initial guess has negative element in mode {n}"
        if np.min(init.weights) < 0:
            assert False, "Initial guess has a negative ktensor weight"

    elif init.lower() == "random":
        factor_matrices = []
        for n in range(N):
            factor_matrices.append(
                np.random.uniform(0, 1, (input_tensor.shape[n], rank))
            )
        init = ttb.ktensor(factor_matrices)
    else:
        raise ValueError(
            f"Initial guess supports ktensor or `random` but received {init}"
        )

    # Call solver based on the couce of algorithm parameter, passing all the other
    # input parameters
    if algorithm.lower() == "mu":
        M, output = tt_cp_apr_mu(
            input_tensor,
            rank,
            init,
            stoptol,
            stoptime,
            maxiters,
            maxinneriters,
            epsDivZero,
            printitn,
            printinneritn,
            kappa,
            kappatol,
        )
        output["algorithm"] = "mu"
        output["params"]["algorithm"] = "mu"
    elif algorithm.lower() == "pdnr":
        M, output = tt_cp_apr_pdnr(
            input_tensor,
            rank,
            init,
            stoptol,
            stoptime,
            maxiters,
            maxinneriters,
            epsDivZero,
            printitn,
            printinneritn,
            epsActive,
            mu0,
            precompinds,
            inexact,
        )
        output["algorithm"] = "pdnr"
        output["params"]["algorithm"] = "pdnr"
    elif algorithm.lower() == "pqnr":
        M, output = tt_cp_apr_pqnr(
            input_tensor,
            rank,
            init,
            stoptol,
            stoptime,
            maxiters,
            maxinneriters,
            epsDivZero,
            printitn,
            printinneritn,
            epsActive,
            lbfgsMem,
            precompinds,
        )
        output["algorithm"] = "pqnr"
        output["params"]["algorithm"] = "pqnr"
    else:
        assert False, "{algorithm} is not a supported cp_als algorithm"

    return M, init, output


def tt_cp_apr_mu(  # noqa: PLR0912,PLR0913,PLR0915
    input_tensor: Union[ttb.tensor, ttb.sptensor],
    rank: int,
    init: ttb.ktensor,
    stoptol: float,
    stoptime: float,
    maxiters: int,
    maxinneriters: int,
    epsDivZero: float,
    printitn: int,
    printinneritn: int,
    kappa: float,
    kappatol: float,
) -> Tuple[ttb.ktensor, Dict]:
    """
    Compute nonnegative CP with alternating Poisson regression.

    Parameters
    ----------
    input_tensor: :class:`pyttb.tensor` or :class:`pyttb.sptensor`
    rank: int
        Rank of the decomposition
    init: :class:`pyttb.ktensor`
        Initial guess
    stoptol: float
        Tolerance on overall KKT violation
    stoptime: float
        Maximum number of seconds to run
    maxiters: int
        Maximum number of iterations
    maxinneriters: int
        Maximum inner iterations per outer iteration
    epsDivZero: float
        Safeguard against divide by zero
    printitn: int
        Print every n outer iterations, 0 for none
    printinneritn: int
        Print every n inner iterations
    kappa: int
        MU ALGORITHM PARAMETER: Offset to fix complementary slackness
    kappatol:
        MU ALGORITHM PARAMETER: Tolerance on complementary slackness

    Returns
    -------

    Notes
    -----
    REFERENCE: E. C. Chi and T. G. Kolda. On Tensors, Sparsity, and
    Nonnegative Factorizations, arXiv:1112.2414 [math.NA], December 2011,
    URL: http://arxiv.org/abs/1112.2414. Submitted for publication.

    """
    N = input_tensor.ndims

    # TODO I vote no duplicate error checking, copy error checking from cp_apr for
    #  initial guess here if disagree

    # Initialize output arrays
    # fnEvals = np.zeros((maxiters,))
    kktViolations = -np.ones((maxiters,))
    # TODO we initialize nInnerIters of size max outer iters?
    nInnerIters = np.zeros((maxiters,))
    # nzeros = np.zeros((maxiters,))
    nViolations = np.zeros((maxiters,))
    nTimes = np.zeros((maxiters,))

    # Set up for iteration - initializing M and Phi.
    M = init.copy()
    M.normalize(normtype=1)
    Phi = []  # np.zeros((N,))#cell(N,1)
    for n in range(N):
        # TODO prepopulation Phi instead of appen should be faster
        Phi.append(np.zeros(M.factor_matrices[n].shape))
    kktModeViolations = np.zeros((N,))

    if printitn > 0:
        print("CP_APR:")

    # Start the wall clock timer.
    start = time.time()

    # PDN-R and PQN-R benefit from precomputing sparse indices of X for each mode
    # subproblem. However, MU execution time barely changes, so the precomputer option
    # is not offered.

    # Main loop: Iterate until convergence
    for iteration in range(maxiters):
        isConverged = True
        for n in range(N):
            # Make adjustments to entries of M[n] that are violating complementary
            # slackness conditions.
            # TODO both these zeros were 1 in matlab
            if iteration > 0:
                V = (Phi[n] > 0) & (M.factor_matrices[n] < kappatol)
                if np.any(V):
                    nViolations[iteration] += 1
                    M.factor_matrices[n][V > 0] += kappa

            # Shift the weight from lambda to mode n
            M.redistribute(mode=n)

            # Calculate product of all matrices but the n-th
            # Sparse case only calculates entries corresponding to nonzeros in X
            Pi = calculate_pi(input_tensor, M, rank, n, N)

            # Do the multiplicative updates
            for i in range(maxinneriters):
                # Count the inner iterations
                nInnerIters[iteration] += 1

                # Calculate matrix for multiplicative update
                Phi[n] = calculate_phi(input_tensor, M, rank, n, Pi, epsDivZero)

                # Check for convergence
                kktModeViolations[n] = np.max(
                    np.abs(
                        vectorize_for_mu(np.minimum(M.factor_matrices[n], 1 - Phi[n]))
                    )
                )
                if kktModeViolations[n] < stoptol:
                    break
                isConverged = False

                # Do the multiplicative update
                # TODO cannot update M[n] in this way
                M.factor_matrices[n] *= Phi[n]

                # Print status
                if printinneritn != 0 and divmod(i, printinneritn)[1] == 0:
                    print(
                        "\t\tMode = {n}, Inner Iter = {i}, "
                        f"KKT violation = {kktModeViolations[n]}"
                    )

            # Shift weight from mode n back to lambda
            M.normalize(normtype=1, mode=n)

        kktViolations[iteration] = np.max(kktModeViolations)
        if divmod(iteration, printitn)[1] == 0:
            print(
                f"\tIter {iteration}: Inner Its = {nInnerIters[iteration]} "
                f"KKT violation = {kktViolations[iteration]}, "
                f"nViolations = {nViolations[iteration]}"
            )

        nTimes[iteration] = time.time() - start

        # Check for convergence
        if isConverged:
            if printitn > 0:
                print("Exiting because all subproblems reached KKT tol.")
            break
        if nTimes[iteration] > stoptime:
            if printitn > 0:
                print("Exiting because time limit exceeded.")
            break

    t_stop = time.time() - start

    # Clean up final result
    M.normalize(sort=True, normtype=1)

    obj = tt_loglikelihood(input_tensor, M)

    if printitn > 0:
        normTensor = input_tensor.norm()
        normresidual = np.sqrt(
            normTensor**2 + M.norm() ** 2 - 2 * input_tensor.innerprod(M)
        )
        fit = 1 - (normresidual / normTensor)  # fraction explained by model
        print("===========================================")
        print(f" Final log-likelihood = {obj}")
        print(f" Final least squares fit = {fit}")
        print(f" Final KKT violation = {kktViolations[iteration]}")
        print(f" Total inner iterations = {sum(nInnerIters)}")
        print(f" Total execution time = {t_stop} secs")

    output = {
        "params": {
            "stoptol": stoptol,
            "stoptime": stoptime,
            "maxiters": maxiters,
            "maxinneriters": maxinneriters,
            "epsDivZero": epsDivZero,
            "printitn": printitn,
            "printinneritn": printinneritn,
            "kappa": kappa,
            "kappatol": kappatol,
        },
        "kktViolations": kktViolations[: iteration + 1],
        "nInnerIters": nInnerIters[: iteration + 1],
        "nViolations": nViolations[: iteration + 1],
        "nTotalIters": np.sum(nInnerIters),
        "times": nTimes[: iteration + 1],
        "totalTime": t_stop,
        "obj": obj,
    }

    return M, output


def tt_cp_apr_pdnr(  # noqa: PLR0912,PLR0913,PLR0915
    input_tensor: Union[ttb.tensor, ttb.sptensor],
    rank: int,
    init: ttb.ktensor,
    stoptol: float,
    stoptime: float,
    maxiters: int,
    maxinneriters: int,
    epsDivZero: float,
    printitn: int,
    printinneritn: int,
    epsActive: float,
    mu0: float,
    precompinds: bool,
    inexact: bool,
) -> Tuple[ttb.ktensor, Dict]:
    """
    Compute nonnegative CP with alternating Poisson regression
    computes an estimate of the best rank-R
    CP model of a tensor X using an alternating Poisson regression.
    The algorithm solves "row subproblems" in each alternating subproblem,
    using a Hessian of size R^2.

    Parameters
    ----------
    input_tensor: Union[:class:`pyttb.tensor`,:class:`pyttb.sptensor`]
    rank: int
        Rank of the decomposition
    init: str or :class:`pyttb.ktensor`
        Initial guess
    stoptol: float
        Tolerance on overall KKT violation
    stoptime: float
        Maximum number of seconds to run
    maxiters: int
        Maximum number of iterations
    maxinneriters: int
        Maximum inner iterations per outer iteration
    epsDivZero: float
        Safeguard against divide by zero
    printitn: int
        Print every n outer iterations, 0 for none
    printinneritn: int
        Print every n inner iterations
    epsActive: float
        PDNR & PQNR ALGORITHM PARAMETER: Bertsekas tolerance for active set
    mu0: float
        PDNR ALGORITHM PARAMETER: Initial Damping Parameter
    precompinds: bool
        PDNR & PQNR ALGORITHM PARAMETER: Precompute sparse tensor indices
    inexact: bool
        PDNR ALGORITHM PARAMETER: Compute inexact Newton steps

    Returns
    -------
    # TODO detail return dictionary

    Notes
    -----
    REFERENCE: Samantha Hansen, Todd Plantenga, Tamara G. Kolda.
    Newton-Based Optimization for Nonnegative Tensor Factorizations,
    arXiv:1304.4964 [math.NA], April 2013,
    URL: http://arxiv.org/abs/1304.4964. Submitted for publication.

    """
    # Extract the number of modes in tensor X
    N = input_tensor.ndims

    # If the initial guess has any rows of all zero elements, then modify so the row
    # subproblem is not taking log(0). Values will be restored to zero later if the
    # unfolded X for the row has no zeros.
    for n in range(N):
        rowsum = np.sum(init.factor_matrices[n], axis=1)
        tmpIdx = np.where(rowsum == 0)[0]
        if tmpIdx.size != 0:
            init.factor_matrices[n][tmpIdx, 0] = 1e-8

    # Start with the initial guess, normalized using the vector L1 norm
    M = init.copy()
    M.normalize(normtype=1)

    # Sparse tensor flag affects how Pi and Phi are computed.
    isSparse = isinstance(input_tensor, ttb.sptensor)

    # Initialize output arrays
    fnEvals = np.zeros((maxiters, 1))
    fnVals = np.zeros((maxiters, 1))
    kktViolations = -np.ones((maxiters, 1))
    nInnerIters = np.zeros((maxiters, 1))
    nzeros = np.zeros((maxiters, 1))
    times = np.zeros((maxiters, 1))

    if printitn > 0:
        print("CP_PDNR (alternating Poisson regression using damped Newton)")

    dispLineWarn = printinneritn > 0

    # Start the wall clock timer.
    start = time.time()

    if isinstance(input_tensor, ttb.sptensor) and isSparse and precompinds:
        # Precompute sparse index sets for all the row subproblems.
        # Takes more memory but can cut exectuion time significantly in some cases.
        if printitn > 0:
            print("\tPrecomuting sparse index sets...")
        sparseIx = []
        for n in range(N):
            num_rows = M.factor_matrices[n].shape[0]
            row_indices = []
            for jj in range(num_rows):
                row_indices.append(np.where(input_tensor.subs[:, n] == jj)[0])
            sparseIx.append(row_indices)

        if printitn > 0:
            print("done")

    e_vec = np.ones((1, rank))

    rowsubprobStopTol = stoptol

    # Main loop: iterate until convergence or a max threshold is reached
    for iteration in range(maxiters):
        isConverged = True
        kktModeViolations = np.zeros((N,))
        countInnerIters = np.zeros((N,))

        # Alternate thru each factor matrix, A_1, A_2, ..., A_N.
        for n in range(N):
            # Shift the weight from lambda to mode n.
            M.redistribute(mode=n)

            # calculate khatri-rao product of all matrices but the n-th
            if isinstance(input_tensor, ttb.tensor) and isSparse is False:
                # Data is not a sparse tensor.
                Pi = tt_calcpi_prowsubprob(input_tensor, M, rank, n, N, isSparse)
                X_mat = tt_to_dense_matrix(input_tensor, n)

            num_rows = M.factor_matrices[n].shape[0]
            isRowNOTconverged = np.zeros((num_rows,))

            # Loop over the row subproblems in mode n.
            for jj in range(num_rows):
                # Initialize the damped Hessian parameter for the row subproblem.
                mu = mu0

                # Get data values for row jj of matricized mode n,
                if isinstance(input_tensor, ttb.sptensor) and isSparse:
                    # Data is a sparse tensor
                    if not precompinds:
                        sparse_indices = np.where(input_tensor.subs[:, n] == jj)[0]
                    else:
                        sparse_indices = sparseIx[n][jj]

                    if sparse_indices.size == 0:
                        # The row jj of matricized tensor X in mode n is empty
                        M.factor_matrices[n][jj, :] = 0
                        continue

                    x_row = input_tensor.vals[sparse_indices]

                    # Calculate just the columns of Pi needed for this row.
                    Pi = tt_calcpi_prowsubprob(
                        input_tensor, M, rank, n, N, isSparse, sparse_indices
                    )

                else:
                    x_row = X_mat[jj, :]

                # Get current values of the row subproblem variables.
                m_row = M.factor_matrices[n][jj, :]

                # Iteratively solve the row subproblem with projected Newton steps.
                if inexact and iteration == 1:
                    innerIterMaximum = 2
                else:
                    innerIterMaximum = maxinneriters

                f_new = 0.0
                for i in range(innerIterMaximum):
                    # Calculate the gradient.
                    [phi_row, ups_row] = calc_partials(
                        isSparse, Pi, epsDivZero, x_row, m_row
                    )
                    gradM = (e_vec - phi_row).transpose()

                    # Compute the row subproblem kkt_violation.

                    # Note experiments in the original paper used:
                    # kkt_violation = \
                    #    np.norm(np.abs(np.minimum(m_row, gradM.transpose())))

                    # We now use \| KKT \|_{inf}:
                    kkt_violation = np.max(
                        np.abs(np.minimum(m_row, gradM.transpose()[0]))
                    )

                    # Report largest row subproblem initial violation
                    if i == 0 and kkt_violation > kktModeViolations[n]:
                        kktModeViolations[n] = kkt_violation

                    if printinneritn > 0 and np.mod(i, printinneritn) == 0:
                        print(
                            f"\tMode = {n}, Row = {jj}, InnerIt = {i}",
                            end="",
                        )

                        if i == 0:
                            print(", RowKKT = {kkt_violation}")
                        else:
                            print(f", RowKKT = {kkt_violation}, RowObj = {-f_new}")

                    # Check for row subproblem convergence.
                    if kkt_violation < stoptol:
                        break
                    # Not converged, so m_row will be modified.
                    isRowNOTconverged[jj] = 1

                    # Calculate the search direction
                    # TODO clean up reshaping gradM to row
                    search_dir, predicted_red = get_search_dir_pdnr(
                        Pi, ups_row, rank, gradM.transpose()[0], m_row, mu, epsActive
                    )

                    # Perform a projected linesearch and update variables.
                    # Start from a unit step length, decrease by 1/2,
                    # stop with sufficicent decrease of 1.0e-4 or at most 10 steps.
                    (
                        m_rowNew,
                        f_old,
                        f_unit,
                        f_new,
                        num_evals,
                    ) = tt_linesearch_prowsubprob(
                        search_dir.transpose()[0],
                        gradM.transpose(),
                        m_row,
                        1,
                        1 / 2,
                        10,
                        1.0e-4,
                        isSparse,
                        x_row,
                        Pi,
                        phi_row,
                        dispLineWarn,
                    )
                    fnEvals[iteration] += num_evals
                    m_row = m_rowNew

                    # Update damping parameter mu based on the unit step length, which
                    # is returned in f_unit
                    actual_red = f_old - f_unit
                    rho = actual_red / -predicted_red
                    if predicted_red == 0:
                        mu *= 10
                    elif rho < 1 / 4:
                        mu *= 7 / 2
                    elif rho > 3 / 4:
                        mu *= 2 / 7

                M.factor_matrices[n][jj, :] = m_row
                countInnerIters[n] += i

            # Test if all row subproblems have converged, which means that no variables
            # in this row were changed.
            if np.sum(isRowNOTconverged) != 0:
                isConverged = False

            # Shift weight from mode n back to lambda.
            M.normalize(mode=n, normtype=1)

            # Total number of inner iterations for a given outer iteration, totalled
            # across all modes and all row subproblems in each mode
            nInnerIters[iteration] += countInnerIters[n]

        # Save output items for the outer iteration.
        num_zero = 0
        for n in range(N):
            num_zero += np.count_nonzero(M.factor_matrices[n] == 0)  # [0].size

        nzeros[iteration] = num_zero
        kktViolations[iteration] = np.max(kktModeViolations)

        if inexact:
            rowsubprobStopTol = np.maximum(stoptol, kktViolations[iteration]) / 100.0

            # Print outer iteration status.
            if printitn > 0 and np.mod(iteration, printitn) == 0:
                fnVals[iteration] = -tt_loglikelihood(input_tensor, M)
                print(
                    f"{iteration}. Ttl Inner Its: {nInnerIters[iteration]}, "
                    f"KKT viol = {kktViolations[iteration]}, obj = {fnVals[iteration]}"
                    f", nz: {num_zero}"
                )

        times[iteration] = time.time() - start

        # Check for convergence
        if isConverged and not inexact:
            break
        if isConverged and inexact and rowsubprobStopTol <= stoptol:
            break
        if times[iteration] > stoptime:
            print("EXiting because time limit exceeded")
            break

    t_stop = time.time() - start

    # Clean up final result
    M.normalize(sort=True, normtype=1)

    obj = tt_loglikelihood(input_tensor, M)

    if printitn > 0:
        normTensor = input_tensor.norm()
        normresidual = np.sqrt(
            normTensor**2 + M.norm() ** 2 - 2 * input_tensor.innerprod(M)
        )
        fit = 1 - (normresidual / normTensor)  # fraction explained by model
        print("===========================================")
        print(f" Final log-likelihood = {obj}")
        print(f" Final least squares fit = {fit}")
        print(f" Final KKT violation = {kktViolations[iteration]}")
        print(f" Total inner iterations = {sum(nInnerIters)}")
        print(f" Total execution time = {t_stop} secs")

    output = {
        "params": {
            "stoptol": stoptol,
            "stoptime": stoptime,
            "maxiters": maxiters,
            "maxinneriters": maxinneriters,
            "epsDivZero": epsDivZero,
            "printitn": printitn,
            "printinneritn": printinneritn,
            "epsActive": epsActive,
            "mu0": mu0,
            "precompinds": precompinds,
            "inexact": inexact,
        },
        "kktViolations": kktViolations[: iteration + 1],
        "obj": obj,
        "fnEvals": fnEvals[: iteration + 1],
        "fnVals": fnVals[: iteration + 1],
        "nInnerIters": nInnerIters[: iteration + 1],
        "nZeros": nzeros[: iteration + 1],
        "times": times[: iteration + 1],
        "totalTime": t_stop,
    }

    return M, output


def tt_cp_apr_pqnr(  # noqa: PLR0912,PLR0913,PLR0915
    input_tensor: Union[ttb.tensor, ttb.sptensor],
    rank: int,
    init: ttb.ktensor,
    stoptol: float,
    stoptime: float,
    maxiters: int,
    maxinneriters: int,
    epsDivZero: float,
    printitn: int,
    printinneritn: int,
    epsActive: float,
    lbfgsMem: int,
    precompinds: bool,
) -> Tuple[ttb.ktensor, Dict]:
    """
    Compute nonnegative CP with alternating Poisson regression.

    tt_cp_apr_pdnr computes an estimate of the best rank-R
    CP model of a tensor X using an alternating Poisson regression.
    The algorithm solves "row subproblems" in each alternating subproblem,
    using a Hessian of size R^2.
    The function is typically called by cp_apr.

    The model is solved by nonlinear optimization, and the code literally
    minimizes the negative of log-likelihood.  However, printouts to the
    console reverse the sign to show maximization of log-likelihood.

    Parameters
    ----------
    input_tensor:
        Tensor to decompose
    rank: int
        Rank of the decomposition
    init:
        Initial guess
    stoptol:
        Tolerance on overall KKT violation
    stoptime:
        Maximum number of seconds to run
    maxiters:
        Maximum number of iterations
    maxinneriters:
        Maximum inner iterations per outer iteration
    epsDivZero:
        Safeguard against divide by zero
    printitn:
        Print every n outer iterations, 0 for none
    printinneritn:
        Print every n inner iterations
    epsActive:
        PDNR & PQNR ALGORITHM PARAMETER: Bertsekas tolerance for active set
    lbfgsMem:
        Number of vector pairs to store for L-BFGS
    precompinds:
        Precompute sparse tensor indices

    Returns
    -------
    # TODO detail return dictionary

    Notes
    -----
    REFERENCE: Samantha Hansen, Todd Plantenga, Tamara G. Kolda.
    Newton-Based Optimization for Nonnegative Tensor Factorizations,
    arXiv:1304.4964 [math.NA], April 2013,
    URL: http://arxiv.org/abs/1304.4964. Submitted for publication.

    """
    # TODO first ~100 lines are identical to PDNR, consider abstracting just the
    #  algorithm portion
    # Extract the number of modes in data tensor
    N = input_tensor.ndims

    # If the initial guess has any rows of all zero elements, then modify so the row
    # subproblem is not taking log(0). Values will be restored to zero later if the
    # unfolded X for the row has no zeros.
    for n in range(N):
        rowsum = np.sum(init.factor_matrices[n], axis=1)
        tmpIdx = np.where(rowsum == 0)[0]
        if tmpIdx.size != 0:
            init.factor_matrices[n][tmpIdx, 0] = 1e-8

    # Start with the initial guess, normalized using the vector L1 norm
    M = init.copy()
    M.normalize(normtype=1)

    # Sparse tensor flag affects how Pi and Phi are computed.
    isSparse = isinstance(input_tensor, ttb.sptensor)

    # Initialize output arrays
    fnEvals = np.zeros((maxiters, 1))
    fnVals = np.zeros((maxiters, 1))
    kktViolations = -np.ones((maxiters, 1))
    nInnerIters = np.zeros((maxiters, 1))
    nzeros = np.zeros((maxiters, 1))
    times = np.zeros((maxiters, 1))

    if printitn > 0:
        print("CP_PQNR (alternating Poisson regression using quasi-Newton)")

    dispLineWarn = printinneritn > 0

    # Start the wall clock timer.
    start = time.time()

    if isinstance(input_tensor, ttb.sptensor) and precompinds:
        # Precompute sparse index sets for all the row subproblems.
        # Takes more memory but can cut exectuion time significantly in some cases.
        if printitn > 0:
            print("\tPrecomuting sparse index sets...")
        sparseIx = []
        for n in range(N):
            num_rows = M.factor_matrices[n].shape[0]
            row_indices = []
            for jj in range(num_rows):
                row_indices.append(np.where(input_tensor.subs[:, n] == jj)[0])
            sparseIx.append(row_indices)

        if printitn > 0:
            print("done")

    # Main loop: iterate until convergence or a max threshold is reached
    for iteration in range(maxiters):
        isConverged = True
        kktModeViolations = np.zeros((N,))
        countInnerIters = np.zeros((N,))

        # Alternate thru each factor matrix, A_1, A_2, ..., A_N.
        for n in range(N):
            # Shift the weight from lambda to mode n.
            M.redistribute(mode=n)

            # calculate khatri-rao product of all matrices but the n-th
            if not isinstance(input_tensor, ttb.sptensor) and not isSparse:
                # Data is not a sparse tensor.
                Pi = tt_calcpi_prowsubprob(input_tensor, M, rank, n, N, isSparse)
                X_mat = tt_to_dense_matrix(input_tensor, n)

            num_rows = M.factor_matrices[n].shape[0]
            isRowNOTconverged = np.zeros((num_rows,))

            # Loop over the row subproblems in mode n.
            for jj in range(num_rows):
                # Get data values for row jj of matricized mode n,
                if isinstance(input_tensor, ttb.sptensor) and isSparse:
                    # Data is a sparse tensor
                    if not precompinds:
                        sparse_indices = np.where(input_tensor.subs[:, n] == jj)[0]
                    else:
                        sparse_indices = sparseIx[n][jj]

                    if sparse_indices.size == 0:
                        # The row jj of matricized tensor X in mode n is empty
                        M.factor_matrices[n][jj, :] = 0
                        continue

                    x_row = input_tensor.vals[sparse_indices]

                    # Calculate just the columns of Pi needed for this row.
                    Pi = tt_calcpi_prowsubprob(
                        input_tensor, M, rank, n, N, isSparse, sparse_indices
                    )

                else:
                    x_row = X_mat[jj, :]

                # Get current values of the row subproblem variables.
                m_row = M.factor_matrices[n][jj, :]

                # Initialize L-BFGS storage for the row subproblem.
                delm = np.zeros((rank, lbfgsMem))
                delg = np.zeros((rank, lbfgsMem))
                rho = np.zeros((lbfgsMem,))
                lbfgsPos = 0
                m_rowOLD = np.empty(())
                gradOLD = np.empty(())

                # Iteratively solve the row subproblem with projected quasi-Newton steps
                for i in range(maxinneriters):
                    # Calculate the gradient.
                    gradM, phi_row = calc_grad(isSparse, Pi, epsDivZero, x_row, m_row)
                    if i == 0:
                        # Note from MATLAB tensortoolbox
                        # Original cp_aprPQN_row code (and plb_row) does a gradient
                        # step to prime the L-BFGS approximation.  However, it means
                        # a row subproblem that already converged wastes time
                        # doing a gradient step before checking KKT conditions.
                        # TODO: fix in a future release.
                        m_rowOLD = m_row
                        gradOLD = gradM
                        m_row, _, _, f_new, num_evals = tt_linesearch_prowsubprob(
                            -gradM.transpose(),
                            gradM.transpose(),
                            m_rowOLD,
                            1,
                            1 / 2,
                            10,
                            1e-4,
                            isSparse,
                            x_row,
                            Pi,
                            phi_row,
                            dispLineWarn,
                        )
                        fnEvals[iteration] += num_evals
                        gradM, phi_row = calc_grad(
                            isSparse, Pi, epsDivZero, x_row, m_row
                        )

                    # Compute the row subproblem kkt_violation.

                    # Note experiments in the original paper used:
                    # kkt_violation = \
                    #    np.norm(np.abs(np.minimum(m_row, gradM.transpose())))

                    # We now use \| KKT \|_{inf}:
                    kkt_violation = np.max(np.abs(np.minimum(m_row, gradM)))

                    # Report largest row subproblem initial violation
                    if i == 0 and kkt_violation > kktModeViolations[n]:
                        kktModeViolations[n] = kkt_violation

                    if printinneritn > 0 and np.mod(i, printinneritn) == 0:
                        print(
                            f"\tMode = {n}, Row = {jj}, InnerIt = {i}",
                            end="",
                        )

                        if i == 0:
                            print(f", RowKKT = {kkt_violation}")
                        else:
                            print(f", RowKKT = {kkt_violation}, RowObj = {-f_new}")

                    # Check for row subproblem convergence.
                    if kkt_violation < stoptol:
                        break
                    # Not converged, so m_row will be modified.
                    isRowNOTconverged[jj] = 1

                    # Update the L-BFGS approximation.
                    tmp_delm = m_row - m_rowOLD
                    tmp_delg = gradM - gradOLD
                    tmp_delm_dot = tmp_delm.dot(tmp_delg.transpose())
                    if not np.any(tmp_delm_dot == 0):
                        tmp_rho = 1 / tmp_delm_dot
                        delm[:, lbfgsPos] = tmp_delm
                        delg[:, lbfgsPos] = tmp_delg
                        rho[lbfgsPos] = tmp_rho
                    else:
                        # Rho is required to be postive; if not, then skip the L-BFGS
                        # update pair. The recommended safeguard for full BFGS is
                        # Powell damping, but not clear how to damp in 2-loop L-BFGS
                        if dispLineWarn:
                            warnings.warn(
                                "WARNING: skipping L-BFGS update, rho whould be "
                                f"1 / {tmp_delm * tmp_delg}"
                            )
                        # Roll back lbfgsPos since it will increment later.
                        if lbfgsPos == 0:
                            if rho[lbfgsMem - 1] > 0:
                                lbfgsPos = lbfgsMem - 1
                            else:
                                # Fatal error, should not happen.
                                assert False, "ERROR: L-BFGS first iterate is bad"

                        else:
                            lbfgsPos -= 1

                    # Calculate search direction
                    search_dir = get_search_dir_pqnr(
                        m_row,
                        gradM,
                        epsActive,
                        delm,
                        delg,
                        rho,
                        lbfgsPos,
                        i,
                        dispLineWarn,
                    )

                    lbfgsPos = np.mod(lbfgsPos, lbfgsMem)

                    m_rowOLD = m_row
                    gradOLD = gradM

                    # Perform a projected linesearch and update variables.
                    # Start from a unit step length, decrease by 1/2,
                    # stop with sufficicent decrease of 1.0e-4 or at most 10 steps.
                    m_row, _, _, f_new, num_evals = tt_linesearch_prowsubprob(
                        search_dir.transpose()[0],
                        gradOLD.transpose(),
                        m_rowOLD,
                        1,
                        1 / 2,
                        10,
                        1.0e-4,
                        isSparse,
                        x_row,
                        Pi,
                        phi_row,
                        dispLineWarn,
                    )
                    fnEvals[iteration] += num_evals

                M.factor_matrices[n][jj, :] = m_row
                countInnerIters[n] += i

            # Test if all row subproblems have converged, which means that no variables
            # in this row were changed.
            if np.sum(isRowNOTconverged) != 0:
                isConverged = False

            # Shift weight from mode n back to lambda.
            M.normalize(mode=n, normtype=1)

            # Total number of inner iterations for a given outer iteration,
            # totalled across all modes and all row subproblems in each mode
            nInnerIters[iteration] += countInnerIters[n]

        # Save output items for the outer iteration.
        num_zero = 0
        for n in range(N):
            num_zero += np.count_nonzero(M.factor_matrices[n] == 0)  # [0].size

        nzeros[iteration] = num_zero
        kktViolations[iteration] = np.max(kktModeViolations)

        # Print outer iteration status.
        if printitn > 0 and np.mod(iteration, printitn) == 0:
            fnVals[iteration] = -tt_loglikelihood(input_tensor, M)
            print(
                f"{iteration}. Ttl Inner Its: {nInnerIters[iteration]}, KKT viol = "
                f"{kktViolations[iteration]}, obj = {fnVals[iteration]}, nz: {num_zero}"
            )

        times[iteration] = time.time() - start

        # Check for convergence
        if isConverged:
            break
        if times[iteration] > stoptime:
            print("Exiting because time limit exceeded")
            break

    t_stop = time.time() - start

    # Clean up final result
    M.normalize(sort=True, normtype=1)

    obj = tt_loglikelihood(input_tensor, M)

    if printitn > 0:
        normTensor = input_tensor.norm()
        normresidual = np.sqrt(
            normTensor**2 + M.norm() ** 2 - 2 * input_tensor.innerprod(M)
        )
        fit = 1 - (normresidual / normTensor)  # fraction explained by model
        print("===========================================")
        print(f" Final log-likelihood = {obj}")
        print(f" Final least squares fit = {fit}")
        print(f" Final KKT violation = {kktViolations[iteration]}")
        print(f" Total inner iterations = {sum(nInnerIters)}")
        print(f" Total execution time = {t_stop} secs")

    output = {
        "params": {
            "stoptol": stoptol,
            "stoptime": stoptime,
            "maxiters": maxiters,
            "maxinneriters": maxinneriters,
            "epsDivZero": epsDivZero,
            "printitn": printitn,
            "printinneritn": printinneritn,
            "epsActive": epsActive,
            "lbfgsMem": lbfgsMem,
            "precompinds": precompinds,
        },
        "kktViolations": kktViolations[: iteration + 1],
        "obj": obj,
        "fnEvals": fnEvals[: iteration + 1],
        "fnVals": fnVals[: iteration + 1],
        "nInnerIters": nInnerIters[: iteration + 1],
        "nZeros": nzeros[: iteration + 1],
        "times": times[: iteration + 1],
        "totalTime": t_stop,
    }

    return M, output


# PDNR helper functions


@overload
<<<<<<< HEAD
def tt_calcpi_prowsubprob(  # noqa: PLR0913
=======
def tt_calcpi_prowsubprob(
>>>>>>> a65d7cd9
    Data: ttb.sptensor,
    Model: ttb.ktensor,
    rank: int,
    factorIndex: int,
    ndims: int,
    isSparse: Literal[True],
    sparse_indices: np.ndarray,
) -> np.ndarray: ...  # pragma: no cover see coveragepy/issues/970


@overload
<<<<<<< HEAD
def tt_calcpi_prowsubprob(  # noqa: PLR0913
=======
def tt_calcpi_prowsubprob(
>>>>>>> a65d7cd9
    Data: ttb.tensor,
    Model: ttb.ktensor,
    rank: int,
    factorIndex: int,
    ndims: int,
    isSparse: Literal[False],
) -> np.ndarray: ...  # pragma: no cover see coveragepy/issues/970


def tt_calcpi_prowsubprob(  # noqa: PLR0913
    Data: Union[ttb.sptensor, ttb.tensor],
    Model: ttb.ktensor,
    rank: int,
    factorIndex: int,
    ndims: int,
    isSparse: bool = False,
    sparse_indices: Optional[np.ndarray] = None,
) -> np.ndarray:
    """
    Compute Pi for a row subproblem.

    Parameters
    ----------
    Data:
        Tensor to compute subproblem for.
    isSparse:
        Flag to determine if sparse subproblem.
    Model:
        Current decomposition.
    rank:
        Rank of solution.
    factorIndex:
        Which factor to solve
    ndims:
        Number of dimensions
    sparse_indices:
        Indices of row subproblem nonzero elements

    Returns
    -------
    Pi: :class:`numpy.ndarray`

    See Also
    --------
    :class:`pyttb.calculate_pi`

    """
    # TODO: this can probably be merged with general calculate pi,
    #  where default for sparse_indices is slice(None,None,None)
    #  alternatively, sparse_indices seems redundant with isSparse
    if isSparse and sparse_indices is not None and isinstance(Data, ttb.sptensor):
        # Data is a sparse tensor. Compute Pi for the row problem specified by
        # sparse_indices
        num_row_nnz = len(sparse_indices)

        Pi = np.ones((num_row_nnz, rank))
        for i in np.setdiff1d(np.arange(ndims), factorIndex).astype(int):
            Pi *= Model.factor_matrices[i][Data.subs[sparse_indices, i], :]
    else:
        Pi = ttb.khatrirao(
            *(
                Model.factor_matrices[:factorIndex]
                + Model.factor_matrices[factorIndex + 1 : ndims + 1]
            ),
            reverse=True,
        )

    return Pi


def calc_partials(
    isSparse: bool,
    Pi: np.ndarray,
    epsilon: float,
    data_row: np.ndarray,
    model_row: np.ndarray,
) -> Tuple[np.ndarray, np.ndarray]:
    r"""
    Compute derivative quantities for a PDNR row subproblem.

    Parameters
    ----------
    isSparse:
        Flag if sparse subproblem.
    Pi:
    epsilon:
        Prevent division by zero.
    data_row:
        Row of data for subproblem.
    model_row:
        Row of model for subproblem.

    Returns
    -------
    phi_row: :class:`numpy.ndarray`
        gradient of row subproblem, except for a constant \n
        :math:`phi\_row[r] = \sum_{j=1}^{J_n}\frac{x_j\pi_{rj}}{\sum_i^R b_i\pi_{ij}}`
    ups_row: :class:`numpy.ndarray`
        intermediate quantity (upsilon) used for second derivatives  \n
        :math:`ups\_row[j] = \frac{x_j}{\left(\sum_i^R b_i\pi_{ij}\right)^2}`

    """
    if isSparse:
        data_row = data_row.transpose()[0]
    v = model_row.dot(Pi.transpose())
    w = data_row.transpose() / np.maximum(v, epsilon)
    phi_row = w.dot(Pi)
    u = v**2
    ups_row = data_row.transpose() / np.maximum(u, epsilon)
    return phi_row, ups_row


def get_search_dir_pdnr(  # noqa: PLR0913
    Pi: np.ndarray,
    ups_row: np.ndarray,
    rank: int,
    gradModel: np.ndarray,
    model_row: np.ndarray,
    mu: float,
    epsActSet: float,
) -> Tuple[np.ndarray, np.ndarray]:
    """
    Compute the search direction for PDNR using a two-metric projection with
    damped Hessian

    Parameters
    ----------
    Pi:
    ups_row:
        intermediate quantity (upsilon) used for second derivatives
    rank:
        number of variables for the row subproblem
    gradModel:
        gradient vector for the row subproblem
    model_row:
        vector of variables for the row subproblem
    mu:
        damping parameter
    epsActSet:
        Bertsekas tolerance for active set determination

    Returns
    -------
    search_dir: :class:`numpy.ndarray`
        search direction vector
    pred_red: :class:`numpy.ndarray`
        predicted reduction in quadratic model
    """
    search_dir = np.zeros((rank, 1))
    projGradStep = (model_row - gradModel.transpose()) * (
        model_row - (gradModel.transpose() > 0).astype(float)
    )
    wk = np.linalg.norm(model_row - projGradStep)

    # Determine active and free variables
    num_free = 0
    free_indices_tmp = np.zeros((rank,)).astype(int)
    for r in range(rank):
        if (model_row[r] <= np.minimum(epsActSet, wk)) and (gradModel[r] > 0):
            # Variable is not free (belongs to set A or G)
            if model_row[r] != 0:
                # Variable moves according to the gradient (set G).
                search_dir[r] = -gradModel[r]

        else:
            # Variable is free (set F).
            num_free += 1
            free_indices_tmp[num_free - 1] = r

    free_indices = free_indices_tmp[0:num_free]

    # Compute the Hessian for free variables.
    Hessian_free = get_hessian(ups_row, Pi, free_indices)
    grad_free = -gradModel[free_indices]

    # Compute the damped Newton search direction over free variables
    # TODO verify this is appropriate representation of matlab's method,
    #  s.b. because hessian is square, and addition should ensure full rank,
    #  try.catch handles singular matrix
    try:
        search_dir[free_indices] = np.linalg.solve(
            Hessian_free + (mu * np.eye(num_free)), grad_free
        )[:, None]
    except np.linalg.LinAlgError:
        warnings.warn("CP_APR: Damped Hessian is nearly singular\n")
        # TODO: note this may be a typo in matlab see line 1107
        search_dir = -gradModel

    # Calculate expected reduction in the quadratic model of the objective.
    # TODO: double check if left or right multiplication has an speed effect,
    #  memory layout
    q = (
        search_dir[free_indices]
        .transpose()
        .dot(Hessian_free + (mu * np.eye(num_free)))
        .dot(search_dir[free_indices])
    )
    pred_red = (search_dir[free_indices].transpose().dot(gradModel[free_indices])) + (
        0.5 * q
    )
    if pred_red > 0:
        warnings.warn("CP_APR: Expected decrease in objective is positive\n")
        search_dir = -gradModel

    return search_dir, pred_red


def tt_linesearch_prowsubprob(  # noqa: PLR0913
    direction: np.ndarray,
    grad: np.ndarray,
    model_old: np.ndarray,
    step_len: float,
    step_red: float,
    max_steps: int,
    suff_decr: float,
    isSparse: bool,
    data_row: np.ndarray,
    Pi: np.ndarray,
    phi_row: np.ndarray,
    display_warning: bool,
) -> Tuple[np.ndarray, float, float, float, int]:
    """
    Perform a line search on a row subproblem

    Parameters
    ----------
    direction:
        search direction
    grad:
        gradient vector a model_old
    model_old:
        current variable values
    step_len:
        initial step length, which is the maximum possible step length
    step_red:
        step reduction factor (suggest 1/2)
    max_steps:
        maximum number of steps to try (suggest 10)
    suff_decr:
        sufficent decrease for convergence (suggest 1.0e-4)
    isSparse:
        sparsity flag for computing the objective
    data_row:
        row subproblem data, for computing the objective
    Pi:
        Pi matrix, for computing the objective
    phi_row:
        1-grad, more accurate if failing over to multiplicative update
    display_warning:
        Flag to display warning messages or not

    Returns
    -------
    m_new:  :class:`numpy.ndarray`
        new (improved) model values
    num_evals: int
        number of times objective was evaluated
    f_old: float
        objective value at model_old
    f_1: float
        objective value at model_old + step_len*direction
    f_new: float
        objective value at model_new
    """
    minDescentTol = 1.0e-7
    smallStepTol = 1.0e-7

    stepSize = step_len

    # Evalute the current objective value
    f_old = -tt_loglikelihood_row(isSparse, data_row, model_old, Pi)
    num_evals = 1
    count = 1

    while count <= max_steps:
        # Compute a new step and project it onto the positive orthant.
        model_new = model_old + stepSize * direction
        model_new *= model_new > 0

        # Check that it is a descent direction.
        gDotd = np.sum(grad * (model_new - model_old))
        if (gDotd > 0) or (np.sum(model_new) < minDescentTol):
            # Don't evaluate the objective if not a descent direction
            # or if all the elements of model_new are close to zero
            f_new = np.inf
            if count == 1:
                f_1 = f_new

            stepSize *= step_red
            count += 1
        else:
            # Evaluate objective function at new iterate
            f_new = -tt_loglikelihood_row(isSparse, data_row, model_new, Pi)
            num_evals += 1
            if count == 1:
                f_1 = f_new

            # Check for sufficient decrease.
            if f_new <= (f_old + suff_decr * gDotd):
                break
            stepSize *= step_red
            count += 1

    if np.isinf(f_1):
        # Unit step failed; return a value that yields ared =0
        f_1 = f_old

    if ((count >= max_steps) and (f_new > f_old)) or (np.sum(model_new) < smallStepTol):
        # Fall back on a multiplicative update step (scaled steepest descent).
        # Experiments indicate it works better than a unit step in the direction
        # of steepest descent, which would be the following:
        # m_new = m_old - (step_len * grad);     # steepest descent
        # A simple update formula follows, but suffers from round-off error
        # when phi_row is tiny:
        # m_new = m_old - (m_old .* grad);
        # Use this for best accuracy:
        model_new = model_old * phi_row  # multiplicative update

        # Project to the constraints and reevaluate the subproblem objective
        model_new *= model_new > 0
        f_new = -tt_loglikelihood_row(isSparse, data_row, model_new, Pi)
        num_evals += 1

        # Let the caller know the search direction made no progress.
        f_1 = f_old

        if display_warning:
            warnings.warn(
                "CP_APR: Line search failed, using multiplicative update step"
            )

    return model_new, f_old, f_1, f_new, num_evals


def get_hessian(
    upsilon: np.ndarray, Pi: np.ndarray, free_indices: np.ndarray
) -> np.ndarray:
    """
    Return the Hessian for one PDNR row subproblem of Model[n], for just the rows and
    columns corresponding to the free variables

    Parameters
    ----------
    upsilon:
        intermediate quantity (upsilon) used for second derivatives
    Pi:
    free_indices:

    Returns
    -------
    Hessian: :class:`numpy.ndarray`
        Sub-block of full Hessian identified by free-indices

    """

    num_free = len(free_indices)
    H = np.zeros((num_free, num_free))
    for i in range(num_free):
        for j in range(num_free):
            c = free_indices[i]
            d = free_indices[j]
            val = np.sum(upsilon.transpose() * Pi[:, c] * Pi[:, d])
            H[(i, j), (j, i)] = val
    return H


def tt_loglikelihood_row(
    isSparse: bool,
    data_row: np.ndarray,
    model_row: np.ndarray,
    Pi: np.ndarray,
) -> float:
    """
    Compute log-likelihood of one row subproblem

    Parameters
    ----------
    isSparse:
        Sparsity flag
    data_row:
        vector of data values
    model_row:
        vector of model values
    Pi:

    Notes
    -----
    The row subproblem for a given mode includes one row of matricized tensor
    data (x) and one row of the model (m) in the same matricized mode.
    Then
    (dense case)
    m:  R-length vector
    x:  J-length vector
    Pi: R x J matrix
    (sparse case)
    m:  R-length vector
    x:  p-length vector, where p = nnz in row of matricized data tensor
    Pi: R x p matrix
    F = - (sum_r m_r - sum_j x_j * log (m * Pi_j)
    where Pi_j denotes the j^th column of Pi
    NOTE: Rows of Pi' must sum to one

    Returns
    -------
    loglikelihood: float
        See notes for description

    """
    term1 = -np.sum(model_row)
    if isSparse:
        term2 = np.sum(data_row.transpose() * np.log(model_row.dot(Pi.transpose())))
    else:
        b_pi = model_row.dot(Pi.transpose())
        skip_zeros = data_row != 0
        term2 = np.dot(data_row[skip_zeros], np.log(b_pi[skip_zeros])).item()
    loglikelihood = term1 + term2
    return loglikelihood


# PQNR helper functions
def get_search_dir_pqnr(  # noqa: PLR0913
    model_row: np.ndarray,
    gradModel: np.ndarray,
    epsActSet: float,
    delta_model: np.ndarray,
    delta_grad: np.ndarray,
    rho: np.ndarray,
    lbfgs_pos: int,
    iters: int,
    disp_warn: bool,
) -> np.ndarray:
    """
    Compute the search direction by projecting with L-BFGS.

    Parameters
    ----------
    model_row:
        current variable values
    gradModel:
        gradient at model_row
    epsActSet:
        Bertsekas tolerance for active set determination
    delta_model:
        L-BFGS array of variable deltas
    delta_grad:
        L-BFGS array of gradient deltas
    rho:
    lbfgs_pos:
        pointer into L-BFGS arrays
    iters:
    disp_warn:

    Returns
    -------
    direction: :class:`numpy.ndarray`
        Search direction based on current L-BFGS and grad

    Notes
    -----
    Adapted from MATLAB code of Dongmin Kim and Suvrit Sra written in 2008.
    Modified extensively to solve row subproblems and use a better linesearch;
    for details see REFERENCE: Samantha Hansen, Todd Plantenga, Tamara G. Kolda.
    Newton-Based Optimization for Nonnegative Tensor Factorizations,
    arXiv:1304.4964 [math.NA], April 2013,
    URL: http://arxiv.org/abs/1304.4964. Submitted for publication.

    """

    lbfgsSize = delta_model.shape[1]

    # Determine active and free variables.
    # TODO: is the bellow relevant?
    # If epsActSet is zero, then the following works:
    # fixedVars = find((m_row == 0) & (grad' > 0));
    # For the general case this works but is less clear and assumes m_row > 0:
    # fixedVars = find((grad' > 0) & (m_row <= min(epsActSet,grad')));
    projGradStep = (model_row - gradModel.transpose()) * (
        model_row - (gradModel.transpose() > 0).astype(float)
    )
    wk = np.linalg.norm(model_row - projGradStep)
    fixedVars = np.logical_and(gradModel > 0, (model_row <= np.minimum(epsActSet, wk)))

    direction = -gradModel
    direction[fixedVars] = 0

    if delta_model[:, lbfgs_pos].transpose().dot(delta_grad[:, lbfgs_pos]) == 0.0:
        # Cannot proceed with this L-BFGS data; most likely the iteration has
        # converged, so this is rarely seen.
        if disp_warn:
            warnings.warn("WARNING: L-BFGS update is orthogonal, using gradient")
        return direction

    alpha = np.ones((lbfgsSize,))
    k = lbfgs_pos

    # Perform an L-BFGS two-loop recursion to compute the search direction.
    for _ in range(np.minimum(iters, lbfgsSize)):
        alpha[k] = rho[k] * (delta_model[:, k].transpose().dot(direction))
        direction -= alpha[k] * (delta_grad[:, k])
        # TODO check mod
        k = (
            lbfgsSize - np.mod(1 - k, lbfgsSize) - 1
        )  # -1 accounts for numpy indexing starting at 0 not 1

    coef = (
        1
        / rho[lbfgs_pos]
        / delta_grad[:, lbfgs_pos].transpose().dot(delta_grad[:, lbfgs_pos])
    )
    direction *= coef

    for _ in range(np.minimum(iters, lbfgsSize)):
        k = np.mod(k, lbfgsSize)  # + 1
        b = rho[k] * (delta_grad[:, k].transpose().dot(direction))
        direction += (alpha[k] - b) * (delta_model[:, k])

    direction[fixedVars] = 0

    return direction


def calc_grad(
    isSparse: bool,
    Pi: np.ndarray,
    eps_div_zero: float,
    data_row: np.ndarray,
    model_row: np.ndarray,
) -> Tuple[np.ndarray, np.ndarray]:
    """
    Compute the gradient for a PQNR row subproblem

    Parameters
    ----------
    isSparse:
    Pi:
    eps_div_zero:
    data_row:
    model_row:

    Returns
    -------
    phi_row:
    grad_row:

    """
    # TODO: note this is duplicated exactly from calc_partials, should
    #  combine to one function
    if isSparse:
        data_row = data_row.transpose()[0]
    v = model_row.dot(Pi.transpose())
    w = data_row / np.maximum(v, eps_div_zero)
    phi_row = w.dot(Pi)
    # print("V: {}, W :{}".format(v,w))
    # u = v**2
    # ups_row = data_row.transpose() / np.maximum(u, epsilon)
    grad_row = (np.ones(phi_row.shape) - phi_row).transpose()
    return grad_row, phi_row


# Mu helper functions
def calculate_pi(
    Data: Union[ttb.sptensor, ttb.tensor],
    Model: ttb.ktensor,
    rank: int,
    factorIndex: int,
    ndims: int,
) -> np.ndarray:
    """
    Helper function to calculate Pi matrix
    # TODO verify what pi is

    Parameters
    ----------
    Data:
    Model:
    rank:
    factorIndex:
    ndims:

    Returns
    -------
    Pi:
    """
    if isinstance(Data, ttb.sptensor):
        Pi = np.ones((Data.nnz, rank))
        for i in np.setdiff1d(np.arange(ndims), factorIndex).astype(int):
            Pi *= Model.factor_matrices[i][Data.subs[:, i], :]
    else:
        Pi = ttb.khatrirao(
            *(
                Model.factor_matrices[:factorIndex]
                + Model.factor_matrices[factorIndex + 1 :]
            ),
            reverse=True,
        )

    return Pi


def calculate_phi(  # noqa: PLR0913
    Data: Union[ttb.sptensor, ttb.tensor],
    Model: ttb.ktensor,
    rank: int,
    factorIndex: int,
    Pi: np.ndarray,
    epsilon: float,
) -> np.ndarray:
    """

    Parameters
    ----------
    Data:
    Model:
    rank:
    factorIndex:
    Pi:
    epsilon:

    Returns
    -------

    """
    if isinstance(Data, ttb.sptensor):
        Phi = -np.ones((Data.shape[factorIndex], rank))
        xsubs = Data.subs[:, factorIndex]
        v = np.sum(Model.factor_matrices[factorIndex][xsubs, :] * Pi, axis=1)
        wvals = Data.vals / np.maximum(v, epsilon)[:, None]
        for r in range(rank):
            Yr = accumarray(
                xsubs,
                np.squeeze(wvals * Pi[:, r][:, None]),
                size=Data.shape[factorIndex],
            )
            Phi[:, r] = Yr
    else:
        Xn = tt_to_dense_matrix(Data, factorIndex)
        V = Model.factor_matrices[factorIndex].dot(Pi.transpose())
        W = Xn / np.maximum(V, epsilon)
        Y = W.dot(Pi)
        Phi = Y

    return Phi


def tt_loglikelihood(
    Data: Union[ttb.tensor, ttb.sptensor], Model: ttb.ktensor
) -> float:
    """
    Compute log-likelihood of data with model.

    Parameters
    ----------
    Data:
    Model:

    Returns
    -------
    loglikelihood:
        - (sum_i m_i - x_i * log_i) with i as a multiindex across all tensor dimensions

    Notes
    -----
    We define for any x 0*log(x)=0, such that if our true data is 0 the loglikelihood
        is the value of the model.

    """
    N = Data.ndims

    assert isinstance(Model, ttb.ktensor), "Model must be a ktensor"

    Model.normalize(weight_factor=0, normtype=1)
    if isinstance(Data, ttb.sptensor):
        xsubs = Data.subs
        A = Model.factor_matrices[0][xsubs[:, 0], :]
        for n in range(1, N):
            A *= Model.factor_matrices[n][xsubs[:, n], :]
        return float(
            np.sum(Data.vals * np.log(np.sum(A, axis=1))[:, None])
            - np.sum(Model.factor_matrices[0])
        )
    dX = tt_to_dense_matrix(Data, 1)
    dM = tt_to_dense_matrix(Model, 1)
    f = 0
    for i in range(dX.shape[0]):
        for j in range(dX.shape[1]):
            if dX[i, j] == 0:
                pass
            else:
                f += dX[i, j] * np.log(dM[i, j])

    f -= np.sum(Model.factor_matrices[0])
    return float(f)


def vectorize_for_mu(matrix: np.ndarray) -> np.ndarray:
    """
    Helper Function to unravel matrix into vector

    Parameters
    ----------
    matrix:

    Returns
    -------
    matrix:
        Unraveled matrix len(matrix.shape)==1
    """
    return matrix.ravel()<|MERGE_RESOLUTION|>--- conflicted
+++ resolved
@@ -1138,11 +1138,7 @@
 
 
 @overload
-<<<<<<< HEAD
-def tt_calcpi_prowsubprob(  # noqa: PLR0913
-=======
 def tt_calcpi_prowsubprob(
->>>>>>> a65d7cd9
     Data: ttb.sptensor,
     Model: ttb.ktensor,
     rank: int,
@@ -1154,11 +1150,7 @@
 
 
 @overload
-<<<<<<< HEAD
-def tt_calcpi_prowsubprob(  # noqa: PLR0913
-=======
 def tt_calcpi_prowsubprob(
->>>>>>> a65d7cd9
     Data: ttb.tensor,
     Model: ttb.ktensor,
     rank: int,
