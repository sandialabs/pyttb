# Copyright 2022 National Technology & Engineering Solutions of Sandia,
# LLC (NTESS). Under the terms of Contract DE-NA0003525 with NTESS, the
# U.S. Government retains certain rights in this software.

import time
import warnings

import numpy as np
from numpy_groupies import aggregate as accumarray

import pyttb as ttb

from .pyttb_utils import *


def cp_apr(
    input_tensor,
    rank,
    algorithm="mu",
    stoptol=1e-4,
    stoptime=1e6,
    maxiters=1000,
    init="random",
    maxinneriters=10,
    epsDivZero=1e-10,
    printitn=1,
    printinneritn=0,
    kappa=0.01,
    kappatol=1e-10,
    epsActive=1e-8,
    mu0=1e-5,
    precompinds=True,
    inexact=True,
    lbfgsMem=3,
):
    """
    Compute non-negative CP with alternating Poisson regression.

    Parameters
    ----------
    input_tensor: :class:`pyttb.tensor` or :class:`pyttb.sptensor`
    rank: int
        Rank of the decomposition
    algorithm: str
        in {'mu', 'pdnr, 'pqnr'}
    stoptol: float
        Tolerance on overall KKT violation
    stoptime: float
        Maximum number of seconds to run
    maxiters: int
        Maximum number of iterations
    init: str or :class:`pyttb.ktensor`
        Initial guess
    maxinneriters: int
        Maximum inner iterations per outer iteration
    epsDivZero: float
        Safeguard against divide by zero
    printitn: int
        Print every n outer iterations, 0 for none
    printinneritn: int
        Print every n inner iterations
    kappa: int
        MU ALGORITHM PARAMETER: Offset to fix complementary slackness
    kappatol:
        MU ALGORITHM PARAMETER: Tolerance on complementary slackness
    epsActive: float
        PDNR & PQNR ALGORITHM PARAMETER: Bertsekas tolerance for active set
    mu0: float
        PDNR ALGORITHM PARAMETER: Initial Damping Parameter
    precompinds: bool
        PDNR & PQNR ALGORITHM PARAMETER: Precompute sparse tensor indices
    inexact: bool
        PDNR ALGORITHM PARAMETER: Compute inexact Newton steps
    lbfgsMem: int
        PQNR ALGORITHM PARAMETER: Precompute sparse tensor indices

    Returns
    -------
    M: :class:`pyttb.ktensor`
        Resulting ktensor from CP APR
    Minit: :class:`pyttb.ktensor`
        Initial Guess
    output: dict
        Additional output #TODO document this more appropriately

    """
    # Extract the number of modes in tensor X
    N = input_tensor.ndims

    assert rank > 0, "Number of components requested must be positive"

    # Check that the data is non-negative.
    tmp = input_tensor < 0.0
    assert (
        tmp.nnz == 0
    ), "Data tensor must be nonnegative for Poisson-based factorization"

    # Set up an initial guess for the factor matrices.
    if isinstance(init, ttb.ktensor):
        # User provided an initial ktensor; validate it
        assert init.ndims == N, "Initial guess does not have the right number of modes"
        assert (
            init.ncomponents == rank
        ), "Initial guess does not have the right number of componenets"
        for n in range(N):
            if init.shape[n] != input_tensor.shape[n]:
                assert False, "Mode {} of the initial guess is the wrong size".format(n)
            if np.min(init.factor_matrices[n]) < 0.0:
                assert False, "Initial guess has negative element in mode {}".format(n)
        if np.min(init.weights) < 0:
            assert False, "Initial guess has a negative ktensor weight"

    elif init.lower() == "random":
        factor_matrices = []
        for n in range(N):
            factor_matrices.append(
                np.random.uniform(0, 1, (input_tensor.shape[n], rank))
            )
        init = ttb.ktensor.from_factor_matrices(factor_matrices)

    # Call solver based on the couce of algorithm parameter, passing all the other input parameters
    if algorithm.lower() == "mu":
        M, output = tt_cp_apr_mu(
            input_tensor,
            rank,
            init,
            stoptol,
            stoptime,
            maxiters,
            maxinneriters,
            epsDivZero,
            printitn,
            printinneritn,
            kappa,
            kappatol,
        )
        output["algorithm"] = "mu"
    elif algorithm.lower() == "pdnr":
        M, output = tt_cp_apr_pdnr(
            input_tensor,
            rank,
            init,
            stoptol,
            stoptime,
            maxiters,
            maxinneriters,
            epsDivZero,
            printitn,
            printinneritn,
            epsActive,
            mu0,
            precompinds,
            inexact,
        )
        output["algorithm"] = "pdnr"
    elif algorithm.lower() == "pqnr":
        M, output = tt_cp_apr_pqnr(
            input_tensor,
            rank,
            init,
            stoptol,
            stoptime,
            maxiters,
            maxinneriters,
            epsDivZero,
            printitn,
            printinneritn,
            epsActive,
            lbfgsMem,
            precompinds,
        )
        output["algorithm"] = "pqnr"
    else:
        assert False, "{} is not a supported cp_als algorithm".format(algorithm)

    return M, init, output


def tt_cp_apr_mu(
    input_tensor,
    rank,
    init,
    stoptol,
    stoptime,
    maxiters,
    maxinneriters,
    epsDivZero,
    printitn,
    printinneritn,
    kappa,
    kappatol,
):
    """
    Compute nonnegative CP with alternating Poisson regression.

    Parameters
    ----------
    input_tensor: :class:`pyttb.tensor` or :class:`pyttb.sptensor`
    rank: int
        Rank of the decomposition
    init: :class:`pyttb.ktensor`
        Initial guess
    stoptol: float
        Tolerance on overall KKT violation
    stoptime: float
        Maximum number of seconds to run
    maxiters: int
        Maximum number of iterations
    maxinneriters: int
        Maximum inner iterations per outer iteration
    epsDivZero: float
        Safeguard against divide by zero
    printitn: int
        Print every n outer iterations, 0 for none
    printinneritn: int
        Print every n inner iterations
    kappa: int
        MU ALGORITHM PARAMETER: Offset to fix complementary slackness
    kappatol:
        MU ALGORITHM PARAMETER: Tolerance on complementary slackness

    Returns
    -------

    Notes
    -----
    REFERENCE: E. C. Chi and T. G. Kolda. On Tensors, Sparsity, and
    Nonnegative Factorizations, arXiv:1112.2414 [math.NA], December 2011,
    URL: http://arxiv.org/abs/1112.2414. Submitted for publication.

    """
    N = input_tensor.ndims

    # TODO I vote no duplicate error checking, copy error checking from cp_apr for initial guess here if disagree

    # Initialize output arrays
    # fnEvals = np.zeros((maxiters,))
    kktViolations = -np.ones((maxiters,))
    # TODO we initialize nInnerIters of size max outer iters?
    nInnerIters = np.zeros((maxiters,))
    # nzeros = np.zeros((maxiters,))
    nViolations = np.zeros((maxiters,))
    nTimes = np.zeros((maxiters,))

    # Set up for iteration - initializing M and Phi.
    # TODO replace with copy
    M = ttb.ktensor.from_tensor_type(init)
    M.normalize(normtype=1)
    Phi = []  # np.zeros((N,))#cell(N,1)
    for n in range(N):
        # TODO prepopulation Phi instead of appen should be faster
        Phi.append(np.zeros(M[n].shape))
    kktModeViolations = np.zeros((N,))

    if printitn > 0:
<<<<<<< HEAD
        print("CP_APR:")
=======
        print("\nCP_APR:\n")
>>>>>>> d70a1023

    # Start the wall clock timer.
    start = time.time()

    # PDN-R and PQN-R benefit from precomputing sparse indices of X for each mode subproblem.
    # However, MU execution time barely changes, so the precomputer option is not offered.

    # Main loop: Iterate until convergence
    for iter in range(maxiters):
        isConverged = True
        for n in range(N):
            # Make adjustments to entries of M[n] that are violating complementary slackness conditions.
            # TODO both these zeros were 1 in matlab
            if iter > 0:
                V = (Phi[n] > 0) & (M[n] < kappatol)
                if np.any(V):
                    nViolations[iter] += 1
                    M.factor_matrices[n][V > 0] += kappa

            # Shift the weight from lambda to mode n
            M.redistribute(mode=n)

            # Calculate product of all matrices but the n-th
            # Sparse case only calculates entries corresponding to nonzeros in X
            Pi = calculatePi(input_tensor, M, rank, n, N)

            # Do the multiplicative updates
            for i in range(maxinneriters):
                # Count the inner iterations
                nInnerIters[iter] += 1

                # Calculate matrix for multiplicative update
                Phi[n] = calculatePhi(input_tensor, M, rank, n, Pi, epsDivZero)

                # Check for convergence
                kktModeViolations[n] = np.max(
                    np.abs(vectorizeForMu(np.minimum(M.factor_matrices[n], 1 - Phi[n])))
                )
                if kktModeViolations[n] < stoptol:
                    break
                else:
                    isConverged = False

                # Do the multiplicative update
                # TODO cannot update M[n] in this way
                M.factor_matrices[n] *= Phi[n]

                # Print status
                if printinneritn != 0 and divmod(i, printinneritn)[1] == 0:
                    print(
<<<<<<< HEAD
                        "\t\tMode = {}, Inner Iter = {}, KKT violation = {}".format(
=======
                        "\t\tMode = {}, Inner Iter = {}, KKT violation = {}\n".format(
>>>>>>> d70a1023
                            n, i, kktModeViolations[n]
                        )
                    )

            # Shift weight from mode n back to lambda
            M.normalize(normtype=1, mode=n)

        kktViolations[iter] = np.max(kktModeViolations)
        if divmod(iter, printitn)[1] == 0:
            print(
                "\tIter {}: Inner Its = {} KKT violation = {}, nViolations = {}".format(
                    iter, nInnerIters[iter], kktViolations[iter], nViolations[iter]
                )
            )

        nTimes[iter] = time.time() - start

        # Check for convergence
        if isConverged:
            if printitn > 0:
<<<<<<< HEAD
                print("Exiting because all subproblems reached KKT tol.")
            break
        if nTimes[iter] > stoptime:
            if printitn > 0:
                print("Exiting because time limit exceeded.")
=======
                print("Exiting because all subproblems reached KKT tol.\n")
            break
        if nTimes[iter] > stoptime:
            if printitn > 0:
                print("Exiting because time limit exceeded.\n")
>>>>>>> d70a1023
            break

    t_stop = time.time() - start

    # Clean up final result
    M.normalize(sort=True, normtype=1)

    obj = tt_loglikelihood(input_tensor, M)

    if printitn > 0:
        normTensor = input_tensor.norm()
        normresidual = np.sqrt(
            normTensor**2 + M.norm() ** 2 - 2 * input_tensor.innerprod(M)
        )
        fit = 1 - (normresidual / normTensor)  # fraction explained by model
<<<<<<< HEAD
        print("===========================================")
        print(" Final log-likelihood = {}".format(obj))
        print(" Final least squares fit = {}".format(fit))
        print(" Final KKT violation = {}".format(kktViolations[iter]))
        print(" Total inner iterations = {}".format(sum(nInnerIters)))
        print(" Total execution time = {} secs".format(t_stop))
=======
        print("===========================================\n")
        print(" Final log-likelihood = {} \n".format(obj))
        print(" Final least squares fit = {} \n".format(fit))
        print(" Final KKT violation = {}\n".format(kktViolations[iter]))
        print(" Total inner iterations = {}\n".format(sum(nInnerIters)))
        print(" Total execution time = {} secs\n".format(t_stop))
>>>>>>> d70a1023

    output = {}
    output["params"] = (
        stoptol,
        stoptime,
        maxiters,
        maxinneriters,
        epsDivZero,
        printitn,
        printinneritn,
        kappa,
        kappatol,
    )
    output["kktViolations"] = kktViolations[: iter + 1]
    output["nInnerIters"] = nInnerIters[: iter + 1]
    output["nViolations"] = nViolations[: iter + 1]
    output["nTotalIters"] = np.sum(nInnerIters)
    output["times"] = nTimes[: iter + 1]
    output["totalTime"] = t_stop
    output["obj"] = obj

    return M, output


def tt_cp_apr_pdnr(
    input_tensor,
    rank,
    init,
    stoptol,
    stoptime,
    maxiters,
    maxinneriters,
    epsDivZero,
    printitn,
    printinneritn,
    epsActive,
    mu0,
    precompinds,
    inexact,
):
    """
    Compute nonnegative CP with alternating Poisson regression
    computes an estimate of the best rank-R
    CP model of a tensor X using an alternating Poisson regression.
    The algorithm solves "row subproblems" in each alternating subproblem,
    using a Hessian of size R^2.

    Parameters
    ----------
    # TODO it looks like this method of define union helps the typ hinting better than or
    input_tensor: Union[:class:`pyttb.tensor`,:class:`pyttb.sptensor`]
    rank: int
        Rank of the decomposition
    init: str or :class:`pyttb.ktensor`
        Initial guess
    stoptol: float
        Tolerance on overall KKT violation
    stoptime: float
        Maximum number of seconds to run
    maxiters: int
        Maximum number of iterations
    maxinneriters: int
        Maximum inner iterations per outer iteration
    epsDivZero: float
        Safeguard against divide by zero
    printitn: int
        Print every n outer iterations, 0 for none
    printinneritn: int
        Print every n inner iterations
    epsActive: float
        PDNR & PQNR ALGORITHM PARAMETER: Bertsekas tolerance for active set
    mu0: float
        PDNR ALGORITHM PARAMETER: Initial Damping Parameter
    precompinds: bool
        PDNR & PQNR ALGORITHM PARAMETER: Precompute sparse tensor indices
    inexact: bool
        PDNR ALGORITHM PARAMETER: Compute inexact Newton steps

    Returns
    -------
    # TODO detail return dictionary

    Notes
    -----
    REFERENCE: Samantha Hansen, Todd Plantenga, Tamara G. Kolda.
    Newton-Based Optimization for Nonnegative Tensor Factorizations,
    arXiv:1304.4964 [math.NA], April 2013,
    URL: http://arxiv.org/abs/1304.4964. Submitted for publication.

    """
    # Extract the number of modes in tensor X
    N = input_tensor.ndims

    # If the initial guess has any rows of all zero elements, then modify so the row subproblem is not taking log(0).
    # Values will be restored to zero later if the unfolded X for the row has no zeros.
    for n in range(N):
        rowsum = np.sum(init[n], axis=1)
        tmpIdx = np.where(rowsum == 0)[0]
        if tmpIdx.size != 0:
            init[n][tmpIdx, 0] = 1e-8

    # Start with the initial guess, normalized using the vector L1 norm
    # TODO replace with copy
    M = ttb.ktensor.from_tensor_type(init)
    M.normalize(normtype=1)

    # Sparse tensor flag affects how Pi and Phi are computed.
    if isinstance(input_tensor, ttb.sptensor):
        isSparse = True
    else:
        isSparse = False

    # Initialize output arrays
    fnEvals = np.zeros((maxiters, 1))
    fnVals = np.zeros((maxiters, 1))
    kktViolations = -np.ones((maxiters, 1))
    nInnerIters = np.zeros((maxiters, 1))
    nzeros = np.zeros((maxiters, 1))
    times = np.zeros((maxiters, 1))

    if printitn > 0:
        print("CP_PDNR (alternating Poisson regression using damped Newton)")

    dispLineWarn = printinneritn > 0

    # Start the wall clock timer.
    start = time.time()

    if isSparse and precompinds:
        # Precompute sparse index sets for all the row subproblems.
        # Takes more memory but can cut exectuion time significantly in some cases.
        if printitn > 0:
            print("\tPrecomuting sparse index sets...")
        sparseIx = []
        for n in range(N):
            num_rows = M[n].shape[0]
            row_indices = []
            for jj in range(num_rows):
                row_indices.append(np.where(input_tensor.subs[:, n] == jj)[0])
            sparseIx.append(row_indices)

        if printitn > 0:
<<<<<<< HEAD
            print("done")
=======
            print("done\n")
>>>>>>> d70a1023

    e_vec = np.ones((1, rank))

    rowsubprobStopTol = stoptol

    # Main loop: iterate until convergence or a max threshold is reached
    for iter in range(maxiters):
        isConverged = True
        kktModeViolations = np.zeros((N,))
        countInnerIters = np.zeros((N,))

        # Alternate thru each factor matrix, A_1, A_2, ..., A_N.
        for n in range(N):
            # Shift the weight from lambda to mode n.
            M.redistribute(mode=n)

            # calculate khatri-rao product of all matrices but the n-th
            if isSparse == False:
                # Data is not a sparse tensor.
                Pi = ttb.tt_calcpi_prowsubprob(input_tensor, M, rank, n, N, isSparse)
                X_mat = ttb.tt_to_dense_matrix(input_tensor, n)

            num_rows = M[n].shape[0]
            isRowNOTconverged = np.zeros((num_rows,))

            # Loop over the row subproblems in mode n.
            for jj in range(num_rows):
                # Initialize the damped Hessian parameter for the row subproblem.
                mu = mu0

                # Get data values for row jj of matricized mode n,
                if isSparse:
                    # Data is a sparse tensor
                    if not precompinds:
                        sparse_indices = np.where(input_tensor.subs[:, n] == jj)[0]
                    else:
                        sparse_indices = sparseIx[n][jj]

                    if sparse_indices.size == 0:
                        # The row jj of matricized tensor X in mode n is empty
                        M.factor_matrices[n][jj, :] = 0
                        continue

                    x_row = input_tensor.vals[sparse_indices]

                    # Calculate just the columns of Pi needed for this row.
                    Pi = ttb.tt_calcpi_prowsubprob(
                        input_tensor, M, rank, n, N, isSparse, sparse_indices
                    )

                else:
                    x_row = X_mat[jj, :]

                # Get current values of the row subproblem variables.
                m_row = M[n][jj, :]

                # Iteratively solve the row subproblem with projected Newton steps.
                if inexact and iter == 1:
                    innerIterMaximum = 2
                else:
                    innerIterMaximum = maxinneriters

                for i in range(innerIterMaximum):
                    # Calculate the gradient.
                    [phi_row, ups_row] = calc_partials(
                        isSparse, Pi, epsDivZero, x_row, m_row
                    )
                    gradM = (e_vec - phi_row).transpose()

                    # Compute the row subproblem kkt_violation.

                    # Note experiments in the original paper used:
                    # kkt_violation = np.norm(np.abs(np.minimum(m_row, gradM.transpose())))

                    # We now use \| KKT \|_{inf}:
                    kkt_violation = np.max(
                        np.abs(np.minimum(m_row, gradM.transpose()[0]))
                    )

                    # Report largest row subproblem initial violation
                    if i == 0 and kkt_violation > kktModeViolations[n]:
                        kktModeViolations[n] = kkt_violation

                    if printinneritn > 0 and np.mod(i, printinneritn) == 0:
<<<<<<< HEAD
                        print("\tMode = {}, Row = {}, InnerIt = {}".format(n, jj, i), end="")

                        if i == 0:
                            print(", RowKKT = {}".format(kkt_violation))
                        else:
                            print(
                                ", RowKKT = {}, RowObj = {}".format(
=======
                        print("\tMode = {}, Row = {}, InnerIt = {}".format(n, jj, i))

                        if i == 0:
                            print(", RowKKT = {}\n".format(kkt_violation))
                        else:
                            print(
                                ", RowKKT = {}, RowObj = {}\n".format(
>>>>>>> d70a1023
                                    kkt_violation, -f_new
                                )
                            )

                    # Check for row subproblem convergence.
                    if kkt_violation < stoptol:
                        break
                    else:
                        # Not converged, so m_row will be modified.
                        isRowNOTconverged[jj] = 1

                    # Calculate the search direction
                    # TODO clean up reshaping gradM to row
                    search_dir, predicted_red = getSearchDirPdnr(
                        Pi, ups_row, rank, gradM.transpose()[0], m_row, mu, epsActive
                    )

                    # Perform a projected linesearch and update variables.
                    # Start from a unit step length, decrease by 1/2,
                    # stop with sufficicent decrease of 1.0e-4 or at most 10 steps.
                    (
                        m_rowNew,
                        f_old,
                        f_unit,
                        f_new,
                        num_evals,
                    ) = ttb.tt_linesearch_prowsubprob(
                        search_dir.transpose()[0],
                        gradM.transpose(),
                        m_row,
                        1,
                        1 / 2,
                        10,
                        1.0e-4,
                        isSparse,
                        x_row,
                        Pi,
                        phi_row,
                        dispLineWarn,
                    )
                    fnEvals[iter] += num_evals
                    m_row = m_rowNew

                    # Update damping parameter mu based on the unit step length, which is returned in f_unit
                    actual_red = f_old - f_unit
                    rho = actual_red / -predicted_red
                    if predicted_red == 0:
                        mu *= 10
                    elif rho < 1 / 4:
                        mu *= 7 / 2
                    elif rho > 3 / 4:
                        mu *= 2 / 7

                M.factor_matrices[n][jj, :] = m_row
                countInnerIters[n] += i

            # Test if all row subproblems have converged, which means that no varibales in this more were changed.
            if np.sum(isRowNOTconverged) != 0:
                isConverged = False

            # Shift weight from mode n back to lambda.
            M.normalize(mode=n, normtype=1)

            # Total number of inner iterations for a given outer iteration, totalled across all modes and all
            # row subproblems in each mode
            nInnerIters[iter] += countInnerIters[n]

        # Save output items for the outer iteration.
        num_zero = 0
        for n in range(N):
            num_zero += np.count_nonzero(M[n] == 0)  # [0].size

        nzeros[iter] = num_zero
        kktViolations[iter] = np.max(kktModeViolations)

        if inexact:
            rowsubprobStopTol = np.maximum(stoptol, kktViolations[iter]) / 100.0

            # Print outer iteration status.
            if printitn > 0 and np.mod(iter, printitn) == 0:
                fnVals[iter] = -tt_loglikelihood(input_tensor, M)
                print(
<<<<<<< HEAD
                    "{}. Ttl Inner Its: {}, KKT viol = {}, obj = {}, nz: {}".format(
=======
                    "{}. Ttl Inner Its: {}, KKT viol = {}, obj = {}, nz: {}\n".format(
>>>>>>> d70a1023
                        iter,
                        nInnerIters[iter],
                        kktViolations[iter],
                        fnVals[iter],
                        num_zero,
                    )
                )

        times[iter] = time.time() - start

        # Check for convergence
        if isConverged and inexact == False:
            break
        if isConverged and inexact and rowsubprobStopTol <= stoptol:
            break
        if times[iter] > stoptime:
            print("EXiting because time limit exceeded")
            break

    t_stop = time.time() - start

    # Clean up final result
    M.normalize(sort=True, normtype=1)

    obj = tt_loglikelihood(input_tensor, M)

    if printitn > 0:
        normTensor = input_tensor.norm()
        normresidual = np.sqrt(
            normTensor**2 + M.norm() ** 2 - 2 * input_tensor.innerprod(M)
        )
        fit = 1 - (normresidual / normTensor)  # fraction explained by model
<<<<<<< HEAD
        print("===========================================")
        print(" Final log-likelihood = {}".format(obj))
        print(" Final least squares fit = {}".format(fit))
        print(" Final KKT violation = {}".format(kktViolations[iter]))
        print(" Total inner iterations = {}".format(sum(nInnerIters)))
        print(" Total execution time = {} secs".format(t_stop))
=======
        print("===========================================\n")
        print(" Final log-likelihood = {} \n".format(obj))
        print(" Final least squares fit = {} \n".format(fit))
        print(" Final KKT violation = {}\n".format(kktViolations[iter]))
        print(" Total inner iterations = {}\n".format(sum(nInnerIters)))
        print(" Total execution time = {} secs\n".format(t_stop))
>>>>>>> d70a1023

    output = {}
    output["params"] = (
        stoptol,
        stoptime,
        maxiters,
        maxinneriters,
        epsDivZero,
        printitn,
        printinneritn,
        epsActive,
        mu0,
        precompinds,
        inexact,
    )
    output["kktViolations"] = kktViolations[: iter + 1]
    output["obj"] = obj
    output["fnEvals"] = fnEvals[: iter + 1]
    output["fnVals"] = fnVals[: iter + 1]
    output["nInnerIters"] = nInnerIters[: iter + 1]
    output["nZeros"] = nzeros[: iter + 1]
    output["times"] = times[: iter + 1]
    output["totalTime"] = t_stop

    return M, output


def tt_cp_apr_pqnr(
    input_tensor,
    rank,
    init,
    stoptol,
    stoptime,
    maxiters,
    maxinneriters,
    epsDivZero,
    printitn,
    printinneritn,
    epsActive,
    lbfgsMem,
    precompinds,
):
    """
    Compute nonnegative CP with alternating Poisson regression.

    tt_cp_apr_pdnr computes an estimate of the best rank-R
    CP model of a tensor X using an alternating Poisson regression.
    The algorithm solves "row subproblems" in each alternating subproblem,
    using a Hessian of size R^2.
    The function is typically called by cp_apr.

    The model is solved by nonlinear optimization, and the code literally
    minimizes the negative of log-likelihood.  However, printouts to the
    console reverse the sign to show maximization of log-likelihood.


    mu0: float
        PDNR ALGORITHM PARAMETER: Initial Damping Parameter
    precompinds: bool
        PDNR & PQNR ALGORITHM PARAMETER: Precompute sparse tensor indices
    inexact: bool
        PDNR ALGORITHM PARAMETER: Compute inexact Newton steps

    Parameters
    ----------
    input_tensor: Union[:class:`pyttb.tensor`,:class:`pyttb.sptensor`]
    rank: int
        Rank of the decomposition
    init: str or :class:`pyttb.ktensor`
        Initial guess
    stoptol: float
        Tolerance on overall KKT violation
    stoptime: float
        Maximum number of seconds to run
    maxiters: int
        Maximum number of iterations
    maxinneriters: int
        Maximum inner iterations per outer iteration
    epsDivZero: float
        Safeguard against divide by zero
    printitn: int
        Print every n outer iterations, 0 for none
    printinneritn: int
        Print every n inner iterations
    epsActive: float
        PDNR & PQNR ALGORITHM PARAMETER: Bertsekas tolerance for active set
    lbfgsMem: int
        Number of vector pairs to store for L-BFGS
    precompinds

    Returns
    -------
    # TODO detail return dictionary

    Notes
    -----
    REFERENCE: Samantha Hansen, Todd Plantenga, Tamara G. Kolda.
    Newton-Based Optimization for Nonnegative Tensor Factorizations,
    arXiv:1304.4964 [math.NA], April 2013,
    URL: http://arxiv.org/abs/1304.4964. Submitted for publication.

    """
    # TODO first ~100 lines are identical to PDNR, consider abstracting just the algorithm portion
    # Extract the number of modes in data tensor
    N = input_tensor.ndims

    # If the initial guess has any rows of all zero elements, then modify so the row subproblem is not taking log(0).
    # Values will be restored to zero later if the unfolded X for the row has no zeros.
    for n in range(N):
        rowsum = np.sum(init[n], axis=1)
        tmpIdx = np.where(rowsum == 0)[0]
        if tmpIdx.size != 0:
            init[n][tmpIdx, 0] = 1e-8

    # Start with the initial guess, normalized using the vector L1 norm
    # TODO replace with copy
    M = ttb.ktensor.from_tensor_type(init)
    M.normalize(normtype=1)

    # Sparse tensor flag affects how Pi and Phi are computed.
    if isinstance(input_tensor, ttb.sptensor):
        isSparse = True
    else:
        isSparse = False

    # Initialize output arrays
    fnEvals = np.zeros((maxiters, 1))
    fnVals = np.zeros((maxiters, 1))
    kktViolations = -np.ones((maxiters, 1))
    nInnerIters = np.zeros((maxiters, 1))
    nzeros = np.zeros((maxiters, 1))
    times = np.zeros((maxiters, 1))

    if printitn > 0:
        print("CP_PQNR (alternating Poisson regression using quasi-Newton)")

    dispLineWarn = printinneritn > 0

    # Start the wall clock timer.
    start = time.time()

    if isSparse and precompinds:
        # Precompute sparse index sets for all the row subproblems.
        # Takes more memory but can cut exectuion time significantly in some cases.
        if printitn > 0:
            print("\tPrecomuting sparse index sets...")
        sparseIx = []
        for n in range(N):
            num_rows = M[n].shape[0]
            row_indices = []
            for jj in range(num_rows):
                row_indices.append(np.where(input_tensor.subs[:, n] == jj)[0])
            sparseIx.append(row_indices)

        if printitn > 0:
<<<<<<< HEAD
            print("done")
=======
            print("done\n")
>>>>>>> d70a1023

    # Main loop: iterate until convergence or a max threshold is reached
    for iter in range(maxiters):
        isConverged = True
        kktModeViolations = np.zeros((N,))
        countInnerIters = np.zeros((N,))

        # Alternate thru each factor matrix, A_1, A_2, ..., A_N.
        for n in range(N):
            # Shift the weight from lambda to mode n.
            M.redistribute(mode=n)

            # calculate khatri-rao product of all matrices but the n-th
            if isSparse == False:
                # Data is not a sparse tensor.
                Pi = ttb.tt_calcpi_prowsubprob(input_tensor, M, rank, n, N, isSparse)
                X_mat = ttb.tt_to_dense_matrix(input_tensor, n)

            num_rows = M[n].shape[0]
            isRowNOTconverged = np.zeros((num_rows,))

            # Loop over the row subproblems in mode n.
            for jj in range(num_rows):
                # Get data values for row jj of matricized mode n,
                if isSparse:
                    # Data is a sparse tensor
                    if not precompinds:
                        sparse_indices = np.where(input_tensor.subs[:, n] == jj)[0]
                    else:
                        sparse_indices = sparseIx[n][jj]

                    if sparse_indices.size == 0:
                        # The row jj of matricized tensor X in mode n is empty
                        M.factor_matrices[n][jj, :] = 0
                        continue

                    x_row = input_tensor.vals[sparse_indices]

                    # Calculate just the columns of Pi needed for this row.
                    Pi = ttb.tt_calcpi_prowsubprob(
                        input_tensor, M, rank, n, N, isSparse, sparse_indices
                    )

                else:
                    x_row = X_mat[jj, :]

                # Get current values of the row subproblem variables.
                m_row = M[n][jj, :]

                # Initialize L-BFGS storage for the row subproblem.
                delm = np.zeros((rank, lbfgsMem))
                delg = np.zeros((rank, lbfgsMem))
                rho = np.zeros((lbfgsMem,))
                lbfgsPos = 0
                m_rowOLD = []
                gradOLD = []

                # Iteratively solve the row subproblem with projected quasi-Newton steps
                for i in range(maxinneriters):
                    # Calculate the gradient.
                    gradM, phi_row = calc_grad(isSparse, Pi, epsDivZero, x_row, m_row)
                    if i == 0:
                        # Note from MATLAB tensortoolbox
                        # Original cp_aprPQN_row code (and plb_row) does a gradient
                        # step to prime the L-BFGS approximation.  However, it means
                        # a row subproblem that already converged wastes time
                        # doing a gradient step before checking KKT conditions.
                        # TODO: fix in a future release.
                        m_rowOLD = m_row
                        gradOLD = gradM
                        m_row, f, f_unit, f_new, num_evals = tt_linesearch_prowsubprob(
                            -gradM.transpose(),
                            gradM.transpose(),
                            m_rowOLD,
                            1,
                            1 / 2,
                            10,
                            1e-4,
                            isSparse,
                            x_row,
                            Pi,
                            phi_row,
                            dispLineWarn,
                        )
                        fnEvals[iter] += num_evals
                        gradM, phi_row = calc_grad(
                            isSparse, Pi, epsDivZero, x_row, m_row
                        )

                    # Compute the row subproblem kkt_violation.

                    # Note experiments in the original paper used:
                    # kkt_violation = np.norm(np.abs(np.minimum(m_row, gradM.transpose())))

                    # We now use \| KKT \|_{inf}:
                    kkt_violation = np.max(np.abs(np.minimum(m_row, gradM)))
<<<<<<< HEAD
=======
                    # print("Intermediate Printing m_row: {}\n and gradM{}".format(m_row, gradM))
>>>>>>> d70a1023

                    # Report largest row subproblem initial violation
                    if i == 0 and kkt_violation > kktModeViolations[n]:
                        kktModeViolations[n] = kkt_violation

                    if printinneritn > 0 and np.mod(i, printinneritn) == 0:
<<<<<<< HEAD
                        print("\tMode = {}, Row = {}, InnerIt = {}".format(n, jj, i), end="")

                        if i == 0:
                            print(", RowKKT = {}".format(kkt_violation))
                        else:
                            print(
                                ", RowKKT = {}, RowObj = {}".format(
=======
                        print("\tMode = {}, Row = {}, InnerIt = {}".format(n, jj, i))

                        if i == 0:
                            print(", RowKKT = {}\n".format(kkt_violation))
                        else:
                            print(
                                ", RowKKT = {}, RowObj = {}\n".format(
>>>>>>> d70a1023
                                    kkt_violation, -f_new
                                )
                            )

                    # Check for row subproblem convergence.
                    if kkt_violation < stoptol:
                        break
                    else:
                        # Not converged, so m_row will be modified.
                        isRowNOTconverged[jj] = 1

                    # Update the L-BFGS approximation.
                    tmp_delm = m_row - m_rowOLD
                    tmp_delg = gradM - gradOLD
                    tmp_delm_dot = tmp_delm.dot(tmp_delg.transpose())
                    if not np.any(tmp_delm_dot == 0):
                        tmp_rho = 1 / tmp_delm_dot
                        delm[:, lbfgsPos] = tmp_delm
                        delg[:, lbfgsPos] = tmp_delg
                        rho[lbfgsPos] = tmp_rho
                    else:
                        # Rho is required to be postive; if not, then skip the L-BFGS update pair. The recommended
                        # safeguard for full BFGS is Powell damping, but not clear how to damp in 2-loop L-BFGS
                        if dispLineWarn:
                            warnings.warn(
                                "WARNING: skipping L-BFGS update, rho whould be 1 / {}".format(
                                    tmp_delm * tmp_delg
                                )
                            )
                        # Roll back lbfgsPos since it will increment later.
                        if lbfgsPos == 0:
                            if rho[lbfgsMem - 1] > 0:
                                lbfgsPos = lbfgsMem - 1
                            else:
                                # Fatal error, should not happen.
                                assert False, "ERROR: L-BFGS first iterate is bad"

                        else:
                            lbfgsPos -= 1

                    # Calculate search direction
                    search_dir = getSearchDirPqnr(
                        m_row,
                        gradM,
                        epsActive,
                        delm,
                        delg,
                        rho,
                        lbfgsPos,
                        i,
                        dispLineWarn,
                    )

                    lbfgsPos = np.mod(lbfgsPos, lbfgsMem)

                    m_rowOLD = m_row
                    gradOLD = gradM

                    # Perform a projected linesearch and update variables.
                    # Start from a unit step length, decrease by 1/2,
                    # stop with sufficicent decrease of 1.0e-4 or at most 10 steps.
                    m_row, f, f_unit, f_new, num_evals = ttb.tt_linesearch_prowsubprob(
                        search_dir.transpose()[0],
                        gradOLD.transpose(),
                        m_rowOLD,
                        1,
                        1 / 2,
                        10,
                        1.0e-4,
                        isSparse,
                        x_row,
                        Pi,
                        phi_row,
                        dispLineWarn,
                    )
                    fnEvals[iter] += num_evals

                M.factor_matrices[n][jj, :] = m_row
                countInnerIters[n] += i

            # Test if all row subproblems have converged, which means that no varibales in this more were changed.
            if np.sum(isRowNOTconverged) != 0:
                isConverged = False

            # Shift weight from mode n back to lambda.
            M.normalize(mode=n, normtype=1)

            # Total number of inner iterations for a given outer iteration, totalled across all modes and all
            # row subproblems in each mode
            nInnerIters[iter] += countInnerIters[n]

        # Save output items for the outer iteration.
        num_zero = 0
        for n in range(N):
            num_zero += np.count_nonzero(M[n] == 0)  # [0].size

        nzeros[iter] = num_zero
        kktViolations[iter] = np.max(kktModeViolations)

        # Print outer iteration status.
        if printitn > 0 and np.mod(iter, printitn) == 0:
            fnVals[iter] = -tt_loglikelihood(input_tensor, M)
            print(
<<<<<<< HEAD
                "{}. Ttl Inner Its: {}, KKT viol = {}, obj = {}, nz: {}".format(
=======
                "{}. Ttl Inner Its: {}, KKT viol = {}, obj = {}, nz: {}\n".format(
>>>>>>> d70a1023
                    iter, nInnerIters[iter], kktViolations[iter], fnVals[iter], num_zero
                )
            )

        times[iter] = time.time() - start

        # Check for convergence
        if isConverged:
            break
        if times[iter] > stoptime:
            print("Exiting because time limit exceeded")
            break

    t_stop = time.time() - start

    # Clean up final result
    M.normalize(sort=True, normtype=1)

    obj = tt_loglikelihood(input_tensor, M)

    if printitn > 0:
        normTensor = input_tensor.norm()
        normresidual = np.sqrt(
            normTensor**2 + M.norm() ** 2 - 2 * input_tensor.innerprod(M)
        )
        fit = 1 - (normresidual / normTensor)  # fraction explained by model
<<<<<<< HEAD
        print("===========================================")
        print(" Final log-likelihood = {}".format(obj))
        print(" Final least squares fit = {}".format(fit))
        print(" Final KKT violation = {}".format(kktViolations[iter]))
        print(" Total inner iterations = {}".format(sum(nInnerIters)))
        print(" Total execution time = {} secs".format(t_stop))
=======
        print("===========================================\n")
        print(" Final log-likelihood = {} \n".format(obj))
        print(" Final least squares fit = {} \n".format(fit))
        print(" Final KKT violation = {}\n".format(kktViolations[iter]))
        print(" Total inner iterations = {}\n".format(sum(nInnerIters)))
        print(" Total execution time = {} secs\n".format(t_stop))
>>>>>>> d70a1023

    output = {}
    output["params"] = (
        stoptol,
        stoptime,
        maxiters,
        maxinneriters,
        epsDivZero,
        printitn,
        printinneritn,
        epsActive,
        lbfgsMem,
        precompinds,
    )
    output["kktViolations"] = kktViolations[: iter + 1]
    output["obj"] = obj
    output["fnEvals"] = fnEvals[: iter + 1]
    output["fnVals"] = fnVals[: iter + 1]
    output["nInnerIters"] = nInnerIters[: iter + 1]
    output["nZeros"] = nzeros[: iter + 1]
    output["times"] = times[: iter + 1]
    output["totalTime"] = t_stop

    return M, output


# PDNR helper functions
def tt_calcpi_prowsubprob(
    Data, Model, rank, factorIndex, ndims, isSparse=False, sparse_indices=None
):
    """
    Compute Pi for a row subproblem.

    Parameters
    ----------
    Data :class:`pyttb.sptensor` or :class:`pyttb.tensor`
    isSparse: bool
    Model :class:`pyttb.ktensor`
    rank: int
    factorIndex: int
    ndims: int
    sparse_indices: list
        Indices of row subproblem nonzero elements

    Returns
    -------
    Pi: :class:`numpy.ndarray`

    See Also
    --------
    :class:`pyttb.calculatePi`

    """
    # TODO: this can probably be merged with general calculate pi, where default for sparse_indices is slice(None,None,None)
    if isSparse:
        # Data is a sparse tensor. Compute Pi for the row problem specified by sparse_indices
        num_row_nnz = len(sparse_indices)

        Pi = np.ones((num_row_nnz, rank))
        for i in np.setdiff1d(np.arange(ndims), factorIndex).astype(int):
            Pi *= Model[i][Data.subs[sparse_indices, i], :]
    else:
        Pi = ttb.khatrirao(
<<<<<<< HEAD
            Model.factor_matrices[:factorIndex]
            + Model.factor_matrices[factorIndex + 1 : ndims + 1],
=======
            *(
                Model.factor_matrices[:factorIndex]
                + Model.factor_matrices[factorIndex + 1 : ndims + 1]
            ),
>>>>>>> d70a1023
            reverse=True,
        )

    return Pi


def calc_partials(isSparse, Pi, epsilon, data_row, model_row):
    """
    Compute derivative quantities for a PDNR row subproblem.

    Parameters
    ----------
    isSparse: bool
    Pi: :class:`numpy.ndarray`
    epsilon: float
        Prevent division by zero
    data_row: :class:`numpy.ndarray`
    model_row: :class:`numpy.ndarray`

    Returns
    -------
    phi_row: :class:`numpy.ndarray`
        gradient of row subproblem, except for a constant \n
        :math:`phi\_row[r] = \sum_{j=1}^{J_n}\\frac{x_j\pi_{rj}}{\sum_i^R b_i\pi_{ij}}`
    ups_row: :class:`numpy.ndarray`
        intermediate quantity (upsilon) used for second derivatives  \n
        :math:`ups\_row[j] = \\frac{x_j}{\\left(\sum_i^R b_i\pi_{ij}\\right)^2}`

    """
    if isSparse:
        data_row = data_row.transpose()[0]
    v = model_row.dot(Pi.transpose())
    w = data_row.transpose() / np.maximum(v, epsilon)
    phi_row = w.dot(Pi)
    u = v**2
    ups_row = data_row.transpose() / np.maximum(u, epsilon)
    return phi_row, ups_row


def getSearchDirPdnr(Pi, ups_row, rank, gradModel, model_row, mu, epsActSet):
    """
    Compute the search direction for PDNR using a two-metric projection with damped Hessian

    Parameters
    ----------
    Pi: :class:`numpy.ndarray`
    ups_row: :class:`numpy.ndarray`
        intermediate quantity (upsilon) used for second derivatives
    rank: int
        number of variables for the row subproblem
    gradModel:  :class:`numpy.ndarray`
        gradient vector for the row subproblem
    model_row: :class:`numpy.ndarray`
        vector of variables for the row subproblem
    mu: float
        damping parameter
    epsActSet: float
        Bertsekas tolerance for active set determination

    Returns
    -------
    search_dir: :class:`numpy.ndarray`
        search direction vector
    pred_red: :class:`numpy.ndarray`
        predicted reduction in quadratic model
    """
    search_dir = np.zeros((rank, 1))
    projGradStep = (model_row - gradModel.transpose()) * (
        model_row - (gradModel.transpose() > 0).astype(float)
    )
    wk = np.linalg.norm(model_row - projGradStep)

    # Determine active and free variables
    num_free = 0
    free_indices_tmp = np.zeros((rank,)).astype(int)
    for r in range(rank):
        if (model_row[r] <= np.minimum(epsActSet, wk)) and (gradModel[r] > 0):
            # Variable is not free (belongs to set A or G)
            if model_row[r] != 0:
                # Variable moves according to the gradient (set G).
                search_dir[r] = -gradModel[r]

        else:
            # Variable is free (set F).
            num_free += 1
            free_indices_tmp[num_free - 1] = r

    free_indices = free_indices_tmp[0:num_free]

    # Compute the Hessian for free variables.
    Hessian_free = getHessian(ups_row, Pi, free_indices)
    grad_free = -gradModel[free_indices]

    # Compute the damped Newton search direction over free variables
    # TODO verify this is appropriate representation of matlab's method, s.b. because hessian is square, and addition
    # should ensure full rank, try.catch handles singular matrix
    try:
        search_dir[free_indices] = np.linalg.solve(
            Hessian_free + (mu * np.eye(num_free)), grad_free
        )[:, None]
    except np.linalg.LinAlgError:
        warnings.warn("CP_APR: Damped Hessian is nearly singular\n")
        # TODO: note this may be a typo in matlab see line 1107
        search_dir = -gradModel

    # Calculate expected reduction in the quadratic model of the objective.
    # TODO: double check if left or right multiplication has an speed effect, memory layout
    q = (
        search_dir[free_indices]
        .transpose()
        .dot(Hessian_free + (mu * np.eye(num_free)))
        .dot(search_dir[free_indices])
    )
    pred_red = (search_dir[free_indices].transpose().dot(gradModel[free_indices])) + (
        0.5 * q
    )
    if pred_red > 0:
        warnings.warn("CP_APR: Expected decrease in objective is positive\n")
        search_dir = -gradModel

    return search_dir, pred_red


def tt_linesearch_prowsubprob(
    direction,
    grad,
    model_old,
    step_len,
    step_red,
    max_steps,
    suff_decr,
    isSparse,
    data_row,
    Pi,
    phi_row,
    display_warning,
):
    """
    Perform a line search on a row subproblem

    Parameters
    ----------
    direction:  :class:`numpy.ndarray`
        search direction
    grad:  :class:`numpy.ndarray`
        gradient vector a model_old
    model_old:  :class:`numpy.ndarray`
        current variable values
    step_len: float
        initial step length, which is the maximum possible step length
    step_red: float
        step reduction factor (suggest 1/2)
    max_steps: int
        maximum number of steps to try (suggest 10)
    suff_decr: float
        sufficent decrease for convergence (suggest 1.0e-4)
    isSparse: bool
        sparsity flag for computing the objective
    data_row:  :class:`numpy.ndarray`
        row subproblem data, for computing the objective
    Pi:  :class:`numpy.ndarray`
        Pi matrix, for computing the objective
    phi_row:  :class:`numpy.ndarray`
        1-grad, more accurate if failing over to multiplicative update
    display_warning: bool
        Flag to display warning messages or not

    Returns
    -------
    m_new:  :class:`numpy.ndarray`
        new (improved) model values
    num_evals: int
        number of times objective was evaluated
    f_old: float
        objective value at model_old
    f_1: float
        objective value at model_old + step_len*direction
    f_new: float
        objective value at model_new
    """
    minDescentTol = 1.0e-7
    smallStepTol = 1.0e-7

    stepSize = step_len

    # Evalute the current objective value
    f_old = -tt_loglikelihood_row(isSparse, data_row, model_old, Pi)
    num_evals = 1
    count = 1

    while count <= max_steps:
        # Compute a new step and project it onto the positive orthant.
        model_new = model_old + stepSize * direction
        model_new *= model_new > 0

        # Check that it is a descent direction.
        gDotd = np.sum(grad * (model_new - model_old))
        if (gDotd > 0) or (np.sum(model_new) < minDescentTol):
            # Don't evaluate the objective if not a descent direction
            # or if all the elements of model_new are close to zero
            f_new = np.inf
            if count == 1:
                f_1 = f_new

            stepSize *= step_red
            count += 1
        else:
            # Evaluate objective function at new iterate
            f_new = -ttb.tt_loglikelihood_row(isSparse, data_row, model_new, Pi)
            num_evals += 1
            if count == 1:
                f_1 = f_new

            # Check for sufficient decrease.
            if f_new <= (f_old + suff_decr * gDotd):
                break
            else:
                stepSize *= step_red
                count += 1

    if np.isinf(f_1):
        # Unit step failed; return a value that yields ared =0
        f_1 = f_old

    if ((count >= max_steps) and (f_new > f_old)) or (np.sum(model_new) < smallStepTol):
        # Fall back on a multiplicative update step (scaled steepest descent).
        # Experiments indicate it works better than a unit step in the direction
        # of steepest descent, which would be the following:
        # m_new = m_old - (step_len * grad);     # steepest descent
        # A simple update formula follows, but suffers from round-off error
        # when phi_row is tiny:
        # m_new = m_old - (m_old .* grad);
        # Use this for best accuracy:
        model_new = model_old * phi_row  # multiplicative update

        # Project to the constraints and reevaluate the subproblem objective
        model_new *= model_new > 0
        f_new = -ttb.tt_loglikelihood_row(isSparse, data_row, model_new, Pi)
        num_evals += 1

        # Let the caller know the search direction made no progress.
        f_1 = f_old

        if display_warning:
            warnings.warn(
                "CP_APR: Line search failed, using multiplicative update step"
            )

    return model_new, f_old, f_1, f_new, num_evals


def getHessian(upsilon, Pi, free_indices):
    """
    Return the Hessian for one PDNR row subproblem of Model[n], for just the rows and columns corresponding to the free variables

    Parameters
    ----------
    upsilon: :class:`numpy.ndarray`
        intermediate quantity (upsilon) used for second derivatives
    Pi: :class:`numpy.ndarray`
    free_indices: list

    Returns
    -------
    Hessian: :class:`numpy.ndarray`
        Sub-block of full Hessian identified by free-indices

    """

    num_free = len(free_indices)
    H = np.zeros((num_free, num_free))
    for i in range(num_free):
        for j in range(num_free):
            c = free_indices[i]
            d = free_indices[j]
            val = np.sum(upsilon.transpose() * Pi[:, c] * Pi[:, d])
            H[(i, j), (j, i)] = val
    return H


def tt_loglikelihood_row(isSparse, data_row, model_row, Pi):
    """
    Compute log-likelihood of one row subproblem

    Parameters
    ----------
    isSparse: bool
        Sparsity flag
    data_row: :class:`numpy.ndarray`
        vector of data values
    model_row: :class:`numpy.ndarray`
        vector of model values
    Pi: :class:`numpy.ndarray`

    Notes
    -----
    The row subproblem for a given mode includes one row of matricized tensor
    data (x) and one row of the model (m) in the same matricized mode.
    Then
    (dense case)
    m:  R-length vector
    x:  J-length vector
    Pi: R x J matrix
    (sparse case)
    m:  R-length vector
    x:  p-length vector, where p = nnz in row of matricized data tensor
    Pi: R x p matrix
    F = - (sum_r m_r - sum_j x_j * log (m * Pi_j)
    where Pi_j denotes the j^th column of Pi
    NOTE: Rows of Pi' must sum to one

    Returns
    -------
    loglikelihood: float
        See notes for description

    """
    term1 = -np.sum(model_row)
    if isSparse:
        term2 = np.sum(data_row.transpose() * np.log(model_row.dot(Pi.transpose())))
    else:
        b_pi = model_row.dot(Pi.transpose())
        term2 = 0
        for i in range(len(data_row)):
            if data_row[i] != 0:
                # Define zero times log(anything) to be zero
                term2 += data_row[i] * np.log(b_pi[i])
    loglikelihood = term1 + term2
    return loglikelihood


# PQNR helper functions
def getSearchDirPqnr(
    model_row,
    gradModel,
    epsActSet,
    delta_model,
    delta_grad,
    rho,
    lbfgs_pos,
    iters,
    disp_warn,
):
    """
    Compute the search direction by projecting with L-BFGS.

    Parameters
    ----------
    model_row: :class:`numpy.ndarray`
        current variable values
    gradModel: :class:`numpy.ndarray`
        gradient at model_row
    epsActSet: float
        Bertsekas tolerance for active set determination
    delta_model: :class:`numpy.ndarray`
        L-BFGS array of variable deltas
    delta_grad: :class:`numpy.ndarray`
        L-BFGS array of gradient deltas
    rho:
    lbfgs_pos: int
        pointer into L-BFGS arrays
    iters:
    disp_warn: bool

    Returns
    -------
    direction: :class:`numpy.ndarray`
        Search direction based on current L-BFGS and grad

    Notes
    -----
    Adapted from MATLAB code of Dongmin Kim and Suvrit Sra written in 2008.
    Modified extensively to solve row subproblems and use a better linesearch;  for details see
    REFERENCE: Samantha Hansen, Todd Plantenga, Tamara G. Kolda.
    Newton-Based Optimization for Nonnegative Tensor Factorizations,
    arXiv:1304.4964 [math.NA], April 2013,
    URL: http://arxiv.org/abs/1304.4964. Submitted for publication.

    """

    lbfgsSize = delta_model.shape[1]

    # Determine active and free variables.
    # TODO: is the bellow relevant?
    # If epsActSet is zero, then the following works:
    # fixedVars = find((m_row == 0) & (grad' > 0));
    # For the general case this works but is less clear and assumes m_row > 0:
    # fixedVars = find((grad' > 0) & (m_row <= min(epsActSet,grad')));
    projGradStep = (model_row - gradModel.transpose()) * (
        model_row - (gradModel.transpose() > 0).astype(float)
    )
    wk = np.linalg.norm(model_row - projGradStep)
    fixedVars = np.logical_and(gradModel > 0, (model_row <= np.minimum(epsActSet, wk)))

    direction = -gradModel
    direction[fixedVars] = 0

    if delta_model[:, lbfgs_pos].transpose().dot(delta_grad[:, lbfgs_pos]) == 0.0:
        # Cannot proceed with this L-BFGS data; most likely the iteration has converged, so this is rarely seen.
        if disp_warn:
            warnings.warn("WARNING: L-BFGS update is orthogonal, using gradient")
        return direction

    alpha = np.ones((lbfgsSize,))
    k = lbfgs_pos

    # Perform an L-BFGS two-loop recursion to compute the search direction.
    for i in range(np.minimum(iters, lbfgsSize)):
        alpha[k] = rho[k] * (delta_model[:, k].transpose().dot(direction))
        direction -= alpha[k] * (delta_grad[:, k])
        # TODO check mod
        k = (
            lbfgsSize - np.mod(1 - k, lbfgsSize) - 1
        )  # -1 accounts for numpy indexing starting at 0 not 1

    coef = (
        1
        / rho[lbfgs_pos]
        / delta_grad[:, lbfgs_pos].transpose().dot(delta_grad[:, lbfgs_pos])
    )
    direction *= coef

    for i in range(np.minimum(iters, lbfgsSize)):
        k = np.mod(k, lbfgsSize)  # + 1
        b = rho[k] * (delta_grad[:, k].transpose().dot(direction))
        direction += (alpha[k] - b) * (delta_model[:, k])

    direction[fixedVars] = 0

    return direction


def calc_grad(isSparse, Pi, eps_div_zero, data_row, model_row):
    """
    Compute the gradient for a PQNR row subproblem

    Parameters
    ----------
    isSparse: bool
    Pi: :class:`numpy.ndarray`
    eps_div_zero: float
    data_row: :class:`numpy.ndarray`
    model_row: :class:`numpy.ndarray`

    Returns
    -------
    phi_row: :class:`numpy.ndarray`
    grad_row: :class:`numpy.ndarray`

    """
    # TODO: note this is duplicated exactly from calc_partials, should combine to one function
    if isSparse:
        data_row = data_row.transpose()[0]
    v = model_row.dot(Pi.transpose())
    w = data_row / np.maximum(v, eps_div_zero)
    phi_row = w.dot(Pi)
    # print("V: {}, W :{}".format(v,w))
    # u = v**2
    # ups_row = data_row.transpose() / np.maximum(u, epsilon)
    grad_row = (np.ones(phi_row.shape) - phi_row).transpose()
    return grad_row, phi_row


# Mu helper functions
def calculatePi(Data, Model, rank, factorIndex, ndims):
    """
    Helper function to calculate Pi matrix
    # TODO verify what pi is

    Parameters
    ----------
    Data: :class:`pyttb.sptensor` or :class:`pyttb.tensor`
    Model: :class:`pyttb.ktensor`
    rank: int
    factorIndex: int
    ndims: int

    Returns
    -------
    Pi: :class:`numpy.ndarray`
    """
    if isinstance(Data, ttb.sptensor):
        Pi = np.ones((Data.nnz, rank))
        for i in np.setdiff1d(np.arange(ndims), factorIndex).astype(int):
            Pi *= Model[i][Data.subs[:, i], :]
    else:
        Pi = ttb.khatrirao(
<<<<<<< HEAD
            Model.factor_matrices[:factorIndex]
            + Model.factor_matrices[factorIndex + 1 :],
=======
            *(
                Model.factor_matrices[:factorIndex]
                + Model.factor_matrices[factorIndex + 1 :]
            ),
>>>>>>> d70a1023
            reverse=True,
        )

    return Pi


def calculatePhi(Data, Model, rank, factorIndex, Pi, epsilon):
    """

    Parameters
    ----------
    Data: :class:`pyttb.sptensor` or :class:`pyttb.tensor`
    Model: :class:`pyttb.ktensor`
    rank: int
    factorIndex: int
    Pi: :class:`numpy.ndarray`
    epsilon: float

    Returns
    -------

    """
    if isinstance(Data, ttb.sptensor):
        Phi = -np.ones((Data.shape[factorIndex], rank))
        xsubs = Data.subs[:, factorIndex]
        v = np.sum(Model.factor_matrices[factorIndex][xsubs, :] * Pi, axis=1)
        wvals = Data.vals / np.maximum(v, epsilon)[:, None]
        for r in range(rank):
            Yr = accumarray(
                xsubs,
                np.squeeze(wvals * Pi[:, r][:, None]),
                size=Data.shape[factorIndex],
            )
            Phi[:, r] = Yr
    else:
        Xn = ttb.tt_to_dense_matrix(Data, factorIndex)
        V = Model.factor_matrices[factorIndex].dot(Pi.transpose())
        W = Xn / np.maximum(V, epsilon)
        Y = W.dot(Pi)
        Phi = Y

    return Phi


def tt_loglikelihood(Data, Model):
    """
    Compute log-likelihood of data with model.

    Parameters
    ----------
    Data: :class:`pyttb.sptensor` or :class:`pyttb.tensor`
    Model: :class:`pyttb.ktensor`

    Returns
    -------
    loglikelihood: float
        - (sum_i m_i - x_i * log_i) where i is a multiindex across all tensor dimensions.

    Notes
    -----
    We define for any x 0*log(x)=0, such that if our true data is 0 the loglikelihood is the value of the model.

    """
    N = Data.ndims

    assert isinstance(Model, ttb.ktensor), "Model must be a ktensor"

    Model.normalize(weight_factor=0, normtype=1)
    if isinstance(Data, ttb.sptensor):
        xsubs = Data.subs
        A = Model.factor_matrices[0][xsubs[:, 0], :]
        for n in range(1, N):
            A *= Model.factor_matrices[n][xsubs[:, n], :]
        return np.sum(Data.vals * np.log(np.sum(A, axis=1))[:, None]) - np.sum(
            Model.factor_matrices[0]
        )
    else:
        dX = ttb.tt_to_dense_matrix(Data, 1)
        dM = ttb.tt_to_dense_matrix(Model, 1)
        f = 0
        for i in range(dX.shape[0]):
            for j in range(dX.shape[1]):
                if dX[i, j] == 0:
                    pass
                else:
                    f += dX[i, j] * np.log(dM[i, j])

        f -= np.sum(Model.factor_matrices[0])
        return f


def vectorizeForMu(matrix):
    """
    Helper Function to unravel matrix into vector

    Parameters
    ----------
    matrix: :class:`numpy.ndarray`

    Returns
    -------
    matrix: :class:`numpy.ndarray`
        len(matrix.shape)==1
    """
    return matrix.ravel()<|MERGE_RESOLUTION|>--- conflicted
+++ resolved
@@ -253,11 +253,7 @@
     kktModeViolations = np.zeros((N,))
 
     if printitn > 0:
-<<<<<<< HEAD
         print("CP_APR:")
-=======
-        print("\nCP_APR:\n")
->>>>>>> d70a1023
 
     # Start the wall clock timer.
     start = time.time()
@@ -308,11 +304,7 @@
                 # Print status
                 if printinneritn != 0 and divmod(i, printinneritn)[1] == 0:
                     print(
-<<<<<<< HEAD
                         "\t\tMode = {}, Inner Iter = {}, KKT violation = {}".format(
-=======
-                        "\t\tMode = {}, Inner Iter = {}, KKT violation = {}\n".format(
->>>>>>> d70a1023
                             n, i, kktModeViolations[n]
                         )
                     )
@@ -333,19 +325,11 @@
         # Check for convergence
         if isConverged:
             if printitn > 0:
-<<<<<<< HEAD
                 print("Exiting because all subproblems reached KKT tol.")
             break
         if nTimes[iter] > stoptime:
             if printitn > 0:
                 print("Exiting because time limit exceeded.")
-=======
-                print("Exiting because all subproblems reached KKT tol.\n")
-            break
-        if nTimes[iter] > stoptime:
-            if printitn > 0:
-                print("Exiting because time limit exceeded.\n")
->>>>>>> d70a1023
             break
 
     t_stop = time.time() - start
@@ -361,21 +345,12 @@
             normTensor**2 + M.norm() ** 2 - 2 * input_tensor.innerprod(M)
         )
         fit = 1 - (normresidual / normTensor)  # fraction explained by model
-<<<<<<< HEAD
         print("===========================================")
         print(" Final log-likelihood = {}".format(obj))
         print(" Final least squares fit = {}".format(fit))
         print(" Final KKT violation = {}".format(kktViolations[iter]))
         print(" Total inner iterations = {}".format(sum(nInnerIters)))
         print(" Total execution time = {} secs".format(t_stop))
-=======
-        print("===========================================\n")
-        print(" Final log-likelihood = {} \n".format(obj))
-        print(" Final least squares fit = {} \n".format(fit))
-        print(" Final KKT violation = {}\n".format(kktViolations[iter]))
-        print(" Total inner iterations = {}\n".format(sum(nInnerIters)))
-        print(" Total execution time = {} secs\n".format(t_stop))
->>>>>>> d70a1023
 
     output = {}
     output["params"] = (
@@ -518,11 +493,7 @@
             sparseIx.append(row_indices)
 
         if printitn > 0:
-<<<<<<< HEAD
             print("done")
-=======
-            print("done\n")
->>>>>>> d70a1023
 
     e_vec = np.ones((1, rank))
 
@@ -607,7 +578,6 @@
                         kktModeViolations[n] = kkt_violation
 
                     if printinneritn > 0 and np.mod(i, printinneritn) == 0:
-<<<<<<< HEAD
                         print("\tMode = {}, Row = {}, InnerIt = {}".format(n, jj, i), end="")
 
                         if i == 0:
@@ -615,15 +585,6 @@
                         else:
                             print(
                                 ", RowKKT = {}, RowObj = {}".format(
-=======
-                        print("\tMode = {}, Row = {}, InnerIt = {}".format(n, jj, i))
-
-                        if i == 0:
-                            print(", RowKKT = {}\n".format(kkt_violation))
-                        else:
-                            print(
-                                ", RowKKT = {}, RowObj = {}\n".format(
->>>>>>> d70a1023
                                     kkt_violation, -f_new
                                 )
                             )
@@ -706,11 +667,7 @@
             if printitn > 0 and np.mod(iter, printitn) == 0:
                 fnVals[iter] = -tt_loglikelihood(input_tensor, M)
                 print(
-<<<<<<< HEAD
                     "{}. Ttl Inner Its: {}, KKT viol = {}, obj = {}, nz: {}".format(
-=======
-                    "{}. Ttl Inner Its: {}, KKT viol = {}, obj = {}, nz: {}\n".format(
->>>>>>> d70a1023
                         iter,
                         nInnerIters[iter],
                         kktViolations[iter],
@@ -743,21 +700,12 @@
             normTensor**2 + M.norm() ** 2 - 2 * input_tensor.innerprod(M)
         )
         fit = 1 - (normresidual / normTensor)  # fraction explained by model
-<<<<<<< HEAD
         print("===========================================")
         print(" Final log-likelihood = {}".format(obj))
         print(" Final least squares fit = {}".format(fit))
         print(" Final KKT violation = {}".format(kktViolations[iter]))
         print(" Total inner iterations = {}".format(sum(nInnerIters)))
         print(" Total execution time = {} secs".format(t_stop))
-=======
-        print("===========================================\n")
-        print(" Final log-likelihood = {} \n".format(obj))
-        print(" Final least squares fit = {} \n".format(fit))
-        print(" Final KKT violation = {}\n".format(kktViolations[iter]))
-        print(" Total inner iterations = {}\n".format(sum(nInnerIters)))
-        print(" Total execution time = {} secs\n".format(t_stop))
->>>>>>> d70a1023
 
     output = {}
     output["params"] = (
@@ -913,11 +861,7 @@
             sparseIx.append(row_indices)
 
         if printitn > 0:
-<<<<<<< HEAD
             print("done")
-=======
-            print("done\n")
->>>>>>> d70a1023
 
     # Main loop: iterate until convergence or a max threshold is reached
     for iter in range(maxiters):
@@ -1014,17 +958,12 @@
 
                     # We now use \| KKT \|_{inf}:
                     kkt_violation = np.max(np.abs(np.minimum(m_row, gradM)))
-<<<<<<< HEAD
-=======
-                    # print("Intermediate Printing m_row: {}\n and gradM{}".format(m_row, gradM))
->>>>>>> d70a1023
 
                     # Report largest row subproblem initial violation
                     if i == 0 and kkt_violation > kktModeViolations[n]:
                         kktModeViolations[n] = kkt_violation
 
                     if printinneritn > 0 and np.mod(i, printinneritn) == 0:
-<<<<<<< HEAD
                         print("\tMode = {}, Row = {}, InnerIt = {}".format(n, jj, i), end="")
 
                         if i == 0:
@@ -1032,15 +971,6 @@
                         else:
                             print(
                                 ", RowKKT = {}, RowObj = {}".format(
-=======
-                        print("\tMode = {}, Row = {}, InnerIt = {}".format(n, jj, i))
-
-                        if i == 0:
-                            print(", RowKKT = {}\n".format(kkt_violation))
-                        else:
-                            print(
-                                ", RowKKT = {}, RowObj = {}\n".format(
->>>>>>> d70a1023
                                     kkt_violation, -f_new
                                 )
                             )
@@ -1144,11 +1074,7 @@
         if printitn > 0 and np.mod(iter, printitn) == 0:
             fnVals[iter] = -tt_loglikelihood(input_tensor, M)
             print(
-<<<<<<< HEAD
                 "{}. Ttl Inner Its: {}, KKT viol = {}, obj = {}, nz: {}".format(
-=======
-                "{}. Ttl Inner Its: {}, KKT viol = {}, obj = {}, nz: {}\n".format(
->>>>>>> d70a1023
                     iter, nInnerIters[iter], kktViolations[iter], fnVals[iter], num_zero
                 )
             )
@@ -1175,21 +1101,12 @@
             normTensor**2 + M.norm() ** 2 - 2 * input_tensor.innerprod(M)
         )
         fit = 1 - (normresidual / normTensor)  # fraction explained by model
-<<<<<<< HEAD
         print("===========================================")
         print(" Final log-likelihood = {}".format(obj))
         print(" Final least squares fit = {}".format(fit))
         print(" Final KKT violation = {}".format(kktViolations[iter]))
         print(" Total inner iterations = {}".format(sum(nInnerIters)))
         print(" Total execution time = {} secs".format(t_stop))
-=======
-        print("===========================================\n")
-        print(" Final log-likelihood = {} \n".format(obj))
-        print(" Final least squares fit = {} \n".format(fit))
-        print(" Final KKT violation = {}\n".format(kktViolations[iter]))
-        print(" Total inner iterations = {}\n".format(sum(nInnerIters)))
-        print(" Total execution time = {} secs\n".format(t_stop))
->>>>>>> d70a1023
 
     output = {}
     output["params"] = (
@@ -1253,15 +1170,10 @@
             Pi *= Model[i][Data.subs[sparse_indices, i], :]
     else:
         Pi = ttb.khatrirao(
-<<<<<<< HEAD
-            Model.factor_matrices[:factorIndex]
-            + Model.factor_matrices[factorIndex + 1 : ndims + 1],
-=======
             *(
                 Model.factor_matrices[:factorIndex]
                 + Model.factor_matrices[factorIndex + 1 : ndims + 1]
             ),
->>>>>>> d70a1023
             reverse=True,
         )
 
@@ -1749,15 +1661,10 @@
             Pi *= Model[i][Data.subs[:, i], :]
     else:
         Pi = ttb.khatrirao(
-<<<<<<< HEAD
-            Model.factor_matrices[:factorIndex]
-            + Model.factor_matrices[factorIndex + 1 :],
-=======
             *(
                 Model.factor_matrices[:factorIndex]
                 + Model.factor_matrices[factorIndex + 1 :]
             ),
->>>>>>> d70a1023
             reverse=True,
         )
 
